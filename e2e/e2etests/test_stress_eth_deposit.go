package e2etests

import (
	"fmt"
	"math/big"
	"strconv"
	"time"

	ethcommon "github.com/ethereum/go-ethereum/common"
	"github.com/zeta-chain/zetacore/e2e/runner"
	"github.com/zeta-chain/zetacore/e2e/utils"
	crosschaintypes "github.com/zeta-chain/zetacore/x/crosschain/types"
	"golang.org/x/sync/errgroup"
)

// TestStressEtherDeposit tests the stressing deposit of ether
func TestStressEtherDeposit(r *runner.E2ERunner, args []string) {
	if len(args) != 2 {
		panic("TestStressEtherDeposit requires exactly two arguments: the deposit amount and the number of deposits.")
	}

	depositAmount, ok := big.NewInt(0).SetString(args[0], 10)
	if !ok {
		panic("Invalid deposit amount specified for TestMultipleERC20Deposit.")
	}

	numDeposits, err := strconv.Atoi(args[1])
	if err != nil || numDeposits < 1 {
		panic("Invalid number of deposits specified for TestStressEtherDeposit.")
	}

	r.Logger.Print("starting stress test of %d deposits", numDeposits)

	// create a wait group to wait for all the deposits to complete
	var eg errgroup.Group

	// send the deposits
	for i := 0; i < numDeposits; i++ {
		i := i
<<<<<<< HEAD
		hash := r.DepositEtherWithAmount(false, big.NewInt(100000))
=======
		hash := r.DepositERC20WithAmountAndMessage(r.DeployerAddress, depositAmount, []byte{})
>>>>>>> 8c979613
		r.Logger.Print("index %d: starting deposit, tx hash: %s", i, hash.Hex())

		eg.Go(func() error {
			return MonitorEtherDeposit(r, hash, i, time.Now())
		})
	}

	// wait for all the deposits to complete
	if err := eg.Wait(); err != nil {
		panic(err)
	}

	r.Logger.Print("all deposits completed")
}

// MonitorEtherDeposit monitors the deposit of ether, returns once the deposit is complete
func MonitorEtherDeposit(r *runner.E2ERunner, hash ethcommon.Hash, index int, startTime time.Time) error {
	cctx := utils.WaitCctxMinedByInTxHash(r.Ctx, hash.Hex(), r.CctxClient, r.Logger, r.ReceiptTimeout)
	if cctx.CctxStatus.Status != crosschaintypes.CctxStatus_OutboundMined {
		return fmt.Errorf(
			"index %d: deposit cctx failed with status %s, message %s, cctx index %s",
			index,
			cctx.CctxStatus.Status,
			cctx.CctxStatus.StatusMessage,
			cctx.Index,
		)
	}
	timeToComplete := time.Now().Sub(startTime)
	r.Logger.Print("index %d: deposit cctx success in %s", index, timeToComplete.String())

	return nil
}<|MERGE_RESOLUTION|>--- conflicted
+++ resolved
@@ -37,11 +37,7 @@
 	// send the deposits
 	for i := 0; i < numDeposits; i++ {
 		i := i
-<<<<<<< HEAD
-		hash := r.DepositEtherWithAmount(false, big.NewInt(100000))
-=======
-		hash := r.DepositERC20WithAmountAndMessage(r.DeployerAddress, depositAmount, []byte{})
->>>>>>> 8c979613
+		hash := r.DepositEtherWithAmount(false, depositAmount)
 		r.Logger.Print("index %d: starting deposit, tx hash: %s", i, hash.Hex())
 
 		eg.Go(func() error {
