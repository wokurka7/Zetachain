--- conflicted
+++ resolved
@@ -97,13 +97,9 @@
 	}
 	runner.Logger.Info("USDT Approve receipt tx hash: %s", tx.Hash().Hex())
 
-<<<<<<< HEAD
-	tx, err = runner.ERC20Custody.Deposit(runner.GoerliAuth, runner.DeployerAddress.Bytes(), runner.USDTERC20Addr, amount, msg)
+	tx, err = runner.ERC20Custody.Deposit(runner.GoerliAuth, to.Bytes(), runner.USDTERC20Addr, amount, msg)
 	runner.Logger.Info("TX: %v", tx)
-=======
-	tx, err = runner.ERC20Custody.Deposit(runner.GoerliAuth, to.Bytes(), runner.USDTERC20Addr, amount, msg)
-	runner.Logger.Print("TX: %v", tx)
->>>>>>> 4db84367
+
 	if err != nil {
 		panic(err)
 	}
