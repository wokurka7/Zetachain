--- conflicted
+++ resolved
@@ -97,14 +97,9 @@
 	}
 	runner.Logger.Info("ERC20 Approve receipt tx hash: %s", tx.Hash().Hex())
 
-<<<<<<< HEAD
-	tx, err = runner.ERC20Custody.Deposit(runner.GoerliAuth, to.Bytes(), runner.USDTERC20Addr, amount, msg)
+	tx, err = runner.ERC20Custody.Deposit(runner.EVMAuth, to.Bytes(), runner.ERC20Addr, amount, msg)
 	runner.Logger.Info("TX: %v", tx)
 
-=======
-	tx, err = runner.ERC20Custody.Deposit(runner.EVMAuth, to.Bytes(), runner.ERC20Addr, amount, msg)
-	runner.Logger.Print("TX: %v", tx)
->>>>>>> 58c3d438
 	if err != nil {
 		panic(err)
 	}
