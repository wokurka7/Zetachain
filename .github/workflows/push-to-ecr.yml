--- conflicted
+++ resolved
@@ -2,11 +2,7 @@
 
 on:
   push:
-<<<<<<< HEAD
-    branches: [ main, development, staging, athens-aws]
-=======
     branches: [ athens-aws]
->>>>>>> ba1e61c5
 
 jobs:
   build-zetaclient:
