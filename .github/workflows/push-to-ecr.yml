name: Push Image To ECR

on:
  push:
<<<<<<< HEAD
    branches: [ main, development, staging, athens-aws]
=======
    branches: [ athens-aws]
>>>>>>> ec33e828

jobs:
  build-zetaclient:
    name: Push Image To ECR
    runs-on: ubuntu-latest
    steps:
    - name: Check Out Code
      uses: actions/checkout@v2

    - name: Configure AWS credentials
      uses: aws-actions/configure-aws-credentials@v1
      with:
        aws-access-key-id: ${{ secrets.AWS_ACCESS_KEY_ID_ATHENS }}
        aws-secret-access-key: ${{ secrets.AWS_SECRET_ACCESS_KEY_ATHENS }}
        aws-region: us-east-1

    - name: Login to Amazon ECR
      id: login-ecr
      uses: aws-actions/amazon-ecr-login@v1

    - name: Extract branch name
      shell: bash
      run: echo "##[set-output name=branch;]$(echo ${GITHUB_REF#refs/heads/})"
      id: extract_branch

    - name: Build, tag, and push image to Amazon ECR
      env:
        ECR_REGISTRY: ${{ steps.login-ecr.outputs.registry }}
        ECR_REPOSITORY: zetachain-athens
        IMAGE_TAG: zetacore
      run: |
        docker build -f Dockerfile.zetacore -t $ECR_REGISTRY/$ECR_REPOSITORY:$IMAGE_TAG .
        docker push $ECR_REGISTRY/$ECR_REPOSITORY:$IMAGE_TAG
        # docker push $ECR_REGISTRY/$ECR_REPOSITORY:${{ steps.extract_branch.outputs.branch }}
        # docker build -f Dockerfile.zetacore -t $ECR_REGISTRY/$ECR_REPOSITORY:${{ steps.extract_branch.outputs.branch }} .

    
    <|MERGE_RESOLUTION|>--- conflicted
+++ resolved
@@ -2,11 +2,7 @@
 
 on:
   push:
-<<<<<<< HEAD
-    branches: [ main, development, staging, athens-aws]
-=======
     branches: [ athens-aws]
->>>>>>> ec33e828
 
 jobs:
   build-zetaclient:
