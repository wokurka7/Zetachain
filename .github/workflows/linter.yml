name: Linter
on:
  push:
    tags:
      - v*
      - athens2-*
  pull_request:

env: 
  GOPRIVATE: github.com/zeta-chain/*
  
jobs:
  lint:
    runs-on: ["zeta-runners"]
    env:
      GO111MODULE: on
    steps:
      - name: Checkout Source
        uses: actions/checkout@v2

      - name: Install Pipeline Dependencies
        uses:  ./.github/actions/install-dependencies

      - name: setup-git-credentials
        uses: de-vri-es/setup-git-credentials@v2.0.8
        with:
          credentials: ${{ secrets.PAT_GITHUB_SERVICE_ACCT }} 
<<<<<<< HEAD
   
      - name: Set up Go
        uses: actions/setup-go@v3
        with:
          go-version: 1.19
=======
>>>>>>> 39e43cab

      - name: Run golangci-lint
        uses: golangci/golangci-lint-action@v3.3.1
        with:
          version: v1.50<|MERGE_RESOLUTION|>--- conflicted
+++ resolved
@@ -25,14 +25,11 @@
         uses: de-vri-es/setup-git-credentials@v2.0.8
         with:
           credentials: ${{ secrets.PAT_GITHUB_SERVICE_ACCT }} 
-<<<<<<< HEAD
    
       - name: Set up Go
         uses: actions/setup-go@v3
         with:
           go-version: 1.19
-=======
->>>>>>> 39e43cab
 
       - name: Run golangci-lint
         uses: golangci/golangci-lint-action@v3.3.1
