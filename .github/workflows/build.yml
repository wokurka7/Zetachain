name: Build

on:
  push:
    branches:
      - develop
      - athens2-develop
    tags:
      - v*
      - athens2-*
  pull_request:
    branches: 
      - develop
      - athens2-develop 
    types: 
      - synchronize
      - opened
      - reopened
      - ready_for_review

env:
  S3_BUCKET_NAME: "zetachain-deployment-files"
  AWS_REGION: "us-east-1"
  GITHUB_REF_NAME: "$(echo ${{ github.ref_name }} | tr '//' '-')"

jobs:
  build-and-test:
    runs-on: ubuntu-latest
    timeout-minutes: 15
    steps:
    - uses: actions/checkout@v3

    - name: setup-git-credentials
      uses: de-vri-es/setup-git-credentials@v2.0.8
      with:
        credentials: ${{ secrets.PAT_GITHUB_SERVICE_ACCT }} 

    - uses: actions/cache@v3
      with:
        path: |
          ~/.cache/go-build
          ~/go/pkg/mod
        key: ${{ runner.os }}-go-${{ hashFiles('**/go.sum') }}
        restore-keys: |
          ${{ runner.os }}-go-

    - name: Build zetacored and zetaclientd
      run: |
        make install
        cp "$HOME"/go/bin/* ./

    - name: Test
      if: ${{ env.GITHUB_REF_NAME != 'athens2-develop' }}
      run: |
        echo "Running Build Tests"
        go test -v -coverprofile coverage.out  $(go list ./... | grep -v /x/zetacore/)
  
    - name: Save Binaries as Artifacts
      uses: actions/upload-artifact@v3
      with:
        name: binaries-${{ github.sha }}
        path: |
            zetacored
            zetaclientd 
        
  smoke-test:
    runs-on: ubuntu-latest
    timeout-minutes: 15
    steps:
    - uses: actions/checkout@v3

    - name: Install Docker Compose
      if: ${{ env.ACT }}
      run: |
        sudo apt-get update
        sudo apt-get install \
          ca-certificates \
          curl \
          gnupg \
          lsb-release
        sudo mkdir -p /etc/apt/keyrings
        curl -fsSL https://download.docker.com/linux/ubuntu/gpg | sudo gpg --dearmor -o /etc/apt/keyrings/docker.gpg
        echo \
          "deb [arch=$(dpkg --print-architecture) signed-by=/etc/apt/keyrings/docker.gpg] https://download.docker.com/linux/ubuntu \
          $(lsb_release -cs) stable" | sudo tee /etc/apt/sources.list.d/docker.list > /dev/null
        sudo apt-get install docker-compose-plugin
        #sudo apt-get install docker-ce docker-ce-cli containerd.io docker-compose-plugin

    - name: Start Private Network
      if: ${{ env.GITHUB_REF_NAME != 'athens2-develop' }}
      run: |
        cd contrib/localnet
        docker compose build zetacore0 eth && docker compose build orchestrator
        docker compose up -d zetacore0 zetacore1 zetaclient0 zetaclient1 eth bitcoin

    - name: Run Smoke Test
      if: ${{ env.GITHUB_REF_NAME != 'athens2-develop' }}
      run: |
        cd contrib/localnet
        docker compose up orchestrator --exit-code-from orchestrator
        if [ $? -ne 0 ]; then
          echo "Smoke Test Failed"
          exit 1
        fi

  upload:
    runs-on: ubuntu-latest
    timeout-minutes: 15
    needs: 
      - build-and-test
      - smoke-test
    steps:
    - uses: actions/checkout@v3

    - name: setup-git-credentials
      uses: de-vri-es/setup-git-credentials@v2.0.8
      with:
        credentials: ${{ secrets.PAT_GITHUB_SERVICE_ACCT }} 

    - name: Get branch name
      id: branch-name
      uses: tj-actions/branch-names@v6

    - name: Set branch name
      id: set-branch-name
      run: |
<<<<<<< HEAD
        
        tag_check=$(echo ${{github.ref}} | grep 'refs/tags/')
=======
>>>>>>> 4de115f5
        if [ "${{ github.event_name }}" == "pull_request" ]; then
          echo "Setting the current branch name to same as the source branch of the PR"
          RELEASE_NAME=$(sed 's#/#-#g' <<< ${{ github.event.pull_request.head.ref }})
          echo "RELEASE_NAME=$RELEASE_NAME" >> $GITHUB_ENV
          TAG_NAME="$RELEASE_NAME-$(git rev-parse --short HEAD)"
          echo "TAG_NAME=$TAG_NAME" >> $GITHUB_ENV
<<<<<<< HEAD
        elif [ ! -z "${tag_check}" ]; then
=======
        elif [ "${{ github.event.ref_type }}" == "tag" ]; then
>>>>>>> 4de115f5
          echo "Setting the current branch name to same as the source branch of the PR"
          echo "TAG_NAME=${{ github.event.ref }}" >> $GITHUB_ENV
          echo "RELEASE_NAME=${{ github.event.ref }}" >> $GITHUB_ENV
        else
          RELEASE_NAME=$(sed 's#/#-#g' <<< ${{ steps.branch-name.outputs.current_branch }})
          echo "RELEASE_NAME=$RELEASE_NAME" >> $GITHUB_ENV
          TAG_NAME="$RELEASE_NAME-$(git rev-parse --short HEAD)"
          echo "TAG_NAME=$TAG_NAME" >> $GITHUB_ENV
        fi

    - uses: actions/cache@v3
      with:
        path: |
          ~/.cache/go-build
          ~/go/pkg/mod
        key: ${{ runner.os }}-go-${{ hashFiles('**/go.sum') }}
        restore-keys: |
          ${{ runner.os }}-go-

    - uses: actions/download-artifact@v3
      with:
        name: binaries-${{ github.sha }}
        path: ./

    - name: Build Zetavisor
      if: false # Not needed - Building cosmovisor should be part of the zetavisor repo
      run: |
        go get github.com/zeta-chain/cosmos-sdk/cosmovisor/cmd/cosmovisor@zetavisor-v0.1.3
        go install github.com/zeta-chain/cosmos-sdk/cosmovisor/cmd/cosmovisor@zetavisor-v0.1.3
        cp "$HOME"/go/bin/cosmovisor ./cosmovisor

    - name: Install AWS CLI # Used for local testing of Git Actions
      if: ${{ env.ACT }}
      run: |
        curl "https://awscli.amazonaws.com/awscli-exe-linux-x86_64.zip" -o "awscliv2.zip"
        unzip awscliv2.zip
        sudo ./aws/install --update 

    - name: Configure AWS Credentials
      uses: aws-actions/configure-aws-credentials@v1
      with:
        aws-access-key-id: ${{ secrets.AWS_ACCESS_KEY_ID }}
        aws-secret-access-key:  ${{ secrets.AWS_SECRET_ACCESS_KEY }}       
        aws-region: ${{ env.AWS_REGION }}

    - name: upload-files-to-s3
      uses: ./.github/actions/upload-to-s3
      with:
        bucket-name: ${{ env.S3_BUCKET_NAME }}
        release-name: ${{ env.RELEASE_NAME }}
        git-sha: ${{ github.sha }}
        files: |
          zetacored
          zetaclientd

    - name: Build, tag, and push docker images
      uses:  ./.github/actions/build-docker-images
      with:
        DOCKER_FILENAME: Dockerfile
        REPOSITORY_NAME: zeta-node
        IMAGE_TAG: ${{ env.TAG_NAME }}
        GHCR_USERNAME: ${{ secrets.PAT_GITHUB_SERVICE_ACCT_USERNAME }}
        GHCR_TOKEN: ${{ secrets.PAT_GITHUB_SERVICE_ACCT }}

    # # Approval will be required closer to mainnet
    # - name: Require Approval To Create a Release
    #   uses: softprops/action-gh-release@v1
    #   if: startsWith(github.ref, 'refs/tags/athens')
    #   with:
    #     token: ${{ secrets.PAT_GITHUB_SERVICE_ACCT }}
    #     files: |
    #       zetacored
    #       zetaclientd

    - name: Create GitHub Release for ZetaCore/ZetaClient
      uses: softprops/action-gh-release@v1
      if: startsWith(github.ref, 'refs/tags/')
      with:
        token: ${{ secrets.PAT_GITHUB_SERVICE_ACCT }}
        files: |
          zetacored
          zetaclientd<|MERGE_RESOLUTION|>--- conflicted
+++ resolved
@@ -123,23 +123,15 @@
 
     - name: Set branch name
       id: set-branch-name
-      run: |
-<<<<<<< HEAD
-        
+      run: | 
         tag_check=$(echo ${{github.ref}} | grep 'refs/tags/')
-=======
->>>>>>> 4de115f5
         if [ "${{ github.event_name }}" == "pull_request" ]; then
           echo "Setting the current branch name to same as the source branch of the PR"
           RELEASE_NAME=$(sed 's#/#-#g' <<< ${{ github.event.pull_request.head.ref }})
           echo "RELEASE_NAME=$RELEASE_NAME" >> $GITHUB_ENV
           TAG_NAME="$RELEASE_NAME-$(git rev-parse --short HEAD)"
           echo "TAG_NAME=$TAG_NAME" >> $GITHUB_ENV
-<<<<<<< HEAD
         elif [ ! -z "${tag_check}" ]; then
-=======
-        elif [ "${{ github.event.ref_type }}" == "tag" ]; then
->>>>>>> 4de115f5
           echo "Setting the current branch name to same as the source branch of the PR"
           echo "TAG_NAME=${{ github.event.ref }}" >> $GITHUB_ENV
           echo "RELEASE_NAME=${{ github.event.ref }}" >> $GITHUB_ENV
