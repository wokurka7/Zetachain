name: Build

on:
  push:
    branches:
      - develop
      - athens2-develop
<<<<<<< HEAD
      - cicd/upgrade-handler-check
=======
>>>>>>> 3b8d8f07
    tags:
      - "*"
  pull_request:
    branches:
      - develop
      - athens2-develop
    types:
      - synchronize
      - opened
      - reopened
      - ready_for_review

env:
  S3_BUCKET_PATH: "zetachain-deployment-files/builds/zeta-node"
  AWS_REGION: "us-east-1"
  GITHUB_REF_NAME: "$(echo ${{ github.ref_name }} | tr '//' '-')"

jobs:
  build-and-test:
    strategy:
      matrix:
        runs-on:
          [
            buildjet-4vcpu-ubuntu-2204-arm,
            buildjet-4vcpu-ubuntu-2204,
            buildjet-4vcpu-ubuntu-2004,
          ]
    runs-on: ${{matrix.runs-on}}
    timeout-minutes: 30
    steps:
      - uses: actions/checkout@v3

      - name: Set CPU Architecture
        shell: bash
        run: |
          if [ "$(uname -m)" == "aarch64" ]; then
            echo "CPU_ARCH=arm64" >> $GITHUB_ENV
          elif [ "$(uname -m)" == "x86_64" ]; then
            echo "CPU_ARCH=amd64" >> $GITHUB_ENV
          else
            echo "Unsupported architecture" >&2
            exit 1
          fi

      - name: Install Pipeline Dependencies
        uses: ./.github/actions/install-dependencies
        timeout-minutes: 8
        with:
          cpu_architecture: ${{ env.CPU_ARCH }}
          skip_python: "true"
          skip_aws_cli: "true"
          skip_docker_compose: "true"

      - name: setup-git-credentials
        uses: de-vri-es/setup-git-credentials@v2.0.8
        with:
          credentials: ${{ secrets.PAT_GITHUB_SERVICE_ACCT }}

      - uses: actions/cache@v3
        timeout-minutes: 5
        with:
          path: |
            ~/.cache/go-build
            ~/go/pkg/mod
          key: ${{ matrix.runs-on }}-go-${{ hashFiles('**/go.sum') }}
          restore-keys: |
            ${{ matrix.runs-on }}-go-

      - name: Build zetacored and zetaclientd
        env:
          CGO_ENABLED: 1
          GOOS: linux
          GOARCH: ${{ env.CPU_ARCH }}
        run: |
          make install-testnet
          cp "$HOME"/go/bin/* ./

      - name: Test
        run: |
          echo "Running Build Tests"
          go test -v -coverprofile coverage.out  $(go list ./... | grep -v /x/zetacore/)
          chmod a+x ./zetacored
          ./zetacored version

      - name: Name Binaries
        if: startsWith(github.ref, 'refs/tags/') || startsWith(github.ref, 'refs/heads/develop')
        env:
          CPU_ARCH: ${{ env.CPU_ARCH }}
        run: |
          OS_VERSION=$(cat /etc/lsb-release | grep DISTRIB_RELEASE | cut -d '=' -f 2 | cut -d '.' -f 1)
          cp zetacored zetacored-ubuntu-$OS_VERSION-$CPU_ARCH
          cp zetaclientd zetaclientd-ubuntu-$OS_VERSION-$CPU_ARCH

      - name: Save Binaries as Artifacts
        uses: actions/upload-artifact@v3
        if: startsWith(github.ref, 'refs/tags/') || startsWith(github.ref, 'refs/heads/develop')
        with:
          name: binaries-${{ github.sha }}
          path: |
            zetacored-ubuntu-*
            zetaclientd-ubuntu-*

  build-alpine-and-test:
    runs-on: ubuntu-latest
    if: startsWith(github.ref, 'refs/tags/') || startsWith(github.ref, 'refs/heads/develop')
    timeout-minutes: 30
    steps:
      - uses: actions/checkout@v3

      - name: Set CPU Architecture
        shell: bash
        run: |
          if [ "$(uname -m)" == "aarch64" ]; then
            echo "CPU_ARCH=arm64" >> $GITHUB_ENV
          elif [ "$(uname -m)" == "x86_64" ]; then
            echo "CPU_ARCH=amd64" >> $GITHUB_ENV
          else
            echo "Unsupported architecture" >&2
            exit 1
          fi

      - name: Install Pipeline Dependencies
        uses: ./.github/actions/install-dependencies
        timeout-minutes: 8
        with:
          cpu_architecture: ${{ env.CPU_ARCH }}
          skip_python: "true"
          skip_aws_cli: "true"
          skip_docker_compose: "false"

      - uses: jirutka/setup-alpine@v1
        with:
          arch: x86_64
          packages: >
            build-base
            pkgconf
            lld
            go 
            gcc 
            g++
          shell-name: alpine.sh

      - name: setup-git-credentials
        uses: de-vri-es/setup-git-credentials@v2.0.8
        with:
          credentials: ${{ secrets.PAT_GITHUB_SERVICE_ACCT }}

      - uses: actions/cache@v3
        timeout-minutes: 5
        with:
          path: |
            ~/.cache/go-build
            ~/go/pkg/mod
          key: ${{ runner.os }}-go-alpine-build-${{ hashFiles('**/go.sum') }}
          restore-keys: |
            ${{ runner.os }}-go-alpine-build

      - name: Build zetacored and zetaclientd
        env:
          CGO_ENABLED: 1
          GOOS: linux
          GOARCH: ${{ env.CPU_ARCH }}
        shell: alpine.sh --root {0}
        run: |
          apk add --no-cache --update
          go mod tidy
          make install-testnet
          cp "$HOME"/go/bin/* ./

      - name: Test
        shell: alpine.sh --root {0}
        run: |
          echo "Running Build Tests"
          go test -v -coverprofile coverage.out  $(go list ./... | grep -v /x/zetacore/)

      - name: Binary Docker Test
        env:
          CPU_ARCH: ${{ env.CPU_ARCH }}
        shell: alpine.sh --root {0}
        run: |
          chmod a+x ./zetacored
          ./zetacored version
          mv zetacored zetacored-alpine-$CPU_ARCH
          mv zetaclientd zetaclientd-alpine-$CPU_ARCH

      - name: Save Binaries as Artifacts
        if: startsWith(github.ref, 'refs/tags/') || startsWith(github.ref, 'refs/heads/develop')
        uses: actions/upload-artifact@v3
        with:
          name: binaries-${{ github.sha }}
          path: |
            zetacored-alpine-*
            zetaclientd-alpine-*

  smoke-test:
    runs-on: ["zeta-runners"]
    timeout-minutes: 20
    steps:
      - uses: actions/checkout@v3

      - name: Set CPU Architecture
        shell: bash
        run: |
          if [ "$(uname -m)" == "aarch64" ]; then
            echo "CPU_ARCH=arm64" >> $GITHUB_ENV
          elif [ "$(uname -m)" == "x86_64" ]; then
            echo "CPU_ARCH=amd64" >> $GITHUB_ENV
          else
            echo "Unsupported architecture" >&2
            exit 1
          fi

      - name: Install Pipeline Dependencies
        uses: ./.github/actions/install-dependencies
        timeout-minutes: 8
        with:
          cpu_architecture: ${{ env.CPU_ARCH }}
          skip_python: "false"
          skip_aws_cli: "true"
          skip_docker_compose: "false"

      - name: Start Private Network
        run: |
          cd contrib/localnet
          docker compose down || echo "not running or error"
          docker compose build zetacore0 eth && docker compose build orchestrator
          docker compose up -d zetacore0 zetacore1 zetaclient0 zetaclient1 eth bitcoin

      - name: Run Smoke Test
        run: |
          cd contrib/localnet
          docker-compose up orchestrator --exit-code-from orchestrator
          if [ $? -ne 0 ]; then
            echo "Smoke Test Failed"
            exit 1
          fi

  upload:
    runs-on: ["zeta-runners"]
    timeout-minutes: 15
    if: startsWith(github.ref, 'refs/tags/') || startsWith(github.ref, 'refs/heads/develop')
    needs:
      - build-and-test
      - smoke-test
      - build-alpine-and-test
    steps:
<<<<<<< HEAD
    - uses: actions/checkout@v3

    - name: setup-git-credentials
      uses: de-vri-es/setup-git-credentials@v2.0.8
      with:
        credentials: ${{ secrets.PAT_GITHUB_SERVICE_ACCT }}

    - name: Install Pipeline Dependencies
      uses:  ./.github/actions/install-dependencies

    - name: Get branch name
      id: branch-name
      uses: tj-actions/branch-names@v6

    - name: Git Hash
      run: |
        echo "GIT_HASH=$(git rev-parse --short HEAD)" >> ${GITHUB_ENV}
        echo "WORKSPACE_DIR=$(pwd)" >> ${GITHUB_ENV}

    - name: set-branch-name
      uses: ./.github/actions/set-branch-name
      with:
        github_ref: "${{github.ref}}"
        github_event: "${{ github.event_name }}"
        github_head_ref: "${{ github.event.pull_request.head.ref }}"
        github_commit_sha: "${{ env.GIT_HASH }}"
        current_branch_name: "${{ steps.branch-name.outputs.current_branch }}"

    - uses: actions/cache@v3
      with:
        path: |
          ~/.cache/go-build
          ~/go/pkg/mod
        key: ${{ runner.os }}-go-${{ hashFiles('**/go.sum') }}
        restore-keys: |
          ${{ runner.os }}-go-

    - uses: actions/download-artifact@v3
      with:
        name: binaries-${{ github.sha }}
        path: ./

    - name: Configure AWS Credentials
      uses: aws-actions/configure-aws-credentials@v1
      with:
        aws-access-key-id: ${{ secrets.AWS_ACCESS_KEY_ID }}
        aws-secret-access-key:  ${{ secrets.AWS_SECRET_ACCESS_KEY }}
        aws-region: ${{ env.AWS_REGION }}

    - name: Check Upgrade Handler Name Matches Tag Name
      if: startsWith(github.ref, 'refs/tags/v')
      run: |
        UPGRADE_HANDLER_NAME=$(cat app/setup_handlers.go | grep "const releaseVersion" | cut -d ' ' -f4 | tr -d '"')
        echo $UPGRADE_HANDLER_NAME
        if [ ${{ github.ref_name }} != $UPGRADE_HANDLER_NAME ]; then
          echo "ERROR: The name of this release (${{ github.ref_name }}) does not match the releaseVersion const in app/setup_handlers.go"
          echo "Did you forget to update the 'releaseVersion' const in app/setup_handlers.go?" 
          exit 1
        fi
        echo "releaseVersion' const in app/setup_handlers.go matches this tagged release - Moving Forward!"
        
    - name: upload-files-to-s3
      uses: ./.github/actions/upload-to-s3
      with:
        bucket-name: ${{ env.S3_BUCKET_PATH }}
        release-name: ${{ env.RELEASE_NAME }}
        git-sha: ${{ github.sha }}
        files: |
          zetacored-ubuntu
          zetaclientd-ubuntu
          zetacored-alpine
          zetaclientd-alpine

    - name: Build, tag, and push docker images
      uses:  ./.github/actions/build-docker-images
      with:
        DOCKER_FILENAME: Dockerfile
        REPOSITORY_NAME: zeta-node
        IMAGE_TAG: ${{ env.TAG_NAME }}
        GHCR_USERNAME: ${{ secrets.PAT_GITHUB_SERVICE_ACCT_USERNAME }}
        GHCR_TOKEN: ${{ secrets.PAT_GITHUB_SERVICE_ACCT }}

    # # Approval will be required closer to mainnet
    # - name: Require Approval To Create a Release
    #   uses: softprops/action-gh-release@v1
    #   if: startsWith(github.ref, 'refs/tags/v')
    #   with:
    #     token: ${{ secrets.PAT_GITHUB_SERVICE_ACCT }}
    #     files: |
    #       zetacored
    #       zetaclientd

    - name: Create GitHub Release for ZetaCore/ZetaClient
      uses: softprops/action-gh-release@v1
      if: startsWith(github.ref, 'refs/tags/v')
      with:
        token: ${{ secrets.PAT_GITHUB_SERVICE_ACCT }}
        files: |
          zetacored-ubuntu
          zetaclientd-ubuntu
          zetacored-alpine
          zetaclientd-alpine
=======
      - uses: actions/checkout@v3

      - name: setup-git-credentials
        uses: de-vri-es/setup-git-credentials@v2.0.8
        with:
          credentials: ${{ secrets.PAT_GITHUB_SERVICE_ACCT }}

      - name: Install Pipeline Dependencies
        uses: ./.github/actions/install-dependencies
        timeout-minutes: 8
        with:
          cpu_architecture: ${{ env.CPU_ARCH }}
          skip_python: "true"
          skip_aws_cli: "false"
          skip_docker_compose: "true"

      - name: Get branch name
        id: branch-name
        uses: tj-actions/branch-names@v6

      - name: Git Hash
        run: |
          echo "GIT_HASH=$(git rev-parse --short HEAD)" >> ${GITHUB_ENV}
          echo "WORKSPACE_DIR=$(pwd)" >> ${GITHUB_ENV}

      - name: set-branch-name
        uses: ./.github/actions/set-branch-name
        with:
          github_ref: "${{github.ref}}"
          github_event: "${{ github.event_name }}"
          github_head_ref: "${{ github.event.pull_request.head.ref }}"
          github_commit_sha: "${{ env.GIT_HASH }}"
          current_branch_name: "${{ steps.branch-name.outputs.current_branch }}"

      - uses: actions/download-artifact@v3
        with:
          name: binaries-${{ github.sha }}
          path: ./

      - name: Configure AWS Credentials
        uses: aws-actions/configure-aws-credentials@v1
        with:
          aws-access-key-id: ${{ secrets.AWS_ACCESS_KEY_ID }}
          aws-secret-access-key: ${{ secrets.AWS_SECRET_ACCESS_KEY }}
          aws-region: ${{ env.AWS_REGION }}

      - name: upload-files-to-s3
        uses: ./.github/actions/upload-to-s3
        with:
          bucket-name: ${{ env.S3_BUCKET_PATH }}
          release-name: ${{ env.RELEASE_NAME }}
          git-sha: ${{ github.sha }}
          files: |
            zetacored-alpine-amd64
            zetaclientd-alpine-amd64
            zetacored-ubuntu-22-arm64
            zetaclientd-ubuntu-22-arm64
            zetacored-ubuntu-22-amd64
            zetaclientd-ubuntu-22-amd64
            zetacored-ubuntu-20-amd64
            zetaclientd-ubuntu-20-amd64

      - name: Build, tag, and push docker images
        uses: ./.github/actions/build-docker-images
        with:
          DOCKER_FILENAME: Dockerfile
          REPOSITORY_NAME: zeta-node
          IMAGE_TAG: ${{ env.TAG_NAME }}
          GHCR_USERNAME: ${{ secrets.PAT_GITHUB_SERVICE_ACCT_USERNAME }}
          GHCR_TOKEN: ${{ secrets.PAT_GITHUB_SERVICE_ACCT }}

      # # Approval will be required closer to mainnet
      # - name: Require Approval To Create a Release
      #   uses: softprops/action-gh-release@v1
      #   if: startsWith(github.ref, 'refs/tags/v')
      #   with:
      #     token: ${{ secrets.PAT_GITHUB_SERVICE_ACCT }}
      #     files: |
            # zetacored-alpine-amd64
            # zetaclientd-alpine-amd64
            # zetacored-ubuntu-22-arm64
            # zetaclientd-ubuntu-22-arm64
            # zetacored-ubuntu-22-amd64
            # zetaclientd-ubuntu-22-amd64
            # zetacored-ubuntu-20-amd64
            # zetaclientd-ubuntu-20-amd64

      - name: Create GitHub Release for ZetaCore/ZetaClient
        uses: softprops/action-gh-release@v1
        if: startsWith(github.ref, 'refs/tags/v')
        with:
          token: ${{ secrets.PAT_GITHUB_SERVICE_ACCT }}
          files: |
            zetacored-alpine-amd64
            zetaclientd-alpine-amd64
            zetacored-ubuntu-22-arm64
            zetaclientd-ubuntu-22-arm64
            zetacored-ubuntu-22-amd64
            zetaclientd-ubuntu-22-amd64
            zetacored-ubuntu-20-amd64
            zetaclientd-ubuntu-20-amd64
>>>>>>> 3b8d8f07

  upgrade_path_testing:
    runs-on: ["zeta-runners"]
    timeout-minutes: 60
    if: startsWith(github.ref, 'refs/tags/') || startsWith(github.ref, 'refs/heads/develop')
    needs:
      - build-and-test
      - build-alpine-and-test

    steps:
      - uses: actions/checkout@v3
        with:
          fetch-depth: 0

      - name: upgrade-path-testing
        uses: ./.github/actions/upgrade-testing
        with:
          github_token: ${{ secrets.PAT_GITHUB_SERVICE_ACCT }}<|MERGE_RESOLUTION|>--- conflicted
+++ resolved
@@ -5,10 +5,6 @@
     branches:
       - develop
       - athens2-develop
-<<<<<<< HEAD
-      - cicd/upgrade-handler-check
-=======
->>>>>>> 3b8d8f07
     tags:
       - "*"
   pull_request:
@@ -255,110 +251,6 @@
       - smoke-test
       - build-alpine-and-test
     steps:
-<<<<<<< HEAD
-    - uses: actions/checkout@v3
-
-    - name: setup-git-credentials
-      uses: de-vri-es/setup-git-credentials@v2.0.8
-      with:
-        credentials: ${{ secrets.PAT_GITHUB_SERVICE_ACCT }}
-
-    - name: Install Pipeline Dependencies
-      uses:  ./.github/actions/install-dependencies
-
-    - name: Get branch name
-      id: branch-name
-      uses: tj-actions/branch-names@v6
-
-    - name: Git Hash
-      run: |
-        echo "GIT_HASH=$(git rev-parse --short HEAD)" >> ${GITHUB_ENV}
-        echo "WORKSPACE_DIR=$(pwd)" >> ${GITHUB_ENV}
-
-    - name: set-branch-name
-      uses: ./.github/actions/set-branch-name
-      with:
-        github_ref: "${{github.ref}}"
-        github_event: "${{ github.event_name }}"
-        github_head_ref: "${{ github.event.pull_request.head.ref }}"
-        github_commit_sha: "${{ env.GIT_HASH }}"
-        current_branch_name: "${{ steps.branch-name.outputs.current_branch }}"
-
-    - uses: actions/cache@v3
-      with:
-        path: |
-          ~/.cache/go-build
-          ~/go/pkg/mod
-        key: ${{ runner.os }}-go-${{ hashFiles('**/go.sum') }}
-        restore-keys: |
-          ${{ runner.os }}-go-
-
-    - uses: actions/download-artifact@v3
-      with:
-        name: binaries-${{ github.sha }}
-        path: ./
-
-    - name: Configure AWS Credentials
-      uses: aws-actions/configure-aws-credentials@v1
-      with:
-        aws-access-key-id: ${{ secrets.AWS_ACCESS_KEY_ID }}
-        aws-secret-access-key:  ${{ secrets.AWS_SECRET_ACCESS_KEY }}
-        aws-region: ${{ env.AWS_REGION }}
-
-    - name: Check Upgrade Handler Name Matches Tag Name
-      if: startsWith(github.ref, 'refs/tags/v')
-      run: |
-        UPGRADE_HANDLER_NAME=$(cat app/setup_handlers.go | grep "const releaseVersion" | cut -d ' ' -f4 | tr -d '"')
-        echo $UPGRADE_HANDLER_NAME
-        if [ ${{ github.ref_name }} != $UPGRADE_HANDLER_NAME ]; then
-          echo "ERROR: The name of this release (${{ github.ref_name }}) does not match the releaseVersion const in app/setup_handlers.go"
-          echo "Did you forget to update the 'releaseVersion' const in app/setup_handlers.go?" 
-          exit 1
-        fi
-        echo "releaseVersion' const in app/setup_handlers.go matches this tagged release - Moving Forward!"
-        
-    - name: upload-files-to-s3
-      uses: ./.github/actions/upload-to-s3
-      with:
-        bucket-name: ${{ env.S3_BUCKET_PATH }}
-        release-name: ${{ env.RELEASE_NAME }}
-        git-sha: ${{ github.sha }}
-        files: |
-          zetacored-ubuntu
-          zetaclientd-ubuntu
-          zetacored-alpine
-          zetaclientd-alpine
-
-    - name: Build, tag, and push docker images
-      uses:  ./.github/actions/build-docker-images
-      with:
-        DOCKER_FILENAME: Dockerfile
-        REPOSITORY_NAME: zeta-node
-        IMAGE_TAG: ${{ env.TAG_NAME }}
-        GHCR_USERNAME: ${{ secrets.PAT_GITHUB_SERVICE_ACCT_USERNAME }}
-        GHCR_TOKEN: ${{ secrets.PAT_GITHUB_SERVICE_ACCT }}
-
-    # # Approval will be required closer to mainnet
-    # - name: Require Approval To Create a Release
-    #   uses: softprops/action-gh-release@v1
-    #   if: startsWith(github.ref, 'refs/tags/v')
-    #   with:
-    #     token: ${{ secrets.PAT_GITHUB_SERVICE_ACCT }}
-    #     files: |
-    #       zetacored
-    #       zetaclientd
-
-    - name: Create GitHub Release for ZetaCore/ZetaClient
-      uses: softprops/action-gh-release@v1
-      if: startsWith(github.ref, 'refs/tags/v')
-      with:
-        token: ${{ secrets.PAT_GITHUB_SERVICE_ACCT }}
-        files: |
-          zetacored-ubuntu
-          zetaclientd-ubuntu
-          zetacored-alpine
-          zetaclientd-alpine
-=======
       - uses: actions/checkout@v3
 
       - name: setup-git-credentials
@@ -392,6 +284,18 @@
           github_head_ref: "${{ github.event.pull_request.head.ref }}"
           github_commit_sha: "${{ env.GIT_HASH }}"
           current_branch_name: "${{ steps.branch-name.outputs.current_branch }}"
+
+      - name: Check Upgrade Handler Name Matches Tag Name
+        if: startsWith(github.ref, 'refs/tags/') || startsWith(github.ref, 'refs/heads/release')
+        run: |
+          UPGRADE_HANDLER_NAME=$(cat app/setup_handlers.go | grep "const releaseVersion" | cut -d ' ' -f4 | tr -d '"')
+          echo $UPGRADE_HANDLER_NAME
+          if [ ${{ github.ref_name }} != $UPGRADE_HANDLER_NAME ]; then
+            echo "ERROR: The name of this release (${{ github.ref_name }}) does not match the releaseVersion const in app/setup_handlers.go"
+            echo "Did you forget to update the 'releaseVersion' const in app/setup_handlers.go?" 
+            exit 1
+          fi
+          echo "releaseVersion' const in app/setup_handlers.go matches this tagged release - Moving Forward!"
 
       - uses: actions/download-artifact@v3
         with:
@@ -421,15 +325,6 @@
             zetacored-ubuntu-20-amd64
             zetaclientd-ubuntu-20-amd64
 
-      - name: Build, tag, and push docker images
-        uses: ./.github/actions/build-docker-images
-        with:
-          DOCKER_FILENAME: Dockerfile
-          REPOSITORY_NAME: zeta-node
-          IMAGE_TAG: ${{ env.TAG_NAME }}
-          GHCR_USERNAME: ${{ secrets.PAT_GITHUB_SERVICE_ACCT_USERNAME }}
-          GHCR_TOKEN: ${{ secrets.PAT_GITHUB_SERVICE_ACCT }}
-
       # # Approval will be required closer to mainnet
       # - name: Require Approval To Create a Release
       #   uses: softprops/action-gh-release@v1
@@ -437,14 +332,14 @@
       #   with:
       #     token: ${{ secrets.PAT_GITHUB_SERVICE_ACCT }}
       #     files: |
-            # zetacored-alpine-amd64
-            # zetaclientd-alpine-amd64
-            # zetacored-ubuntu-22-arm64
-            # zetaclientd-ubuntu-22-arm64
-            # zetacored-ubuntu-22-amd64
-            # zetaclientd-ubuntu-22-amd64
-            # zetacored-ubuntu-20-amd64
-            # zetaclientd-ubuntu-20-amd64
+      # zetacored-alpine-amd64
+      # zetaclientd-alpine-amd64
+      # zetacored-ubuntu-22-arm64
+      # zetaclientd-ubuntu-22-arm64
+      # zetacored-ubuntu-22-amd64
+      # zetaclientd-ubuntu-22-amd64
+      # zetacored-ubuntu-20-amd64
+      # zetaclientd-ubuntu-20-amd64
 
       - name: Create GitHub Release for ZetaCore/ZetaClient
         uses: softprops/action-gh-release@v1
@@ -460,7 +355,6 @@
             zetaclientd-ubuntu-22-amd64
             zetacored-ubuntu-20-amd64
             zetaclientd-ubuntu-20-amd64
->>>>>>> 3b8d8f07
 
   upgrade_path_testing:
     runs-on: ["zeta-runners"]
@@ -469,7 +363,6 @@
     needs:
       - build-and-test
       - build-alpine-and-test
-
     steps:
       - uses: actions/checkout@v3
         with:
