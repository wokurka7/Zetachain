--- conflicted
+++ resolved
@@ -198,8 +198,6 @@
           path: |
             zetacored-alpine-*
             zetaclientd-alpine-*
-
-<<<<<<< HEAD
       - name: Clean Up Alpine Workspace
         if: always()
         shell: alpine.sh --root {0}
@@ -211,12 +209,7 @@
       - name: Clean Up Workspace
         if: always()
         uses: AutoModality/action-clean@v1
-=======
-      - name: Clean Up Workspace
-        if: always()
-        uses: AutoModality/action-clean@v1
-    
->>>>>>> 44fad552
+
 
   smoke-test:
     runs-on: ["zeta-runners"]
