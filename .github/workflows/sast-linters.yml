name: Linters and SAST
on:
  push:
    tags:
      - "*"
    branches:
      - highlight_nosec_use
  pull_request:
    types:
      - opened
      - edited
      - synchronize

concurrency:
  group: linters-${{ github.head_ref || github.run_id }}
  cancel-in-progress: true

jobs:
  gosec:
    runs-on: ubuntu-latest
    env:
      GO111MODULE: on
    steps:
      - name: Checkout Source
        uses: actions/checkout@v2
        with:
          fetch-depth: 0

      - name: Set up Go
        uses: actions/setup-go@v2
        with:
          go-version: 1.19

      # - name: Install Pipeline Dependencies
      #   uses:  ./.github/actions/install-dependencies

      - name: Run Gosec Security Scanner
        run: |
          export PATH=$PATH:$(go env GOPATH)/bin
          go install github.com/securego/gosec/v2/cmd/gosec@latest
          gosec ./...

  git-guardian:
    runs-on: ubuntu-latest
    env:
      GO111MODULE: on
    steps:
      - name: Checkout Source
        uses: actions/checkout@v2
        with:
          fetch-depth: 0

      - name: GitGuardian scan
        uses: GitGuardian/ggshield-action@master
        env:
          GITHUB_PUSH_BEFORE_SHA: ${{ github.event.before }}
          GITHUB_PUSH_BASE_SHA: ${{ github.event.base }}
          GITHUB_PULL_BASE_SHA: ${{ github.event.pull_request.base.sha }}
          GITHUB_DEFAULT_BRANCH: ${{ github.event.repository.default_branch }}
          GITGUARDIAN_API_KEY: ${{ secrets.GITGUARDIAN_API_KEY }}

  lint:
    runs-on: ubuntu-latest
    timeout-minutes: 10
    env:
      GO111MODULE: on
    steps:
      - name: Checkout Source
        uses: actions/checkout@v2
        with:
          fetch-depth: 0

      # - name: Install Pipeline Dependencies
      #   uses:  ./.github/actions/install-dependencies

      - name: Set up Go
        uses: actions/setup-go@v3
        with:
          go-version: 1.19

      - name: Run golangci-lint
        uses: golangci/golangci-lint-action@v3
        with:
          version: v1.50
<<<<<<< HEAD
          skip-cache: false

      # nosec
      # - name: Get branch name
      #   id: branch-name
      #   uses: tj-actions/branch-names@v6

      # - uses: nrwl/nx-set-shas@v3
      #   id: last_successful_commit_push
      #   with:
      #     main-branch-name: ${{ steps.branch-name.outputs.current_branch }} # Get the last successful commit for the current branch.
      #     workflow-id: 'test.yml'

      - name: Getting files updated in the PR
        id: changed-files-specific
        uses: tj-actions/changed-files@v39
        with:
          # base_sha: ${{ steps.last_successful_commit_push.outputs.base }}
          base_sha: e4329f55a6874d3f0ff805b998818816c4a83bdf
          # files: '*.go'

      - name: List all changed files
        run: |
          for file in ${{ steps.changed-files.outputs.all_changed_files }}; do
            echo "$file was changed"
          done

      - name: Report nosec usage
        run: |
          declare -A nosec_list
          # echo "Getting list of files that have been updated in the PR..."
          # diff_file_list=$(git diff e4329f55a6874d3f0ff805b998818816c4a83bdf ${{ github.sha }} --name-only -- '*.go')
          
          echo "Changed files: ${{ steps.changed-files-specific.outputs.all_changed_files }}"
          # echo "Changed go files: $files" >> $GITHUB_ENV
          # echo "::set-output name=files::$files"

          echo "Getting list of nosec occurences"
          for file in ${{ steps.changed-files-specific.outputs.all_changed_files }}; do
            temp=$(git diff -U0 $file | grep -v '^diff\|^---\|^+++\|^index' | sed 's/^@@/^/' | tr "\n" " ")
            IFS='^'
            read -ra my_array <<< "$temp"
            for line in "${my_array[@]}"; do
              if [ ! -z $line ] && [[ $line =~ "#nosec" ]]; then
                line=$(echo $line | awk '{split($2, a, ","); print a[1]}' | sed 's/+/ /')
                nosec_list["$file"]="$line"
              fi
            done
          done
          
          for file in "${!nosec_list[@]}"; do
            echo -e "Line: ${nosec_list[$file]}\tFile: $file"
          done

        # - name: Report nosec uses
        # uses: mshick/add-pr-comment@v2
        #   with:
        #     message:
=======
          skip-cache: true
          args: --timeout=30m
>>>>>>> e4329f55
<|MERGE_RESOLUTION|>--- conflicted
+++ resolved
@@ -82,8 +82,8 @@
         uses: golangci/golangci-lint-action@v3
         with:
           version: v1.50
-<<<<<<< HEAD
-          skip-cache: false
+          skip-cache: true
+          args: --timeout=30m
 
       # nosec
       # - name: Get branch name
@@ -140,8 +140,4 @@
         # - name: Report nosec uses
         # uses: mshick/add-pr-comment@v2
         #   with:
-        #     message:
-=======
-          skip-cache: true
-          args: --timeout=30m
->>>>>>> e4329f55
+        #     message: