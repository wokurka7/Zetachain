name: 'INSTALL:DEPENDENCIES'
description: 'Install Dependencies for Running Jobs'
inputs:
  github_token:
    description: "github token to use to call the api"
    required: true

runs:
  using: "composite"
  steps:
    - uses: actions/checkout@v3

    - uses: actions/setup-go@v4
      with:
        go-version: '1.19.0'

    - uses: actions/setup-python@v4
      with:
        python-version: 'pypy3.9'

    - uses: chrisdickinson/setup-yq@latest

    - id: install-aws-cli
      uses: unfor19/install-aws-cli-action@v1
      with:
        version: 2

    - name: Dependencies.
      shell: bash
      run: |
        sudo apt-get update
        sudo apt-get install wget jq -y

    - name: Install Docker Compose
      shell: bash
      run: |
<<<<<<< HEAD

    - name: Install Docker Compose
      shell: bash
      run: |
=======
>>>>>>> 7a606e77
        sudo apt-get update || echo "Issue running apt-get update."
        sudo apt-get install \
          ca-certificates \
          curl \
          gnupg \
          lsb-release -y || echo "issue installing dependencies"
        sudo mkdir -p /etc/apt/keyrings
        sudo curl -fsSL https://download.docker.com/linux/ubuntu/gpg | sudo gpg --no-tty --batch --dearmor --yes -o /etc/apt/keyrings/docker.gpg
        echo \
          "deb [arch=$(dpkg --print-architecture) signed-by=/etc/apt/keyrings/docker.gpg] https://download.docker.com/linux/ubuntu \
          $(lsb_release -cs) stable" | sudo tee /etc/apt/sources.list.d/docker.list > /dev/null
        sudo apt-get update || echo "Issue running apt-get update."
        sudo apt-get install docker-compose-plugin -y || echo "Issue installing docker compose"<|MERGE_RESOLUTION|>--- conflicted
+++ resolved
@@ -34,13 +34,7 @@
     - name: Install Docker Compose
       shell: bash
       run: |
-<<<<<<< HEAD
 
-    - name: Install Docker Compose
-      shell: bash
-      run: |
-=======
->>>>>>> 7a606e77
         sudo apt-get update || echo "Issue running apt-get update."
         sudo apt-get install \
           ca-certificates \
@@ -53,4 +47,4 @@
           "deb [arch=$(dpkg --print-architecture) signed-by=/etc/apt/keyrings/docker.gpg] https://download.docker.com/linux/ubuntu \
           $(lsb_release -cs) stable" | sudo tee /etc/apt/sources.list.d/docker.list > /dev/null
         sudo apt-get update || echo "Issue running apt-get update."
-        sudo apt-get install docker-compose-plugin -y || echo "Issue installing docker compose"+        sudo apt-get install docker-compose-plugin -y || echo "Issue installing docker compose"
