name: 'Build Binaries'
description: 'Builds ZetaChain Binaries'
inputs:
  build-indexer:  
    description: 'Build Indexer Binary (true/false)'
    required: true
  run-tests:  
    description: 'Run Build Tests (true/false)'
    required: false
    default: "false"
  go-version:  
    description: 'Optional - Install a specific verion of Go'
    required: false
    default: ''
  ENVIRONMENT_NAME:  
    description: 'Environment Name'
    required: true
    default: "STAGING"

runs:
  using: "composite"
  steps:
    - name: Set Up Go 
      # Optionally install a specific version of Go
      # Only use if go has not been installed in a previous step of the calling workflow
      if : ${{ inputs.go-version != '' }} 
      uses: actions/setup-go@v3
      with:
        go-version: ${{ inputs.go-version }}  

<<<<<<< HEAD
    - name: build zetacored and zetaclientd
      run: |
        make install
        cp "$HOME"/go/bin/* ./

      shell: bash

    # - name: Build Indexer
    #   run: ${GITHUB_ACTION_PATH}/build-indexer.sh
    #   if: ${{ inputs.build-indexer == 'true' }}
=======
    # - name: build zetacored and zetaclientd
>>>>>>> 1a3aae49
    #   shell: bash
    #   run: |
    #     make install
    #     cp "$HOME"/go/bin/* ./


    - name: Cosmovisor
      shell: bash
      run: |
<<<<<<< HEAD
=======
        go get github.com/zeta-chain/cosmos-sdk/cosmovisor/cmd/cosmovisor@zetavisor-v0.1.2
>>>>>>> 1a3aae49
        go install github.com/zeta-chain/cosmos-sdk/cosmovisor/cmd/cosmovisor@zetavisor-v0.1.2
        cp "$HOME"/go/bin/cosmovisor ./cosmovisor

<<<<<<< HEAD
    # - name: Run Build tests
    #   run: |
    #     echo "Running Build Tests"
    #     go test -v -coverprofile coverage.out  $(go list ./... | grep -v /x/zetacore/)
    #   shell: bash
    #   if: ${{ inputs.run-tests == 'true' }}

    - run: echo "Completed ZetaChain Build Action"
=======
    - name: Run Build tests
      shell: bash
      run: |
        echo "Running Build Tests"
        go test -v -coverprofile coverage.out  $(go list ./... | grep -v /x/zetacore/)
      if: ${{ inputs.run-tests == 'true' }}

    - run: echo "Completed Build Action"
>>>>>>> 1a3aae49
      shell: bash

<|MERGE_RESOLUTION|>--- conflicted
+++ resolved
@@ -28,46 +28,20 @@
       with:
         go-version: ${{ inputs.go-version }}  
 
-<<<<<<< HEAD
     - name: build zetacored and zetaclientd
+      shell: bash
       run: |
         make install
         cp "$HOME"/go/bin/* ./
-
-      shell: bash
-
-    # - name: Build Indexer
-    #   run: ${GITHUB_ACTION_PATH}/build-indexer.sh
-    #   if: ${{ inputs.build-indexer == 'true' }}
-=======
-    # - name: build zetacored and zetaclientd
->>>>>>> 1a3aae49
-    #   shell: bash
-    #   run: |
-    #     make install
-    #     cp "$HOME"/go/bin/* ./
 
 
     - name: Cosmovisor
       shell: bash
       run: |
-<<<<<<< HEAD
-=======
         go get github.com/zeta-chain/cosmos-sdk/cosmovisor/cmd/cosmovisor@zetavisor-v0.1.2
->>>>>>> 1a3aae49
         go install github.com/zeta-chain/cosmos-sdk/cosmovisor/cmd/cosmovisor@zetavisor-v0.1.2
         cp "$HOME"/go/bin/cosmovisor ./cosmovisor
 
-<<<<<<< HEAD
-    # - name: Run Build tests
-    #   run: |
-    #     echo "Running Build Tests"
-    #     go test -v -coverprofile coverage.out  $(go list ./... | grep -v /x/zetacore/)
-    #   shell: bash
-    #   if: ${{ inputs.run-tests == 'true' }}
-
-    - run: echo "Completed ZetaChain Build Action"
-=======
     - name: Run Build tests
       shell: bash
       run: |
@@ -76,6 +50,5 @@
       if: ${{ inputs.run-tests == 'true' }}
 
     - run: echo "Completed Build Action"
->>>>>>> 1a3aae49
       shell: bash
 
