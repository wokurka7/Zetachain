--- conflicted
+++ resolved
@@ -26,12 +26,9 @@
 
 	// this line is used by starport scaffolding # 1
 
-<<<<<<< HEAD
-=======
 	cmd.AddCommand(CmdListReceive())
 	cmd.AddCommand(CmdShowReceive())
 
->>>>>>> 9da4db86
 	cmd.AddCommand(CmdListSend())
 	cmd.AddCommand(CmdShowSend())
 
