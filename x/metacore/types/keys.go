package types

const (
	// ModuleName defines the module name
	ModuleName = "metacore"

	// StoreKey defines the primary module store key
	StoreKey = ModuleName

	// RouterKey is the message route for slashing
	RouterKey = ModuleName

	// QuerierRoute defines the module's query routing key
	QuerierRoute = ModuleName

	// MemStoreKey defines the in-memory store key
	MemStoreKey = "mem_metacore"

	// this line is used by starport scaffolding # ibc/keys/name
)

// this line is used by starport scaffolding # ibc/keys/port

func KeyPrefix(p string) []byte {
	return []byte(p)
}

const (
	TxinKey = "Txin-value-"
)

const (
	TxinVoterKey = "TxinVoter-value-"
)

const (
	NodeAccountKey = "NodeAccount-value-"
)

const (
	TxoutKey      = "Txout-value-"
	TxoutCountKey = "Txout-count-"
)

const (
	TxoutConfirmationKey = "TxoutConfirmation-value-"
)

const (
	SendKey = "Send-value-"
<<<<<<< HEAD
=======
)

const (
	ReceiveKey = "Receive-value-"
>>>>>>> 9da4db86
)<|MERGE_RESOLUTION|>--- conflicted
+++ resolved
@@ -48,11 +48,8 @@
 
 const (
 	SendKey = "Send-value-"
-<<<<<<< HEAD
-=======
 )
 
 const (
 	ReceiveKey = "Receive-value-"
->>>>>>> 9da4db86
 )