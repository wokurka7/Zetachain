package metacore

import (
	"github.com/Meta-Protocol/metacore/x/metacore/keeper"
	"github.com/Meta-Protocol/metacore/x/metacore/types"
	sdk "github.com/cosmos/cosmos-sdk/types"
)

// InitGenesis initializes the capability module's state from a provided genesis
// state.
func InitGenesis(ctx sdk.Context, k keeper.Keeper, genState types.GenesisState) {
	// this line is used by starport scaffolding # genesis/module/init
<<<<<<< HEAD
	// Set all the send
	for _, elem := range genState.SendList {
		k.SetSend(ctx, *elem)
	}



=======
	// Set all the receive
	for _, elem := range genState.ReceiveList {
		k.SetReceive(ctx, *elem)
	}

	// Set all the send
	for _, elem := range genState.SendList {
		k.SetSend(ctx, *elem)
	}

>>>>>>> 9da4db86
	// Set all the nodeAccount
	for _, elem := range genState.NodeAccountList {
		k.SetNodeAccount(ctx, *elem)
	}

<<<<<<< HEAD


=======
>>>>>>> 9da4db86
	// this line is used by starport scaffolding # ibc/genesis/init
}

// ExportGenesis returns the capability module's exported genesis.
func ExportGenesis(ctx sdk.Context, k keeper.Keeper) *types.GenesisState {
	genesis := types.DefaultGenesis()

	// this line is used by starport scaffolding # genesis/module/export
<<<<<<< HEAD
	// Get all send
	sendList := k.GetAllSend(ctx)
	for _, elem := range sendList {
		elem := elem
		genesis.SendList = append(genesis.SendList, &elem)
	}



=======
	// Get all receive
	receiveList := k.GetAllReceive(ctx)
	for _, elem := range receiveList {
		elem := elem
		genesis.ReceiveList = append(genesis.ReceiveList, &elem)
	}

	// Get all send
	sendList := k.GetAllSend(ctx)
	for _, elem := range sendList {
		elem := elem
		genesis.SendList = append(genesis.SendList, &elem)
	}

>>>>>>> 9da4db86
	// Get all nodeAccount
	nodeAccountList := k.GetAllNodeAccount(ctx)
	for _, elem := range nodeAccountList {
		elem := elem
		genesis.NodeAccountList = append(genesis.NodeAccountList, &elem)
	}

<<<<<<< HEAD

=======
>>>>>>> 9da4db86
	// this line is used by starport scaffolding # ibc/genesis/export

	return genesis
}<|MERGE_RESOLUTION|>--- conflicted
+++ resolved
@@ -10,15 +10,6 @@
 // state.
 func InitGenesis(ctx sdk.Context, k keeper.Keeper, genState types.GenesisState) {
 	// this line is used by starport scaffolding # genesis/module/init
-<<<<<<< HEAD
-	// Set all the send
-	for _, elem := range genState.SendList {
-		k.SetSend(ctx, *elem)
-	}
-
-
-
-=======
 	// Set all the receive
 	for _, elem := range genState.ReceiveList {
 		k.SetReceive(ctx, *elem)
@@ -29,17 +20,11 @@
 		k.SetSend(ctx, *elem)
 	}
 
->>>>>>> 9da4db86
 	// Set all the nodeAccount
 	for _, elem := range genState.NodeAccountList {
 		k.SetNodeAccount(ctx, *elem)
 	}
 
-<<<<<<< HEAD
-
-
-=======
->>>>>>> 9da4db86
 	// this line is used by starport scaffolding # ibc/genesis/init
 }
 
@@ -48,17 +33,6 @@
 	genesis := types.DefaultGenesis()
 
 	// this line is used by starport scaffolding # genesis/module/export
-<<<<<<< HEAD
-	// Get all send
-	sendList := k.GetAllSend(ctx)
-	for _, elem := range sendList {
-		elem := elem
-		genesis.SendList = append(genesis.SendList, &elem)
-	}
-
-
-
-=======
 	// Get all receive
 	receiveList := k.GetAllReceive(ctx)
 	for _, elem := range receiveList {
@@ -73,7 +47,6 @@
 		genesis.SendList = append(genesis.SendList, &elem)
 	}
 
->>>>>>> 9da4db86
 	// Get all nodeAccount
 	nodeAccountList := k.GetAllNodeAccount(ctx)
 	for _, elem := range nodeAccountList {
@@ -81,10 +54,6 @@
 		genesis.NodeAccountList = append(genesis.NodeAccountList, &elem)
 	}
 
-<<<<<<< HEAD
-
-=======
->>>>>>> 9da4db86
 	// this line is used by starport scaffolding # ibc/genesis/export
 
 	return genesis
