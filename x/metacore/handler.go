package metacore

import (
	"fmt"

	"github.com/Meta-Protocol/metacore/x/metacore/keeper"
	"github.com/Meta-Protocol/metacore/x/metacore/types"
	sdk "github.com/cosmos/cosmos-sdk/types"
	sdkerrors "github.com/cosmos/cosmos-sdk/types/errors"
)

// NewHandler ...
func NewHandler(k keeper.Keeper) sdk.Handler {
	msgServer := keeper.NewMsgServerImpl(k)

	return func(ctx sdk.Context, msg sdk.Msg) (*sdk.Result, error) {
		ctx = ctx.WithEventManager(sdk.NewEventManager())

		switch msg := msg.(type) {
		// this line is used by starport scaffolding # 1
<<<<<<< HEAD
		case *types.MsgSendVoter:
			res, err := msgServer.SendVoter(sdk.WrapSDKContext(ctx), msg)
=======
		case *types.MsgReceiveConfirmation:
			res, err := msgServer.ReceiveConfirmation(sdk.WrapSDKContext(ctx), msg)
>>>>>>> 9da4db86
			return sdk.WrapServiceResult(ctx, res, err)

		case *types.MsgSendVoter:
			res, err := msgServer.SendVoter(sdk.WrapSDKContext(ctx), msg)
			return sdk.WrapServiceResult(ctx, res, err)

<<<<<<< HEAD
=======
		case *types.MsgSetNodeKeys:
			res, err := msgServer.SetNodeKeys(sdk.WrapSDKContext(ctx), msg)
			return sdk.WrapServiceResult(ctx, res, err)

>>>>>>> 9da4db86
		default:
			errMsg := fmt.Sprintf("unrecognized %s message type: %T", types.ModuleName, msg)
			return nil, sdkerrors.Wrap(sdkerrors.ErrUnknownRequest, errMsg)
		}
	}
}<|MERGE_RESOLUTION|>--- conflicted
+++ resolved
@@ -18,26 +18,18 @@
 
 		switch msg := msg.(type) {
 		// this line is used by starport scaffolding # 1
-<<<<<<< HEAD
-		case *types.MsgSendVoter:
-			res, err := msgServer.SendVoter(sdk.WrapSDKContext(ctx), msg)
-=======
 		case *types.MsgReceiveConfirmation:
 			res, err := msgServer.ReceiveConfirmation(sdk.WrapSDKContext(ctx), msg)
->>>>>>> 9da4db86
 			return sdk.WrapServiceResult(ctx, res, err)
 
 		case *types.MsgSendVoter:
 			res, err := msgServer.SendVoter(sdk.WrapSDKContext(ctx), msg)
 			return sdk.WrapServiceResult(ctx, res, err)
 
-<<<<<<< HEAD
-=======
 		case *types.MsgSetNodeKeys:
 			res, err := msgServer.SetNodeKeys(sdk.WrapSDKContext(ctx), msg)
 			return sdk.WrapServiceResult(ctx, res, err)
 
->>>>>>> 9da4db86
 		default:
 			errMsg := fmt.Sprintf("unrecognized %s message type: %T", types.ModuleName, msg)
 			return nil, sdkerrors.Wrap(sdkerrors.ErrUnknownRequest, errMsg)
