--- conflicted
+++ resolved
@@ -7,11 +7,8 @@
 	"math/rand"
 	"testing"
 
-<<<<<<< HEAD
 	stakingtypes "github.com/cosmos/cosmos-sdk/x/staking/types"
-=======
 	"github.com/ethereum/go-ethereum/rlp"
->>>>>>> 4841dfdf
 	"github.com/stretchr/testify/assert"
 	"github.com/stretchr/testify/require"
 	"github.com/zeta-chain/zetacore/common"
@@ -95,7 +92,7 @@
 		{
 			name: "should fail if block header parent does not exist",
 			msg: &types.MsgAddBlockHeader{
-				Creator:   observerAddress,
+				Creator:   observerAddress.String(),
 				ChainId:   common.GoerliChain().ChainId,
 				BlockHash: header3.Hash().Bytes(),
 				Height:    3,
@@ -103,6 +100,7 @@
 			},
 			IsEthTypeChainEnabled: true,
 			IsBtcTypeChainEnabled: true,
+			validator:             validator,
 			wantErr: func(t require.TestingT, err error, i ...interface{}) {
 				require.Error(t, err)
 			},
@@ -110,7 +108,7 @@
 		{
 			name: "should succeed if block header parent does exist",
 			msg: &types.MsgAddBlockHeader{
-				Creator:   observerAddress,
+				Creator:   observerAddress.String(),
 				ChainId:   common.GoerliChain().ChainId,
 				BlockHash: header2.Hash().Bytes(),
 				Height:    2,
@@ -118,12 +116,13 @@
 			},
 			IsEthTypeChainEnabled: true,
 			IsBtcTypeChainEnabled: true,
+			validator:             validator,
 			wantErr:               require.NoError,
 		},
 		{
 			name: "should succeed to post 3rd header if 2nd header is posted",
 			msg: &types.MsgAddBlockHeader{
-				Creator:   observerAddress,
+				Creator:   observerAddress.String(),
 				ChainId:   common.GoerliChain().ChainId,
 				BlockHash: header3.Hash().Bytes(),
 				Height:    3,
@@ -131,6 +130,7 @@
 			},
 			IsEthTypeChainEnabled: true,
 			IsBtcTypeChainEnabled: true,
+			validator:             validator,
 			wantErr: func(t require.TestingT, err error, i ...interface{}) {
 				require.Error(t, err)
 			},
