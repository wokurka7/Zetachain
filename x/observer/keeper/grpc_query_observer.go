--- conflicted
+++ resolved
@@ -16,15 +16,7 @@
 
 	ctx := sdk.UnwrapSDKContext(goCtx)
 
-<<<<<<< HEAD
-	chain := k.GetSupportedChainFromChainID(ctx, req.ChainId)
-	if chain == nil {
-		return &types.QueryObserversByChainResponse{}, types.ErrSupportedChains
-	}
-	mapper, found := k.GetObserverMapper(ctx, chain)
-=======
 	lb, found := k.GetLastObserverCount(ctx)
->>>>>>> 20e0d93f
 	if !found {
 		return nil, status.Error(codes.NotFound, "last observer count not found")
 	}
