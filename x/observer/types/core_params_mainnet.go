//go:build !PRIVNET && !TESTNET && !MOCK_MAINNET
// +build !PRIVNET,!TESTNET,!MOCK_MAINNET

package types

import (
	"fmt"

	"github.com/coinbase/rosetta-sdk-go/types"
	"github.com/zeta-chain/zetacore/common"
)

func GetCoreParams() CoreParamsList {
	params := CoreParamsList{
		CoreParams: []*CoreParams{
			{
				ChainId:                     common.EthChain().ChainId,
<<<<<<< HEAD
				ConfirmationCount:           6,
=======
				ConfirmationCount:           14,
>>>>>>> ed35305f
				ZetaTokenContractAddress:    "",
				ConnectorContractAddress:    "",
				Erc20CustodyContractAddress: "",
				InTxTicker:                  12,
				OutTxTicker:                 15,
				WatchUtxoTicker:             0,
				GasPriceTicker:              30,
				OutboundTxScheduleInterval:  30,
				OutboundTxScheduleLookahead: 60,
			},
			{
				ChainId:                     common.BscMainnetChain().ChainId,
<<<<<<< HEAD
				ConfirmationCount:           6,
=======
				ConfirmationCount:           14,
>>>>>>> ed35305f
				ZetaTokenContractAddress:    "",
				ConnectorContractAddress:    "",
				Erc20CustodyContractAddress: "",
				InTxTicker:                  5,
				OutTxTicker:                 15,
				WatchUtxoTicker:             0,
				GasPriceTicker:              30,
				OutboundTxScheduleInterval:  30,
				OutboundTxScheduleLookahead: 60,
			},
			{
<<<<<<< HEAD
				ChainId:                     common.ZetaChain().ChainId,
				ConfirmationCount:           3,
				ZetaTokenContractAddress:    "",
				ConnectorContractAddress:    "",
				Erc20CustodyContractAddress: "",
				InTxTicker:                  2,
				OutTxTicker:                 3,
				WatchUtxoTicker:             0,
				GasPriceTicker:              5,
			},
			{
=======
>>>>>>> ed35305f
				ChainId:                     common.BtcMainnetChain().ChainId,
				ConfirmationCount:           2,
				ZetaTokenContractAddress:    "",
				ConnectorContractAddress:    "",
				Erc20CustodyContractAddress: "",
				WatchUtxoTicker:             30,
				InTxTicker:                  120,
				OutTxTicker:                 60,
				GasPriceTicker:              30,
				OutboundTxScheduleInterval:  30,
				OutboundTxScheduleLookahead: 60,
			},
		},
	}
<<<<<<< HEAD
	chainList := common.DefaultChainsList()
=======
	chainList := common.ExternalChainList()
>>>>>>> ed35305f
	requiredParams := len(chainList)
	availableParams := 0
	for _, chain := range chainList {
		for _, param := range params.CoreParams {
			if chain.ChainId == param.ChainId {
				availableParams++
			}
		}
	}
	if availableParams != requiredParams {
		panic(fmt.Sprintf("Core params are not available for all chains , DefaultChains : %s , CoreParams : %s",
			types.PrettyPrintStruct(chainList), params.String()))
	}
	return params
}<|MERGE_RESOLUTION|>--- conflicted
+++ resolved
@@ -15,11 +15,7 @@
 		CoreParams: []*CoreParams{
 			{
 				ChainId:                     common.EthChain().ChainId,
-<<<<<<< HEAD
-				ConfirmationCount:           6,
-=======
 				ConfirmationCount:           14,
->>>>>>> ed35305f
 				ZetaTokenContractAddress:    "",
 				ConnectorContractAddress:    "",
 				Erc20CustodyContractAddress: "",
@@ -32,11 +28,7 @@
 			},
 			{
 				ChainId:                     common.BscMainnetChain().ChainId,
-<<<<<<< HEAD
-				ConfirmationCount:           6,
-=======
 				ConfirmationCount:           14,
->>>>>>> ed35305f
 				ZetaTokenContractAddress:    "",
 				ConnectorContractAddress:    "",
 				Erc20CustodyContractAddress: "",
@@ -48,20 +40,6 @@
 				OutboundTxScheduleLookahead: 60,
 			},
 			{
-<<<<<<< HEAD
-				ChainId:                     common.ZetaChain().ChainId,
-				ConfirmationCount:           3,
-				ZetaTokenContractAddress:    "",
-				ConnectorContractAddress:    "",
-				Erc20CustodyContractAddress: "",
-				InTxTicker:                  2,
-				OutTxTicker:                 3,
-				WatchUtxoTicker:             0,
-				GasPriceTicker:              5,
-			},
-			{
-=======
->>>>>>> ed35305f
 				ChainId:                     common.BtcMainnetChain().ChainId,
 				ConfirmationCount:           2,
 				ZetaTokenContractAddress:    "",
@@ -76,11 +54,7 @@
 			},
 		},
 	}
-<<<<<<< HEAD
-	chainList := common.DefaultChainsList()
-=======
 	chainList := common.ExternalChainList()
->>>>>>> ed35305f
 	requiredParams := len(chainList)
 	availableParams := 0
 	for _, chain := range chainList {
