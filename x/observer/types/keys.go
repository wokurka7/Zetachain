package types

import (
	"fmt"

	sdkmath "cosmossdk.io/math"
	sdk "github.com/cosmos/cosmos-sdk/types"
)

const (
	// ModuleName defines the module name
	ModuleName = "observer"

	// StoreKey defines the primary module store key
	StoreKey = ModuleName

	// RouterKey is the message route for slashing
	RouterKey = ModuleName

	// QuerierRoute defines the module's query routing key
	QuerierRoute = ModuleName

	// MemStoreKey defines the in-memory store key
	MemStoreKey = "mem_observer"

	GroupID1Address = "zeta1afk9zr2hn2jsac63h4hm60vl9z3e5u69gndzf7c99cqge3vzwjzsxn0x73"

	MinObserverDelegation = "1000000000000000000"
)

func GetMinObserverDelegation() (sdkmath.Int, bool) {
	return sdkmath.NewIntFromString(MinObserverDelegation)
}

func GetMinObserverDelegationDec() (sdk.Dec, error) {
	return sdk.NewDecFromStr(MinObserverDelegation)

}

func KeyPrefix(p string) []byte {
	return []byte(p)
}

func BallotListKeyPrefix(p int64) []byte {
	return []byte(fmt.Sprintf("%d", p))
}

const (
	BlameKey = "Blame-"
	// TODO change identifier for VoterKey to something more descriptive
<<<<<<< HEAD
	VoterKey = "Voter-value-"

	// AllChainParamsKey is the ke prefix for all chain params
	// NOTE: CoreParams is old name for AllChainParams we keep it as key value for backward compatibility
	AllChainParamsKey = "CoreParams"

	ObserverMapperKey             = "Observer-value-"
=======
	VoterKey          = "Voter-value-"
	AllCoreParams     = "CoreParams"
	ObserverMapperKey = "Observer-value-"

	ObserverSetKey                = "ObserverSet-value-"
>>>>>>> 20e0d93f
	ObserverParamsKey             = "ObserverParams"
	AdminPolicyParamsKey          = "AdminParams"
	BallotMaturityBlocksParamsKey = "BallotMaturityBlocksParams"

	// CrosschainFlagsKey is the key for the crosschain flags
	// NOTE: PermissionFlags is old name for CrosschainFlags we keep it as key value for backward compatibility
	CrosschainFlagsKey = "PermissionFlags-value-"

	LastBlockObserverCountKey = "ObserverCount-value-"
	NodeAccountKey            = "NodeAccount-value-"
	KeygenKey                 = "Keygen-value-"
	BlockHeaderKey            = "BlockHeader-value-"
	BlockHeaderStateKey       = "BlockHeaderState-value-"

	BallotListKey      = "BallotList-value-"
	TSSKey             = "TSS-value-"
	TSSHistoryKey      = "TSS-History-value-"
	TssFundMigratorKey = "FundsMigrator-value-"

	PendingNoncesKeyPrefix = "PendingNonces-value-"
	ChainNoncesKey         = "ChainNonces-value-"
	NonceToCctxKeyPrefix   = "NonceToCctx-value-"
)

func GetBlameIndex(chainID int64, nonce uint64, digest string, height uint64) string {
	return fmt.Sprintf("%d-%d-%s-%d", chainID, nonce, digest, height)
}

func GetBlamePrefix(chainID int64, nonce int64) string {
	return fmt.Sprintf("%d-%d", chainID, nonce)
}<|MERGE_RESOLUTION|>--- conflicted
+++ resolved
@@ -48,7 +48,6 @@
 const (
 	BlameKey = "Blame-"
 	// TODO change identifier for VoterKey to something more descriptive
-<<<<<<< HEAD
 	VoterKey = "Voter-value-"
 
 	// AllChainParamsKey is the ke prefix for all chain params
@@ -56,13 +55,7 @@
 	AllChainParamsKey = "CoreParams"
 
 	ObserverMapperKey             = "Observer-value-"
-=======
-	VoterKey          = "Voter-value-"
-	AllCoreParams     = "CoreParams"
-	ObserverMapperKey = "Observer-value-"
-
 	ObserverSetKey                = "ObserverSet-value-"
->>>>>>> 20e0d93f
 	ObserverParamsKey             = "ObserverParams"
 	AdminPolicyParamsKey          = "AdminParams"
 	BallotMaturityBlocksParamsKey = "BallotMaturityBlocksParams"
