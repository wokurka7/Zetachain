package types

import (
	"fmt"
	"strings"

	sdk "github.com/cosmos/cosmos-sdk/types"

	errorsmod "cosmossdk.io/errors"
	sdkerrors "github.com/cosmos/cosmos-sdk/types/errors"
	ethcommon "github.com/ethereum/go-ethereum/common"
	"github.com/zeta-chain/zetacore/common"
)

<<<<<<< HEAD
const (
	zeroAddress = "0x0000000000000000000000000000000000000000"
)

var (
	DefaultMinObserverDelegation = sdk.MustNewDecFromStr("1000000000000000000000")
	DefaultBallotThreshold       = sdk.MustNewDecFromStr("0.66")
)
=======
// GetCoreParams returns a list of default core params
func GetCoreParams() CoreParamsList {
	return CoreParamsList{
		CoreParams: []*CoreParams{
			{
				ChainId:                     common.EthChain().ChainId,
				ConfirmationCount:           14,
				ZetaTokenContractAddress:    "",
				ConnectorContractAddress:    "",
				Erc20CustodyContractAddress: "",
				InTxTicker:                  12,
				OutTxTicker:                 15,
				WatchUtxoTicker:             0,
				GasPriceTicker:              30,
				OutboundTxScheduleInterval:  30,
				OutboundTxScheduleLookahead: 60,
			},
			{
				ChainId:                     common.BscMainnetChain().ChainId,
				ConfirmationCount:           14,
				ZetaTokenContractAddress:    "",
				ConnectorContractAddress:    "",
				Erc20CustodyContractAddress: "",
				InTxTicker:                  5,
				OutTxTicker:                 15,
				WatchUtxoTicker:             0,
				GasPriceTicker:              30,
				OutboundTxScheduleInterval:  30,
				OutboundTxScheduleLookahead: 60,
			},
			{
				ChainId:                     common.BtcMainnetChain().ChainId,
				ConfirmationCount:           2,
				ZetaTokenContractAddress:    "",
				ConnectorContractAddress:    "",
				Erc20CustodyContractAddress: "",
				WatchUtxoTicker:             30,
				InTxTicker:                  120,
				OutTxTicker:                 60,
				GasPriceTicker:              30,
				OutboundTxScheduleInterval:  30,
				OutboundTxScheduleLookahead: 60,
			},
			{
				ChainId:           common.GoerliChain().ChainId,
				ConfirmationCount: 6,
				// This is the actual Zeta token Goerli testnet, we need to specify this address for the integration tests to pass
				ZetaTokenContractAddress:    "0x0000c304d2934c00db1d51995b9f6996affd17c0",
				ConnectorContractAddress:    "",
				Erc20CustodyContractAddress: "",
				InTxTicker:                  12,
				OutTxTicker:                 15,
				WatchUtxoTicker:             0,
				GasPriceTicker:              30,
				OutboundTxScheduleInterval:  30,
				OutboundTxScheduleLookahead: 60,
			},
			{
				ChainId:                     common.BscTestnetChain().ChainId,
				ConfirmationCount:           6,
				ZetaTokenContractAddress:    "",
				ConnectorContractAddress:    "",
				Erc20CustodyContractAddress: "",
				InTxTicker:                  5,
				OutTxTicker:                 15,
				WatchUtxoTicker:             0,
				GasPriceTicker:              30,
				OutboundTxScheduleInterval:  30,
				OutboundTxScheduleLookahead: 60,
			},
			{
				ChainId:                     common.MumbaiChain().ChainId,
				ConfirmationCount:           12,
				ZetaTokenContractAddress:    "",
				ConnectorContractAddress:    "",
				Erc20CustodyContractAddress: "",
				InTxTicker:                  2,
				OutTxTicker:                 15,
				WatchUtxoTicker:             0,
				GasPriceTicker:              30,
				OutboundTxScheduleInterval:  30,
				OutboundTxScheduleLookahead: 60,
			},
			{
				ChainId:                     common.BtcTestNetChain().ChainId,
				ConfirmationCount:           2,
				ZetaTokenContractAddress:    "",
				ConnectorContractAddress:    "",
				Erc20CustodyContractAddress: "",
				WatchUtxoTicker:             30,
				InTxTicker:                  120,
				OutTxTicker:                 12,
				GasPriceTicker:              30,
				OutboundTxScheduleInterval:  30,
				OutboundTxScheduleLookahead: 100,
			},
			{
				ChainId:                     common.BtcRegtestChain().ChainId,
				ConfirmationCount:           1,
				ZetaTokenContractAddress:    "",
				ConnectorContractAddress:    "",
				Erc20CustodyContractAddress: "",
				GasPriceTicker:              5,
				WatchUtxoTicker:             2,
				InTxTicker:                  2,
				OutTxTicker:                 2,
				OutboundTxScheduleInterval:  2,
				OutboundTxScheduleLookahead: 5,
			},
			{
				ChainId:                     common.GoerliLocalnetChain().ChainId,
				ConfirmationCount:           1,
				ZetaTokenContractAddress:    "0x733aB8b06DDDEf27Eaa72294B0d7c9cEF7f12db9",
				ConnectorContractAddress:    "0xD28D6A0b8189305551a0A8bd247a6ECa9CE781Ca",
				Erc20CustodyContractAddress: "0xff3135df4F2775f4091b81f4c7B6359CfA07862a",
				InTxTicker:                  2,
				OutTxTicker:                 2,
				WatchUtxoTicker:             0,
				GasPriceTicker:              5,
				OutboundTxScheduleInterval:  2,
				OutboundTxScheduleLookahead: 5,
			},
		},
	}
}
>>>>>>> 8c903c96

// Validate checks all core params correspond to a chain and there is no duplicate chain id
func (cpl CoreParamsList) Validate() error {
	// check all core params correspond to a chain
	externalChainMap := make(map[int64]struct{})
	existingChainMap := make(map[int64]struct{})

	externalChainList := common.ExternalChainList()
	for _, chain := range externalChainList {
		externalChainMap[chain.ChainId] = struct{}{}
	}

	// validate the core params and check for duplicates
	for _, coreParam := range cpl.CoreParams {
		if err := ValidateCoreParams(coreParam); err != nil {
			return err
		}

		if _, ok := externalChainMap[coreParam.ChainId]; !ok {
			return fmt.Errorf("chain id %d not found in chain list", coreParam.ChainId)
		}
		if _, ok := existingChainMap[coreParam.ChainId]; ok {
			return fmt.Errorf("duplicated chain id %d found", coreParam.ChainId)
		}
		existingChainMap[coreParam.ChainId] = struct{}{}
	}
	return nil
}

// ValidateCoreParams performs some basic checks on core params
func ValidateCoreParams(params *CoreParams) error {
	if params == nil {
		return fmt.Errorf("core params cannot be nil")
	}
	chain := common.GetChainFromChainID(params.ChainId)
	if chain == nil {
		return fmt.Errorf("ChainId %d not supported", params.ChainId)
	}
	// zeta chain skips the rest of the checks for now
	if chain.IsZetaChain() {
		return nil
	}

	if params.ConfirmationCount == 0 {
		return errorsmod.Wrapf(sdkerrors.ErrInvalidRequest, "ConfirmationCount must be greater than 0")
	}
	if params.GasPriceTicker <= 0 || params.GasPriceTicker > 300 {
		return errorsmod.Wrapf(sdkerrors.ErrInvalidRequest, "GasPriceTicker %d out of range", params.GasPriceTicker)
	}
	if params.InTxTicker <= 0 || params.InTxTicker > 300 {
		return errorsmod.Wrapf(sdkerrors.ErrInvalidRequest, "InTxTicker %d out of range", params.InTxTicker)
	}
	if params.OutTxTicker <= 0 || params.OutTxTicker > 300 {
		return errorsmod.Wrapf(sdkerrors.ErrInvalidRequest, "OutTxTicker %d out of range", params.OutTxTicker)
	}
	if params.OutboundTxScheduleInterval == 0 || params.OutboundTxScheduleInterval > 100 { // 600 secs
		return errorsmod.Wrapf(sdkerrors.ErrInvalidRequest, "OutboundTxScheduleInterval %d out of range", params.OutboundTxScheduleInterval)
	}
	if params.OutboundTxScheduleLookahead == 0 || params.OutboundTxScheduleLookahead > 500 { // 500 cctxs
		return errorsmod.Wrapf(sdkerrors.ErrInvalidRequest, "OutboundTxScheduleLookahead %d out of range", params.OutboundTxScheduleLookahead)
	}

	// chain type specific checks
	if common.IsBitcoinChain(params.ChainId) {
		if params.WatchUtxoTicker == 0 || params.WatchUtxoTicker > 300 {
			return errorsmod.Wrapf(sdkerrors.ErrInvalidRequest, "WatchUtxoTicker %d out of range", params.WatchUtxoTicker)
		}
	}
	if common.IsEVMChain(params.ChainId) {
		if !validCoreContractAddress(params.ZetaTokenContractAddress) {
			return errorsmod.Wrapf(sdkerrors.ErrInvalidRequest, "invalid ZetaTokenContractAddress %s", params.ZetaTokenContractAddress)
		}
		if !validCoreContractAddress(params.ConnectorContractAddress) {
			return errorsmod.Wrapf(sdkerrors.ErrInvalidRequest, "invalid ConnectorContractAddress %s", params.ConnectorContractAddress)
		}
		if !validCoreContractAddress(params.Erc20CustodyContractAddress) {
			return errorsmod.Wrapf(sdkerrors.ErrInvalidRequest, "invalid Erc20CustodyContractAddress %s", params.Erc20CustodyContractAddress)
		}
	}

	if params.BallotThreshold.IsNil() || params.BallotThreshold.GT(sdk.OneDec()) {
		return ErrParamsThreshold
	}

	if params.MinObserverDelegation.IsNil() {
		return ErrParamsMinObserverDelegation
	}

	return nil
}

func validCoreContractAddress(address string) bool {
	if !strings.HasPrefix(address, "0x") {
		return false
	}
	return ethcommon.IsHexAddress(address)
}

// GetDefaultCoreParams returns a list of default core params
// TODO: remove this function
// https://github.com/zeta-chain/node-private/issues/100
func GetDefaultCoreParams() CoreParamsList {
	return CoreParamsList{
		CoreParams: []*CoreParams{
			GetDefaultEthMainnetCoreParams(),
			GetDefaultBscMainnetCoreParams(),
			GetDefaultBtcMainnetCoreParams(),
			GetDefaultGoerliTestnetCoreParams(),
			GetDefaultBscTestnetCoreParams(),
			GetDefaultMumbaiTestnetCoreParams(),
			GetDefaultBtcTestnetCoreParams(),
			GetDefaultBtcRegtestCoreParams(),
			GetDefaultGoerliLocalnetCoreParams(),
		},
	}
}

func GetDefaultEthMainnetCoreParams() *CoreParams {
	return &CoreParams{
		ChainId:                     common.EthChain().ChainId,
		ConfirmationCount:           14,
		ZetaTokenContractAddress:    zeroAddress,
		ConnectorContractAddress:    zeroAddress,
		Erc20CustodyContractAddress: zeroAddress,
		InTxTicker:                  12,
		OutTxTicker:                 15,
		WatchUtxoTicker:             0,
		GasPriceTicker:              30,
		OutboundTxScheduleInterval:  30,
		OutboundTxScheduleLookahead: 60,
		BallotThreshold:             DefaultBallotThreshold,
		MinObserverDelegation:       DefaultMinObserverDelegation,
		IsSupported:                 false,
	}
}
func GetDefaultBscMainnetCoreParams() *CoreParams {
	return &CoreParams{
		ChainId:                     common.BscMainnetChain().ChainId,
		ConfirmationCount:           14,
		ZetaTokenContractAddress:    zeroAddress,
		ConnectorContractAddress:    zeroAddress,
		Erc20CustodyContractAddress: zeroAddress,
		InTxTicker:                  5,
		OutTxTicker:                 15,
		WatchUtxoTicker:             0,
		GasPriceTicker:              30,
		OutboundTxScheduleInterval:  30,
		OutboundTxScheduleLookahead: 60,
		BallotThreshold:             DefaultBallotThreshold,
		MinObserverDelegation:       DefaultMinObserverDelegation,
		IsSupported:                 false,
	}
}
func GetDefaultBtcMainnetCoreParams() *CoreParams {
	return &CoreParams{
		ChainId:                     common.BtcMainnetChain().ChainId,
		ConfirmationCount:           2,
		ZetaTokenContractAddress:    zeroAddress,
		ConnectorContractAddress:    zeroAddress,
		Erc20CustodyContractAddress: zeroAddress,
		WatchUtxoTicker:             30,
		InTxTicker:                  120,
		OutTxTicker:                 60,
		GasPriceTicker:              30,
		OutboundTxScheduleInterval:  30,
		OutboundTxScheduleLookahead: 60,
		BallotThreshold:             DefaultBallotThreshold,
		MinObserverDelegation:       DefaultMinObserverDelegation,
		IsSupported:                 false,
	}
}
func GetDefaultGoerliTestnetCoreParams() *CoreParams {
	return &CoreParams{
		ChainId:           common.GoerliChain().ChainId,
		ConfirmationCount: 6,
		// This is the actual Zeta token Goerli testnet, we need to specify this address for the integration tests to pass
		ZetaTokenContractAddress:    "0x0000c304d2934c00db1d51995b9f6996affd17c0",
		ConnectorContractAddress:    zeroAddress,
		Erc20CustodyContractAddress: zeroAddress,
		InTxTicker:                  12,
		OutTxTicker:                 15,
		WatchUtxoTicker:             0,
		GasPriceTicker:              30,
		OutboundTxScheduleInterval:  30,
		OutboundTxScheduleLookahead: 60,
		BallotThreshold:             DefaultBallotThreshold,
		MinObserverDelegation:       DefaultMinObserverDelegation,
		IsSupported:                 false,
	}
}
func GetDefaultBscTestnetCoreParams() *CoreParams {
	return &CoreParams{
		ChainId:                     common.BscTestnetChain().ChainId,
		ConfirmationCount:           6,
		ZetaTokenContractAddress:    zeroAddress,
		ConnectorContractAddress:    zeroAddress,
		Erc20CustodyContractAddress: zeroAddress,
		InTxTicker:                  5,
		OutTxTicker:                 15,
		WatchUtxoTicker:             0,
		GasPriceTicker:              30,
		OutboundTxScheduleInterval:  30,
		OutboundTxScheduleLookahead: 60,
		BallotThreshold:             DefaultBallotThreshold,
		MinObserverDelegation:       DefaultMinObserverDelegation,
		IsSupported:                 false,
	}
}
func GetDefaultMumbaiTestnetCoreParams() *CoreParams {
	return &CoreParams{
		ChainId:                     common.MumbaiChain().ChainId,
		ConfirmationCount:           12,
		ZetaTokenContractAddress:    zeroAddress,
		ConnectorContractAddress:    zeroAddress,
		Erc20CustodyContractAddress: zeroAddress,
		InTxTicker:                  2,
		OutTxTicker:                 15,
		WatchUtxoTicker:             0,
		GasPriceTicker:              30,
		OutboundTxScheduleInterval:  30,
		OutboundTxScheduleLookahead: 60,
		BallotThreshold:             DefaultBallotThreshold,
		MinObserverDelegation:       DefaultMinObserverDelegation,
		IsSupported:                 false,
	}
}
func GetDefaultBtcTestnetCoreParams() *CoreParams {
	return &CoreParams{
		ChainId:                     common.BtcTestNetChain().ChainId,
		ConfirmationCount:           2,
		ZetaTokenContractAddress:    zeroAddress,
		ConnectorContractAddress:    zeroAddress,
		Erc20CustodyContractAddress: zeroAddress,
		WatchUtxoTicker:             30,
		InTxTicker:                  120,
		OutTxTicker:                 12,
		GasPriceTicker:              30,
		OutboundTxScheduleInterval:  30,
		OutboundTxScheduleLookahead: 100,
		BallotThreshold:             DefaultBallotThreshold,
		MinObserverDelegation:       DefaultMinObserverDelegation,
		IsSupported:                 false,
	}
}
func GetDefaultBtcRegtestCoreParams() *CoreParams {
	return &CoreParams{
		ChainId:                     common.BtcRegtestChain().ChainId,
		ConfirmationCount:           2,
		ZetaTokenContractAddress:    zeroAddress,
		ConnectorContractAddress:    zeroAddress,
		Erc20CustodyContractAddress: zeroAddress,
		GasPriceTicker:              5,
		WatchUtxoTicker:             1,
		InTxTicker:                  1,
		OutTxTicker:                 2,
		OutboundTxScheduleInterval:  2,
		OutboundTxScheduleLookahead: 5,
		BallotThreshold:             DefaultBallotThreshold,
		MinObserverDelegation:       DefaultMinObserverDelegation,
		IsSupported:                 false,
	}
}
func GetDefaultGoerliLocalnetCoreParams() *CoreParams {
	return &CoreParams{
		ChainId:                     common.GoerliLocalnetChain().ChainId,
		ConfirmationCount:           2,
		ZetaTokenContractAddress:    "0xA8D5060feb6B456e886F023709A2795373691E63",
		ConnectorContractAddress:    "0x733aB8b06DDDEf27Eaa72294B0d7c9cEF7f12db9",
		Erc20CustodyContractAddress: "0xD28D6A0b8189305551a0A8bd247a6ECa9CE781Ca",
		InTxTicker:                  2,
		OutTxTicker:                 2,
		WatchUtxoTicker:             0,
		GasPriceTicker:              5,
		OutboundTxScheduleInterval:  2,
		OutboundTxScheduleLookahead: 5,
		BallotThreshold:             DefaultBallotThreshold,
		MinObserverDelegation:       DefaultMinObserverDelegation,
		IsSupported:                 false,
	}
}<|MERGE_RESOLUTION|>--- conflicted
+++ resolved
@@ -12,7 +12,6 @@
 	"github.com/zeta-chain/zetacore/common"
 )
 
-<<<<<<< HEAD
 const (
 	zeroAddress = "0x0000000000000000000000000000000000000000"
 )
@@ -21,133 +20,6 @@
 	DefaultMinObserverDelegation = sdk.MustNewDecFromStr("1000000000000000000000")
 	DefaultBallotThreshold       = sdk.MustNewDecFromStr("0.66")
 )
-=======
-// GetCoreParams returns a list of default core params
-func GetCoreParams() CoreParamsList {
-	return CoreParamsList{
-		CoreParams: []*CoreParams{
-			{
-				ChainId:                     common.EthChain().ChainId,
-				ConfirmationCount:           14,
-				ZetaTokenContractAddress:    "",
-				ConnectorContractAddress:    "",
-				Erc20CustodyContractAddress: "",
-				InTxTicker:                  12,
-				OutTxTicker:                 15,
-				WatchUtxoTicker:             0,
-				GasPriceTicker:              30,
-				OutboundTxScheduleInterval:  30,
-				OutboundTxScheduleLookahead: 60,
-			},
-			{
-				ChainId:                     common.BscMainnetChain().ChainId,
-				ConfirmationCount:           14,
-				ZetaTokenContractAddress:    "",
-				ConnectorContractAddress:    "",
-				Erc20CustodyContractAddress: "",
-				InTxTicker:                  5,
-				OutTxTicker:                 15,
-				WatchUtxoTicker:             0,
-				GasPriceTicker:              30,
-				OutboundTxScheduleInterval:  30,
-				OutboundTxScheduleLookahead: 60,
-			},
-			{
-				ChainId:                     common.BtcMainnetChain().ChainId,
-				ConfirmationCount:           2,
-				ZetaTokenContractAddress:    "",
-				ConnectorContractAddress:    "",
-				Erc20CustodyContractAddress: "",
-				WatchUtxoTicker:             30,
-				InTxTicker:                  120,
-				OutTxTicker:                 60,
-				GasPriceTicker:              30,
-				OutboundTxScheduleInterval:  30,
-				OutboundTxScheduleLookahead: 60,
-			},
-			{
-				ChainId:           common.GoerliChain().ChainId,
-				ConfirmationCount: 6,
-				// This is the actual Zeta token Goerli testnet, we need to specify this address for the integration tests to pass
-				ZetaTokenContractAddress:    "0x0000c304d2934c00db1d51995b9f6996affd17c0",
-				ConnectorContractAddress:    "",
-				Erc20CustodyContractAddress: "",
-				InTxTicker:                  12,
-				OutTxTicker:                 15,
-				WatchUtxoTicker:             0,
-				GasPriceTicker:              30,
-				OutboundTxScheduleInterval:  30,
-				OutboundTxScheduleLookahead: 60,
-			},
-			{
-				ChainId:                     common.BscTestnetChain().ChainId,
-				ConfirmationCount:           6,
-				ZetaTokenContractAddress:    "",
-				ConnectorContractAddress:    "",
-				Erc20CustodyContractAddress: "",
-				InTxTicker:                  5,
-				OutTxTicker:                 15,
-				WatchUtxoTicker:             0,
-				GasPriceTicker:              30,
-				OutboundTxScheduleInterval:  30,
-				OutboundTxScheduleLookahead: 60,
-			},
-			{
-				ChainId:                     common.MumbaiChain().ChainId,
-				ConfirmationCount:           12,
-				ZetaTokenContractAddress:    "",
-				ConnectorContractAddress:    "",
-				Erc20CustodyContractAddress: "",
-				InTxTicker:                  2,
-				OutTxTicker:                 15,
-				WatchUtxoTicker:             0,
-				GasPriceTicker:              30,
-				OutboundTxScheduleInterval:  30,
-				OutboundTxScheduleLookahead: 60,
-			},
-			{
-				ChainId:                     common.BtcTestNetChain().ChainId,
-				ConfirmationCount:           2,
-				ZetaTokenContractAddress:    "",
-				ConnectorContractAddress:    "",
-				Erc20CustodyContractAddress: "",
-				WatchUtxoTicker:             30,
-				InTxTicker:                  120,
-				OutTxTicker:                 12,
-				GasPriceTicker:              30,
-				OutboundTxScheduleInterval:  30,
-				OutboundTxScheduleLookahead: 100,
-			},
-			{
-				ChainId:                     common.BtcRegtestChain().ChainId,
-				ConfirmationCount:           1,
-				ZetaTokenContractAddress:    "",
-				ConnectorContractAddress:    "",
-				Erc20CustodyContractAddress: "",
-				GasPriceTicker:              5,
-				WatchUtxoTicker:             2,
-				InTxTicker:                  2,
-				OutTxTicker:                 2,
-				OutboundTxScheduleInterval:  2,
-				OutboundTxScheduleLookahead: 5,
-			},
-			{
-				ChainId:                     common.GoerliLocalnetChain().ChainId,
-				ConfirmationCount:           1,
-				ZetaTokenContractAddress:    "0x733aB8b06DDDEf27Eaa72294B0d7c9cEF7f12db9",
-				ConnectorContractAddress:    "0xD28D6A0b8189305551a0A8bd247a6ECa9CE781Ca",
-				Erc20CustodyContractAddress: "0xff3135df4F2775f4091b81f4c7B6359CfA07862a",
-				InTxTicker:                  2,
-				OutTxTicker:                 2,
-				WatchUtxoTicker:             0,
-				GasPriceTicker:              5,
-				OutboundTxScheduleInterval:  2,
-				OutboundTxScheduleLookahead: 5,
-			},
-		},
-	}
-}
->>>>>>> 8c903c96
 
 // Validate checks all core params correspond to a chain and there is no duplicate chain id
 func (cpl CoreParamsList) Validate() error {
@@ -395,7 +267,7 @@
 func GetDefaultBtcRegtestCoreParams() *CoreParams {
 	return &CoreParams{
 		ChainId:                     common.BtcRegtestChain().ChainId,
-		ConfirmationCount:           2,
+		ConfirmationCount:           1,
 		ZetaTokenContractAddress:    zeroAddress,
 		ConnectorContractAddress:    zeroAddress,
 		Erc20CustodyContractAddress: zeroAddress,
@@ -413,10 +285,10 @@
 func GetDefaultGoerliLocalnetCoreParams() *CoreParams {
 	return &CoreParams{
 		ChainId:                     common.GoerliLocalnetChain().ChainId,
-		ConfirmationCount:           2,
-		ZetaTokenContractAddress:    "0xA8D5060feb6B456e886F023709A2795373691E63",
-		ConnectorContractAddress:    "0x733aB8b06DDDEf27Eaa72294B0d7c9cEF7f12db9",
-		Erc20CustodyContractAddress: "0xD28D6A0b8189305551a0A8bd247a6ECa9CE781Ca",
+		ConfirmationCount:           1,
+		ZetaTokenContractAddress:    "0x733aB8b06DDDEf27Eaa72294B0d7c9cEF7f12db9",
+		ConnectorContractAddress:    "0xD28D6A0b8189305551a0A8bd247a6ECa9CE781Ca",
+		Erc20CustodyContractAddress: "0xff3135df4F2775f4091b81f4c7B6359CfA07862a",
 		InTxTicker:                  2,
 		OutTxTicker:                 2,
 		WatchUtxoTicker:             0,
