--- conflicted
+++ resolved
@@ -5,38 +5,6 @@
 	"github.com/zeta-chain/zetacore/common"
 )
 
-<<<<<<< HEAD
-type ObserverInfoReader struct {
-	SupportedChainsList       []int64  `json:"SupportedChainsList"`
-	ObserverAddress           string   `json:"ObserverAddress"`
-	ZetaClientGranteeAddress  string   `json:"ZetaClientGranteeAddress"`
-	StakingGranteeAddress     string   `json:"StakingGranteeAddress"`
-	StakingMaxTokens          string   `json:"StakingMaxTokens"`
-	StakingValidatorAllowList []string `json:"StakingValidatorAllowList"`
-	SpendGranteeAddress       string   `json:"SpendGranteeAddress"`
-	SpendMaxTokens            string   `json:"SpendMaxTokens"`
-}
-
-func ParsefileToObserverDetails(fp string) ([]ObserverInfoReader, error) {
-	var observers []ObserverInfoReader
-	file, err := filepath.Abs(fp)
-	if err != nil {
-		return nil, err
-	}
-	file = filepath.Clean(file)
-	input, err := ioutil.ReadFile(file) // #nosec G304
-	if err != nil {
-		return nil, err
-	}
-	err = json.Unmarshal(input, &observers)
-	if err != nil {
-		return nil, err
-	}
-	return observers, nil
-}
-
-=======
->>>>>>> 34a4b761
 func ConvertReceiveStatusToVoteType(status common.ReceiveStatus) VoteType {
 	switch status {
 	case common.ReceiveStatus_Success:
