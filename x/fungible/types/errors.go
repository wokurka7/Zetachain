--- conflicted
+++ resolved
@@ -27,11 +27,8 @@
 	ErrGasPriceNotFound       = sdkerrors.Register(ModuleName, 1116, "gas price not found")
 	ErrUpdateNonce            = sdkerrors.Register(ModuleName, 1117, "update nonce error")
 	ErrInvalidGasLimit        = sdkerrors.Register(ModuleName, 1118, "invalid gas limit")
-<<<<<<< HEAD
 	ErrSetBytecode            = sdkerrors.Register(ModuleName, 1119, "set bytecode error")
 	ErrInvalidContract        = sdkerrors.Register(ModuleName, 1120, "invalid contract")
-=======
-	ErrPausedZRC20            = sdkerrors.Register(ModuleName, 1120, "ZRC20 is paused")
-	ErrForeignCoinNotFound    = sdkerrors.Register(ModuleName, 1121, "foreign coin not found")
->>>>>>> deaee08b
+	ErrPausedZRC20            = sdkerrors.Register(ModuleName, 1121, "ZRC20 is paused")
+	ErrForeignCoinNotFound    = sdkerrors.Register(ModuleName, 1122, "foreign coin not found")
 )