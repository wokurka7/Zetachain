--- conflicted
+++ resolved
@@ -39,13 +39,8 @@
 		require.NoError(t, err)
 		require.Zero(t, protocolFee.Uint64())
 
-<<<<<<< HEAD
-		// can update the fee
-		_, err = msgServer.UpdateZRC20WithdrawFee(ctx, types.NewMsgUpdateZRC20WithdrawFee(
-=======
 		// can update the protocol fee and gas limit
-		_, err = k.UpdateZRC20WithdrawFee(ctx, types.NewMsgUpdateZRC20WithdrawFee(
->>>>>>> f9d99878
+		_, err = msgServer.UpdateZRC20WithdrawFee(ctx, types.NewMsgUpdateZRC20WithdrawFee(
 			admin,
 			zrc20Addr.String(),
 			math.NewUint(42),
@@ -62,7 +57,7 @@
 		require.Equal(t, uint64(42), gasLimit.Uint64())
 
 		// can update protocol fee only
-		_, err = k.UpdateZRC20WithdrawFee(ctx, types.NewMsgUpdateZRC20WithdrawFee(
+		_, err = msgServer.UpdateZRC20WithdrawFee(ctx, types.NewMsgUpdateZRC20WithdrawFee(
 			admin,
 			zrc20Addr.String(),
 			math.NewUint(43),
@@ -77,7 +72,7 @@
 		require.Equal(t, uint64(42), gasLimit.Uint64())
 
 		// can update gas limit only
-		_, err = k.UpdateZRC20WithdrawFee(ctx, types.NewMsgUpdateZRC20WithdrawFee(
+		_, err = msgServer.UpdateZRC20WithdrawFee(ctx, types.NewMsgUpdateZRC20WithdrawFee(
 			admin,
 			zrc20Addr.String(),
 			math.Uint{},
@@ -222,6 +217,7 @@
 	t.Run("should fail if contract call for setting new protocol fee fails", func(t *testing.T) {
 		k, ctx, _, zk := keepertest.FungibleKeeperWithMocks(t, keepertest.FungibleMockOptions{UseEVMMock: true})
 		k.GetAuthKeeper().GetModuleAccount(ctx, types.ModuleName)
+		msgServer := keeper.NewMsgServerImpl(*k)
 		mockEVMKeeper := keepertest.GetFungibleEVMMock(t, k)
 
 		// setup
@@ -270,7 +266,7 @@
 			true,
 		).Return(&evmtypes.MsgEthereumTxResponse{}, errors.New("transaction failed"))
 
-		_, err = k.UpdateZRC20WithdrawFee(ctx, types.NewMsgUpdateZRC20WithdrawFee(
+		_, err = msgServer.UpdateZRC20WithdrawFee(ctx, types.NewMsgUpdateZRC20WithdrawFee(
 			admin,
 			zrc20Addr.String(),
 			math.Uint{},
