--- conflicted
+++ resolved
@@ -70,17 +70,12 @@
 // The total rewards are distributed equally among all Successful votes
 // NotVoted or Unsuccessful votes are slashed
 // rewards given or slashed amounts are in azeta
-<<<<<<< HEAD
-func DistributeObserverRewards(ctx sdk.Context, amount sdkmath.Int, keeper keeper.Keeper) error {
-=======
-
 func DistributeObserverRewards(
 	ctx sdk.Context,
 	amount sdkmath.Int,
 	keeper keeper.Keeper,
 	slashAmount sdkmath.Int,
 ) error {
->>>>>>> 828529c2
 
 	rewardsDistributer := map[string]int64{}
 	totalRewardsUnits := int64(0)
@@ -130,11 +125,6 @@
 			continue
 		}
 		if observerRewardUnits < 0 {
-<<<<<<< HEAD
-			slashAmount := keeper.GetParamSetIfExists(ctx).ObserverSlashAmount
-=======
-
->>>>>>> 828529c2
 			keeper.SlashObserverEmission(ctx, observerAddress.String(), slashAmount)
 			finalDistributionList = append(finalDistributionList, &types.ObserverEmission{
 				EmissionType:    types.EmissionType_Slash,
