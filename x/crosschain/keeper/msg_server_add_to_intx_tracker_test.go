--- conflicted
+++ resolved
@@ -18,36 +18,6 @@
 	observertypes "github.com/zeta-chain/zetacore/x/observer/types"
 )
 
-<<<<<<< HEAD
-func setupVerificationParams(zk keepertest.ZetaKeepers, ctx sdk.Context, tx_index int64, chainID int64, header ethtypes.Header, headerRLP []byte, block *ethtypes.Block) {
-	params := zk.ObserverKeeper.GetParams(ctx)
-	zk.ObserverKeeper.SetParams(ctx, params)
-	zk.ObserverKeeper.SetBlockHeader(ctx, proofs.BlockHeader{
-		Height:     block.Number().Int64(),
-		Hash:       block.Hash().Bytes(),
-		ParentHash: header.ParentHash.Bytes(),
-		ChainId:    chainID,
-		Header:     proofs.NewEthereumHeader(headerRLP),
-	})
-	zk.ObserverKeeper.SetChainParamsList(ctx, observertypes.ChainParamsList{ChainParams: []*observertypes.ChainParams{
-		{
-			ChainId:                  chainID,
-			ConnectorContractAddress: block.Transactions()[tx_index].To().Hex(),
-			BallotThreshold:          sdk.OneDec(),
-			MinObserverDelegation:    sdk.OneDec(),
-			IsSupported:              true,
-		},
-	}})
-	zk.ObserverKeeper.SetCrosschainFlags(ctx, observertypes.CrosschainFlags{
-		BlockHeaderVerificationFlags: &observertypes.BlockHeaderVerificationFlags{
-			IsEthTypeChainEnabled: true,
-			IsBtcTypeChainEnabled: false,
-		},
-	})
-}
-
-=======
->>>>>>> 87403f0b
 func TestMsgServer_AddToInTxTracker(t *testing.T) {
 	t.Run("fail normal user submit without proof", func(t *testing.T) {
 		k, ctx, _, _ := keepertest.CrosschainKeeperWithMocks(t, keepertest.CrosschainMockOptions{
