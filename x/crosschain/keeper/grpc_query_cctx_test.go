--- conflicted
+++ resolved
@@ -135,20 +135,12 @@
 		cctxs := createCctxWithNonceRange(t, ctx, *k, 1000, 2000, chainID, tss, zk)
 
 		// set some cctxs as pending below nonce
-<<<<<<< HEAD
-		cctx1, found := k.GetCrossChainTx(ctx, sample.GetCctxHash("940"))
-=======
-		cctx1, found := k.GetCrossChainTx(ctx, "1337-940")
->>>>>>> f65dc1cb
+		cctx1, found := k.GetCrossChainTx(ctx, sample.GetCctxHash("1337-940"))
 		require.True(t, found)
 		cctx1.CctxStatus.Status = types.CctxStatus_PendingOutbound
 		k.SetCrossChainTx(ctx, cctx1)
 
-<<<<<<< HEAD
-		cctx2, found := k.GetCrossChainTx(ctx, sample.GetCctxHash("955"))
-=======
-		cctx2, found := k.GetCrossChainTx(ctx, "1337-955")
->>>>>>> f65dc1cb
+		cctx2, found := k.GetCrossChainTx(ctx, sample.GetCctxHash("1337-955"))
 		require.True(t, found)
 		cctx2.CctxStatus.Status = types.CctxStatus_PendingOutbound
 		k.SetCrossChainTx(ctx, cctx2)
