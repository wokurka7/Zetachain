--- conflicted
+++ resolved
@@ -34,21 +34,11 @@
 		cctx := sample.CrossChainTx(t, "foo")
 		cctx.GetCurrentOutTxParam().Receiver = receiver.String()
 		cctx.GetInboundTxParams().Amount = math.NewUintFromBigInt(amount)
-		cctx.GetInboundTxParams().CoinType = common.CoinType_Zeta
+		cctx.GetInboundTxParams().CoinType = coin.CoinType_Zeta
 		cctx.GetInboundTxParams().SenderChainId = 0
 		reverted, err := k.HandleEVMDeposit(
 			ctx,
-<<<<<<< HEAD
-			cctx,
-=======
-			sample.CrossChainTx(t, "foo"),
-			types.MsgVoteOnObservedInboundTx{
-				Receiver: receiver.String(),
-				Amount:   math.NewUintFromBigInt(amount),
-				CoinType: coin.CoinType_Zeta,
-			},
-			0,
->>>>>>> 1e0d8593
+			cctx,
 		)
 		require.NoError(t, err)
 		require.False(t, reverted)
@@ -73,21 +63,11 @@
 		cctx := sample.CrossChainTx(t, "foo")
 		cctx.GetCurrentOutTxParam().Receiver = receiver.String()
 		cctx.GetInboundTxParams().Amount = math.NewUintFromBigInt(amount)
-		cctx.GetInboundTxParams().CoinType = common.CoinType_Zeta
+		cctx.GetInboundTxParams().CoinType = coin.CoinType_Zeta
 		cctx.GetInboundTxParams().SenderChainId = 0
 		reverted, err := k.HandleEVMDeposit(
 			ctx,
-<<<<<<< HEAD
-			cctx,
-=======
-			sample.CrossChainTx(t, "foo"),
-			types.MsgVoteOnObservedInboundTx{
-				Receiver: receiver.String(),
-				Amount:   math.NewUintFromBigInt(amount),
-				CoinType: coin.CoinType_Zeta,
-			},
-			0,
->>>>>>> 1e0d8593
+			cctx,
 		)
 		require.ErrorIs(t, err, errDeposit)
 		require.False(t, reverted)
@@ -123,27 +103,14 @@
 		cctx := sample.CrossChainTx(t, "foo")
 		cctx.GetCurrentOutTxParam().Receiver = receiver.String()
 		cctx.GetInboundTxParams().Amount = math.NewUintFromBigInt(amount)
-		cctx.GetInboundTxParams().CoinType = common.CoinType_ERC20
-		cctx.GetInboundTxParams().Sender = sample.EthAddress().String()
-		cctx.GetInboundTxParams().SenderChainId = senderChain
-		cctx.RelayedMessage = ""
-		cctx.GetInboundTxParams().Asset = ""
-		reverted, err := k.HandleEVMDeposit(
-			ctx,
-<<<<<<< HEAD
-			cctx,
-=======
-			sample.CrossChainTx(t, "foo"),
-			types.MsgVoteOnObservedInboundTx{
-				Sender:   sample.EthAddress().String(),
-				Receiver: receiver.String(),
-				Amount:   math.NewUintFromBigInt(amount),
-				CoinType: coin.CoinType_ERC20,
-				Message:  "",
-				Asset:    "",
-			},
-			senderChain,
->>>>>>> 1e0d8593
+		cctx.GetInboundTxParams().CoinType = coin.CoinType_ERC20
+		cctx.GetInboundTxParams().Sender = sample.EthAddress().String()
+		cctx.GetInboundTxParams().SenderChainId = senderChain
+		cctx.RelayedMessage = ""
+		cctx.GetInboundTxParams().Asset = ""
+		reverted, err := k.HandleEVMDeposit(
+			ctx,
+			cctx,
 		)
 		require.NoError(t, err)
 		require.False(t, reverted)
@@ -180,27 +147,14 @@
 		cctx := sample.CrossChainTx(t, "foo")
 		cctx.GetCurrentOutTxParam().Receiver = receiver.String()
 		cctx.GetInboundTxParams().Amount = math.NewUintFromBigInt(amount)
-		cctx.GetInboundTxParams().CoinType = common.CoinType_ERC20
-		cctx.GetInboundTxParams().Sender = sample.EthAddress().String()
-		cctx.GetInboundTxParams().SenderChainId = senderChain
-		cctx.RelayedMessage = ""
-		cctx.GetInboundTxParams().Asset = ""
-		reverted, err := k.HandleEVMDeposit(
-			ctx,
-<<<<<<< HEAD
-			cctx,
-=======
-			sample.CrossChainTx(t, "foo"),
-			types.MsgVoteOnObservedInboundTx{
-				Sender:   sample.EthAddress().String(),
-				Receiver: receiver.String(),
-				Amount:   math.NewUintFromBigInt(amount),
-				CoinType: coin.CoinType_ERC20,
-				Message:  "",
-				Asset:    "",
-			},
-			senderChain,
->>>>>>> 1e0d8593
+		cctx.GetInboundTxParams().CoinType = coin.CoinType_ERC20
+		cctx.GetInboundTxParams().Sender = sample.EthAddress().String()
+		cctx.GetInboundTxParams().SenderChainId = senderChain
+		cctx.RelayedMessage = ""
+		cctx.GetInboundTxParams().Asset = ""
+		reverted, err := k.HandleEVMDeposit(
+			ctx,
+			cctx,
 		)
 		require.ErrorIs(t, err, errDeposit)
 		require.False(t, reverted)
@@ -237,27 +191,14 @@
 		cctx := sample.CrossChainTx(t, "foo")
 		cctx.GetCurrentOutTxParam().Receiver = receiver.String()
 		cctx.GetInboundTxParams().Amount = math.NewUintFromBigInt(amount)
-		cctx.InboundTxParams.CoinType = common.CoinType_ERC20
-		cctx.GetInboundTxParams().Sender = sample.EthAddress().String()
-		cctx.GetInboundTxParams().SenderChainId = senderChain
-		cctx.RelayedMessage = ""
-		cctx.GetInboundTxParams().Asset = ""
-		reverted, err := k.HandleEVMDeposit(
-			ctx,
-<<<<<<< HEAD
-			cctx,
-=======
-			sample.CrossChainTx(t, "foo"),
-			types.MsgVoteOnObservedInboundTx{
-				Sender:   sample.EthAddress().String(),
-				Receiver: receiver.String(),
-				Amount:   math.NewUintFromBigInt(amount),
-				CoinType: coin.CoinType_ERC20,
-				Message:  "",
-				Asset:    "",
-			},
-			senderChain,
->>>>>>> 1e0d8593
+		cctx.InboundTxParams.CoinType = coin.CoinType_ERC20
+		cctx.GetInboundTxParams().Sender = sample.EthAddress().String()
+		cctx.GetInboundTxParams().SenderChainId = senderChain
+		cctx.RelayedMessage = ""
+		cctx.GetInboundTxParams().Asset = ""
+		reverted, err := k.HandleEVMDeposit(
+			ctx,
+			cctx,
 		)
 		require.ErrorIs(t, err, errDeposit)
 		require.True(t, reverted)
@@ -293,27 +234,14 @@
 		cctx := sample.CrossChainTx(t, "foo")
 		cctx.GetCurrentOutTxParam().Receiver = receiver.String()
 		cctx.GetInboundTxParams().Amount = math.NewUintFromBigInt(amount)
-		cctx.GetInboundTxParams().CoinType = common.CoinType_ERC20
-		cctx.GetInboundTxParams().Sender = sample.EthAddress().String()
-		cctx.GetInboundTxParams().SenderChainId = senderChain
-		cctx.RelayedMessage = ""
-		cctx.GetInboundTxParams().Asset = ""
-		reverted, err := k.HandleEVMDeposit(
-			ctx,
-<<<<<<< HEAD
-			cctx,
-=======
-			sample.CrossChainTx(t, "foo"),
-			types.MsgVoteOnObservedInboundTx{
-				Sender:   sample.EthAddress().String(),
-				Receiver: receiver.String(),
-				Amount:   math.NewUintFromBigInt(amount),
-				CoinType: coin.CoinType_ERC20,
-				Message:  "",
-				Asset:    "",
-			},
-			senderChain,
->>>>>>> 1e0d8593
+		cctx.GetInboundTxParams().CoinType = coin.CoinType_ERC20
+		cctx.GetInboundTxParams().Sender = sample.EthAddress().String()
+		cctx.GetInboundTxParams().SenderChainId = senderChain
+		cctx.RelayedMessage = ""
+		cctx.GetInboundTxParams().Asset = ""
+		reverted, err := k.HandleEVMDeposit(
+			ctx,
+			cctx,
 		)
 		require.ErrorIs(t, err, fungibletypes.ErrForeignCoinCapReached)
 		require.True(t, reverted)
@@ -349,27 +277,14 @@
 		cctx := sample.CrossChainTx(t, "foo")
 		cctx.GetCurrentOutTxParam().Receiver = receiver.String()
 		cctx.GetInboundTxParams().Amount = math.NewUintFromBigInt(amount)
-		cctx.GetInboundTxParams().CoinType = common.CoinType_ERC20
-		cctx.GetInboundTxParams().Sender = sample.EthAddress().String()
-		cctx.GetInboundTxParams().SenderChainId = senderChain
-		cctx.RelayedMessage = ""
-		cctx.GetInboundTxParams().Asset = ""
-		reverted, err := k.HandleEVMDeposit(
-			ctx,
-<<<<<<< HEAD
-			cctx,
-=======
-			sample.CrossChainTx(t, "foo"),
-			types.MsgVoteOnObservedInboundTx{
-				Sender:   sample.EthAddress().String(),
-				Receiver: receiver.String(),
-				Amount:   math.NewUintFromBigInt(amount),
-				CoinType: coin.CoinType_ERC20,
-				Message:  "",
-				Asset:    "",
-			},
-			senderChain,
->>>>>>> 1e0d8593
+		cctx.GetInboundTxParams().CoinType = coin.CoinType_ERC20
+		cctx.GetInboundTxParams().Sender = sample.EthAddress().String()
+		cctx.GetInboundTxParams().SenderChainId = senderChain
+		cctx.RelayedMessage = ""
+		cctx.GetInboundTxParams().Asset = ""
+		reverted, err := k.HandleEVMDeposit(
+			ctx,
+			cctx,
 		)
 		require.ErrorIs(t, err, fungibletypes.ErrPausedZRC20)
 		require.True(t, reverted)
@@ -403,27 +318,14 @@
 		cctx := sample.CrossChainTx(t, "foo")
 		cctx.GetCurrentOutTxParam().Receiver = receiver.String()
 		cctx.GetInboundTxParams().Amount = math.NewUintFromBigInt(amount)
-		cctx.GetInboundTxParams().CoinType = common.CoinType_ERC20
-		cctx.GetInboundTxParams().Sender = sample.EthAddress().String()
-		cctx.GetInboundTxParams().SenderChainId = senderChain
-		cctx.RelayedMessage = ""
-		cctx.GetInboundTxParams().Asset = ""
-		reverted, err := k.HandleEVMDeposit(
-			ctx,
-<<<<<<< HEAD
-			cctx,
-=======
-			sample.CrossChainTx(t, "foo"),
-			types.MsgVoteOnObservedInboundTx{
-				Sender:   sample.EthAddress().String(),
-				Receiver: receiver.String(),
-				Amount:   math.NewUintFromBigInt(amount),
-				CoinType: coin.CoinType_ERC20,
-				Message:  "",
-				Asset:    "",
-			},
-			senderChain,
->>>>>>> 1e0d8593
+		cctx.GetInboundTxParams().CoinType = coin.CoinType_ERC20
+		cctx.GetInboundTxParams().Sender = sample.EthAddress().String()
+		cctx.GetInboundTxParams().SenderChainId = senderChain
+		cctx.RelayedMessage = ""
+		cctx.GetInboundTxParams().Asset = ""
+		reverted, err := k.HandleEVMDeposit(
+			ctx,
+			cctx,
 		)
 		require.ErrorIs(t, err, fungibletypes.ErrCallNonContract)
 		require.True(t, reverted)
@@ -439,27 +341,14 @@
 		cctx := sample.CrossChainTx(t, "foo")
 		cctx.GetCurrentOutTxParam().Receiver = sample.EthAddress().String()
 		cctx.GetInboundTxParams().Amount = math.NewUint(42)
-		cctx.GetInboundTxParams().CoinType = common.CoinType_Gas
+		cctx.GetInboundTxParams().CoinType = coin.CoinType_Gas
 		cctx.GetInboundTxParams().Sender = sample.EthAddress().String()
 		cctx.GetInboundTxParams().SenderChainId = senderChain
 		cctx.RelayedMessage = "not_hex"
 		cctx.GetInboundTxParams().Asset = ""
 		_, err := k.HandleEVMDeposit(
 			ctx,
-<<<<<<< HEAD
-			cctx,
-=======
-			sample.CrossChainTx(t, "foo"),
-			types.MsgVoteOnObservedInboundTx{
-				Sender:   sample.EthAddress().String(),
-				Receiver: sample.EthAddress().String(),
-				Amount:   math.NewUint(42),
-				CoinType: coin.CoinType_Gas,
-				Message:  "not_hex",
-				Asset:    "",
-			},
-			senderChain,
->>>>>>> 1e0d8593
+			cctx,
 		)
 		require.ErrorIs(t, err, types.ErrUnableToParseAddress)
 	})
@@ -492,27 +381,14 @@
 		cctx := sample.CrossChainTx(t, "foo")
 		cctx.GetCurrentOutTxParam().Receiver = sample.EthAddress().String()
 		cctx.GetInboundTxParams().Amount = math.NewUintFromBigInt(amount)
-		cctx.GetInboundTxParams().CoinType = common.CoinType_ERC20
+		cctx.GetInboundTxParams().CoinType = coin.CoinType_ERC20
 		cctx.GetInboundTxParams().Sender = sample.EthAddress().String()
 		cctx.GetInboundTxParams().SenderChainId = senderChain
 		cctx.RelayedMessage = receiver.Hex()[2:] + "DEADBEEF"
 		cctx.GetInboundTxParams().Asset = ""
 		reverted, err := k.HandleEVMDeposit(
 			ctx,
-<<<<<<< HEAD
-			cctx,
-=======
-			sample.CrossChainTx(t, "foo"),
-			types.MsgVoteOnObservedInboundTx{
-				Sender:   sample.EthAddress().String(),
-				Receiver: sample.EthAddress().String(),
-				Amount:   math.NewUintFromBigInt(amount),
-				CoinType: coin.CoinType_ERC20,
-				Message:  receiver.Hex()[2:] + "DEADBEEF",
-				Asset:    "",
-			},
-			senderChain,
->>>>>>> 1e0d8593
+			cctx,
 		)
 		require.NoError(t, err)
 		require.False(t, reverted)
@@ -547,27 +423,14 @@
 		cctx := sample.CrossChainTx(t, "foo")
 		cctx.GetCurrentOutTxParam().Receiver = receiver.String()
 		cctx.GetInboundTxParams().Amount = math.NewUintFromBigInt(amount)
-		cctx.GetInboundTxParams().CoinType = common.CoinType_ERC20
+		cctx.GetInboundTxParams().CoinType = coin.CoinType_ERC20
 		cctx.GetInboundTxParams().Sender = sample.EthAddress().String()
 		cctx.GetInboundTxParams().SenderChainId = senderChain
 		cctx.RelayedMessage = "DEADBEEF"
 		cctx.GetInboundTxParams().Asset = ""
 		reverted, err := k.HandleEVMDeposit(
 			ctx,
-<<<<<<< HEAD
-			cctx,
-=======
-			sample.CrossChainTx(t, "foo"),
-			types.MsgVoteOnObservedInboundTx{
-				Sender:   sample.EthAddress().String(),
-				Receiver: receiver.String(),
-				Amount:   math.NewUintFromBigInt(amount),
-				CoinType: coin.CoinType_ERC20,
-				Message:  "DEADBEEF",
-				Asset:    "",
-			},
-			senderChain,
->>>>>>> 1e0d8593
+			cctx,
 		)
 		require.NoError(t, err)
 		require.False(t, reverted)
