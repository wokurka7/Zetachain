package keeper_test

import (
	"fmt"
	"math/big"
	"strconv"
	"strings"
	"testing"

	sdkmath "cosmossdk.io/math"
	sdk "github.com/cosmos/cosmos-sdk/types"
	ethcommon "github.com/ethereum/go-ethereum/common"
	"github.com/stretchr/testify/mock"
	"github.com/stretchr/testify/require"
	"github.com/zeta-chain/zetacore/cmd/zetacored/config"
	"github.com/zeta-chain/zetacore/pkg/chains"
	keepertest "github.com/zeta-chain/zetacore/testutil/keeper"
	"github.com/zeta-chain/zetacore/testutil/sample"
	crosschainkeeper "github.com/zeta-chain/zetacore/x/crosschain/keeper"
	crosschaintypes "github.com/zeta-chain/zetacore/x/crosschain/types"
	fungibletypes "github.com/zeta-chain/zetacore/x/fungible/types"
	observertypes "github.com/zeta-chain/zetacore/x/observer/types"
)

<<<<<<< HEAD
// SetupStateForProcessLogsZetaSent sets up additional state required for processing logs for ZetaSent events
// This sets up the gas coin, zrc20 contract, gas price, zrc20 pool.
// This should be used in conjunction with SetupStateForProcessLogs for processing ZetaSent events
func SetupStateForProcessLogsZetaSent(t *testing.T, ctx sdk.Context, k *crosschainkeeper.Keeper, zk keepertest.ZetaKeepers, sdkk keepertest.SDKKeepers, chain common.Chain, admin string) {

=======
func SetupStateForProcessLogsZetaSent(t *testing.T, ctx sdk.Context, k *crosschainkeeper.Keeper, zk keepertest.ZetaKeepers, sdkk keepertest.SDKKeepers, chain chains.Chain) {
>>>>>>> 1e0d8593
	assetAddress := sample.EthAddress().String()
	gasZRC20 := setupGasCoin(t, ctx, zk.FungibleKeeper, sdkk.EvmKeeper, chain.ChainId, "ethereum", "ETH")
	zrc20Addr := deployZRC20(
		t,
		ctx,
		zk.FungibleKeeper,
		sdkk.EvmKeeper,
		chain.ChainId,
		"ethereum",
		assetAddress,
		"ETH",
	)

	_, err := zk.FungibleKeeper.UpdateZRC20ProtocolFlatFee(ctx, gasZRC20, big.NewInt(withdrawFee))
	require.NoError(t, err)
	_, err = zk.FungibleKeeper.UpdateZRC20ProtocolFlatFee(ctx, zrc20Addr, big.NewInt(withdrawFee))
	require.NoError(t, err)

	k.SetGasPrice(ctx, crosschaintypes.GasPrice{
		ChainId:     chain.ChainId,
		MedianIndex: 0,
		Prices:      []uint64{gasPrice},
	})
	setupZRC20Pool(
		t,
		ctx,
		zk.FungibleKeeper,
		sdkk.BankKeeper,
		zrc20Addr,
	)
}

<<<<<<< HEAD
// SetupStateForProcessLogs sets up observer state for required for processing logs
// It deploys system contracts, sets up TSS, gas price, chain nonce's, pending nonce's.These are all required to create a cctx from a log
func SetupStateForProcessLogs(t *testing.T, ctx sdk.Context, k *crosschainkeeper.Keeper, zk keepertest.ZetaKeepers, sdkk keepertest.SDKKeepers, chain common.Chain) {
=======
func SetupStateForProcessLogs(t *testing.T, ctx sdk.Context, k *crosschainkeeper.Keeper, zk keepertest.ZetaKeepers, sdkk keepertest.SDKKeepers, chain chains.Chain) {
>>>>>>> 1e0d8593

	deploySystemContracts(t, ctx, zk.FungibleKeeper, sdkk.EvmKeeper)
	tss := sample.Tss()
	zk.ObserverKeeper.SetTSS(ctx, tss)
	k.SetGasPrice(ctx, crosschaintypes.GasPrice{
		ChainId: chain.ChainId,
		Prices:  []uint64{100},
	})

	zk.ObserverKeeper.SetChainNonces(ctx, observertypes.ChainNonces{
		Index:   chain.ChainName.String(),
		ChainId: chain.ChainId,
		Nonce:   0,
	})
	zk.ObserverKeeper.SetPendingNonces(ctx, observertypes.PendingNonces{
		NonceLow:  0,
		NonceHigh: 0,
		ChainId:   chain.ChainId,
		Tss:       tss.TssPubkey,
	})
}

func TestParseZRC20WithdrawalEvent(t *testing.T) {
	t.Run("unable to parse an event with an invalid address in event log", func(t *testing.T) {
		for i, log := range sample.GetInvalidZRC20WithdrawToExternal(t).Logs {
			event, err := crosschainkeeper.ParseZRC20WithdrawalEvent(*log)
			if i < 3 {
				require.ErrorContains(t, err, "event signature mismatch")
				require.Nil(t, event)
				continue
			}
			require.NoError(t, err)
			require.NotNil(t, event)
			require.Equal(t, "1EYVvXLusCxtVuEwoYvWRyN5EZTXwPVvo3", string(event.To))
		}
	})

	t.Run("successfully parse event for a valid BTC withdrawal", func(t *testing.T) {
		for i, log := range sample.GetValidZRC20WithdrawToBTC(t).Logs {
			event, err := crosschainkeeper.ParseZRC20WithdrawalEvent(*log)
			if i < 3 {
				require.ErrorContains(t, err, "event signature mismatch")
				require.Nil(t, event)
				continue
			}
			require.NoError(t, err)
			require.NotNil(t, event)
			require.Equal(t, "0x33EaD83db0D0c682B05ead61E8d8f481Bb1B4933", event.From.Hex())
			require.Equal(t, "bc1qysd4sp9q8my59ul9wsf5rvs9p387hf8vfwatzu", string(event.To))
		}
	})

	t.Run("successfully parse valid event for ETH withdrawal", func(t *testing.T) {
		for i, log := range sample.GetValidZrc20WithdrawToETH(t).Logs {
			event, err := crosschainkeeper.ParseZRC20WithdrawalEvent(*log)
			if i != 11 {
				require.ErrorContains(t, err, "event signature mismatch")
				require.Nil(t, event)
				continue
			}
			require.NoError(t, err)
			require.NotNil(t, event)
			require.Equal(t, "0x5daBFdd153Aaab4a970fD953DcFEEE8BF6Bb946E", ethcommon.BytesToAddress(event.To).String())
			require.Equal(t, "0x8E0f8E7E9E121403e72151d00F4937eACB2D9Ef3", event.From.Hex())
		}
	})

	t.Run("failed to parse event with a valid address but no topic present", func(t *testing.T) {
		for _, log := range sample.GetValidZRC20WithdrawToBTC(t).Logs {
			log.Topics = nil
			event, err := crosschainkeeper.ParseZRC20WithdrawalEvent(*log)
			require.ErrorContains(t, err, "invalid log - no topics")
			require.Nil(t, event)
		}
	})
}
func TestValidateZrc20WithdrawEvent(t *testing.T) {
	t.Run("successfully validate a valid event", func(t *testing.T) {
		btcMainNetWithdrawalEvent, err := crosschainkeeper.ParseZRC20WithdrawalEvent(*sample.GetValidZRC20WithdrawToBTC(t).Logs[3])
		require.NoError(t, err)
		err = crosschainkeeper.ValidateZrc20WithdrawEvent(btcMainNetWithdrawalEvent, chains.BtcMainnetChain().ChainId)
		require.NoError(t, err)
	})

	t.Run("unable to validate a event with an invalid amount", func(t *testing.T) {
		btcMainNetWithdrawalEvent, err := crosschainkeeper.ParseZRC20WithdrawalEvent(*sample.GetValidZRC20WithdrawToBTC(t).Logs[3])
		require.NoError(t, err)
		btcMainNetWithdrawalEvent.Value = big.NewInt(0)
		err = crosschainkeeper.ValidateZrc20WithdrawEvent(btcMainNetWithdrawalEvent, chains.BtcMainnetChain().ChainId)
		require.ErrorContains(t, err, "ParseZRC20WithdrawalEvent: invalid amount")
	})

	t.Run("unable to validate a event with an invalid chain ID", func(t *testing.T) {
		btcMainNetWithdrawalEvent, err := crosschainkeeper.ParseZRC20WithdrawalEvent(*sample.GetValidZRC20WithdrawToBTC(t).Logs[3])
		require.NoError(t, err)
		err = crosschainkeeper.ValidateZrc20WithdrawEvent(btcMainNetWithdrawalEvent, chains.BtcTestNetChain().ChainId)
		require.ErrorContains(t, err, "address is not for network testnet3")
	})

	t.Run("unable to validate a event with an invalid address type", func(t *testing.T) {
		btcMainNetWithdrawalEvent, err := crosschainkeeper.ParseZRC20WithdrawalEvent(*sample.GetValidZRC20WithdrawToBTC(t).Logs[3])
		require.NoError(t, err)
		btcMainNetWithdrawalEvent.To = []byte("1EYVvXLusCxtVuEwoYvWRyN5EZTXwPVvo3")
		err = crosschainkeeper.ValidateZrc20WithdrawEvent(btcMainNetWithdrawalEvent, chains.BtcTestNetChain().ChainId)
		require.ErrorContains(t, err, "decode address failed: unknown address type")
	})
}

func TestKeeper_ProcessZRC20WithdrawalEvent(t *testing.T) {
	t.Run("successfully process ZRC20Withdrawal to BTC chain", func(t *testing.T) {
		k, ctx, sdkk, zk := keepertest.CrosschainKeeper(t)
		k.GetAuthKeeper().GetModuleAccount(ctx, fungibletypes.ModuleName)

		chain := chains.BtcMainnetChain()
		chainID := chain.ChainId
		setSupportedChain(ctx, zk, chainID)
		SetupStateForProcessLogs(t, ctx, k, zk, sdkk, chain)

		event, err := crosschainkeeper.ParseZRC20WithdrawalEvent(*sample.GetValidZRC20WithdrawToBTC(t).Logs[3])
		require.NoError(t, err)
		zrc20 := setupGasCoin(t, ctx, zk.FungibleKeeper, sdkk.EvmKeeper, chainID, "bitcoin", "BTC")
		event.Raw.Address = zrc20
		emittingContract := sample.EthAddress()
		txOrigin := sample.EthAddress()
		tss := sample.Tss()

		err = k.ProcessZRC20WithdrawalEvent(ctx, event, emittingContract, txOrigin.Hex(), tss)
		require.NoError(t, err)
		cctxList := k.GetAllCrossChainTx(ctx)
		require.Len(t, cctxList, 1)
		require.Equal(t, "bc1qysd4sp9q8my59ul9wsf5rvs9p387hf8vfwatzu", cctxList[0].GetCurrentOutTxParam().Receiver)
		require.Equal(t, emittingContract.Hex(), cctxList[0].InboundTxParams.Sender)
		require.Equal(t, txOrigin.Hex(), cctxList[0].InboundTxParams.TxOrigin)
	})

	t.Run("successfully process ZRC20Withdrawal to ETH chain", func(t *testing.T) {
		k, ctx, sdkk, zk := keepertest.CrosschainKeeper(t)
		k.GetAuthKeeper().GetModuleAccount(ctx, fungibletypes.ModuleName)

		chain := chains.EthChain()
		chainID := chain.ChainId
		setSupportedChain(ctx, zk, chainID)
		SetupStateForProcessLogs(t, ctx, k, zk, sdkk, chain)

		event, err := crosschainkeeper.ParseZRC20WithdrawalEvent(*sample.GetValidZrc20WithdrawToETH(t).Logs[11])
		require.NoError(t, err)
		zrc20 := setupGasCoin(t, ctx, zk.FungibleKeeper, sdkk.EvmKeeper, chainID, "ethereum", "ETH")
		event.Raw.Address = zrc20
		emittingContract := sample.EthAddress()
		txOrigin := sample.EthAddress()
		tss := sample.Tss()

		err = k.ProcessZRC20WithdrawalEvent(ctx, event, emittingContract, txOrigin.Hex(), tss)
		require.NoError(t, err)
		cctxList := k.GetAllCrossChainTx(ctx)
		require.Len(t, cctxList, 1)
		require.Equal(t, "0x5daBFdd153Aaab4a970fD953DcFEEE8BF6Bb946E", cctxList[0].GetCurrentOutTxParam().Receiver)
		require.Equal(t, emittingContract.Hex(), cctxList[0].InboundTxParams.Sender)
		require.Equal(t, txOrigin.Hex(), cctxList[0].InboundTxParams.TxOrigin)
	})

	t.Run("unable to process ZRC20Withdrawal if foreign coin is not found", func(t *testing.T) {
		k, ctx, sdkk, zk := keepertest.CrosschainKeeper(t)
		k.GetAuthKeeper().GetModuleAccount(ctx, fungibletypes.ModuleName)

		chain := chains.EthChain()
		chainID := chain.ChainId
		setSupportedChain(ctx, zk, chainID)
		SetupStateForProcessLogs(t, ctx, k, zk, sdkk, chain)

		event, err := crosschainkeeper.ParseZRC20WithdrawalEvent(*sample.GetValidZrc20WithdrawToETH(t).Logs[11])
		require.NoError(t, err)
		setupGasCoin(t, ctx, zk.FungibleKeeper, sdkk.EvmKeeper, chainID, "ethereum", "ETH")
		emittingContract := sample.EthAddress()
		txOrigin := sample.EthAddress()
		tss := sample.Tss()

		err = k.ProcessZRC20WithdrawalEvent(ctx, event, emittingContract, txOrigin.Hex(), tss)
		require.ErrorContains(t, err, "cannot find foreign coin with emittingContract address")
		require.Empty(t, k.GetAllCrossChainTx(ctx))
	})

	t.Run("unable to process ZRC20Withdrawal if receiver chain is not supported", func(t *testing.T) {
		k, ctx, sdkk, zk := keepertest.CrosschainKeeper(t)
		k.GetAuthKeeper().GetModuleAccount(ctx, fungibletypes.ModuleName)

		chain := chains.EthChain()
		chainID := chain.ChainId
		SetupStateForProcessLogs(t, ctx, k, zk, sdkk, chain)

		event, err := crosschainkeeper.ParseZRC20WithdrawalEvent(*sample.GetValidZrc20WithdrawToETH(t).Logs[11])
		require.NoError(t, err)
		zrc20 := setupGasCoin(t, ctx, zk.FungibleKeeper, sdkk.EvmKeeper, chainID, "ethereum", "ETH")
		event.Raw.Address = zrc20
		emittingContract := sample.EthAddress()
		txOrigin := sample.EthAddress()
		tss := sample.Tss()

		err = k.ProcessZRC20WithdrawalEvent(ctx, event, emittingContract, txOrigin.Hex(), tss)
		require.ErrorContains(t, err, "chain not supported")
		require.Empty(t, k.GetAllCrossChainTx(ctx))
	})

	t.Run("unable to process ZRC20Withdrawal if zeta chainID is not correctly set", func(t *testing.T) {
		k, ctx, sdkk, zk := keepertest.CrosschainKeeper(t)
		k.GetAuthKeeper().GetModuleAccount(ctx, fungibletypes.ModuleName)

		chain := chains.EthChain()
		chainID := chain.ChainId
		setSupportedChain(ctx, zk, chainID)
		SetupStateForProcessLogs(t, ctx, k, zk, sdkk, chain)

		event, err := crosschainkeeper.ParseZRC20WithdrawalEvent(*sample.GetValidZrc20WithdrawToETH(t).Logs[11])
		require.NoError(t, err)
		zrc20 := setupGasCoin(t, ctx, zk.FungibleKeeper, sdkk.EvmKeeper, chainID, "ethereum", "ETH")
		event.Raw.Address = zrc20
		emittingContract := sample.EthAddress()
		txOrigin := sample.EthAddress()
		tss := sample.Tss()
		ctx = ctx.WithChainID("test_21-1")

		err = k.ProcessZRC20WithdrawalEvent(ctx, event, emittingContract, txOrigin.Hex(), tss)
		require.ErrorContains(t, err, "failed to convert chainID: chain 21 not found")
		require.Empty(t, k.GetAllCrossChainTx(ctx))
	})

	t.Run("unable to process ZRC20Withdrawal if to address is not in correct format", func(t *testing.T) {
		k, ctx, sdkk, zk := keepertest.CrosschainKeeper(t)
		k.GetAuthKeeper().GetModuleAccount(ctx, fungibletypes.ModuleName)

		chain := chains.EthChain()
		chainID := chain.ChainId
		setSupportedChain(ctx, zk, chainID)
		SetupStateForProcessLogs(t, ctx, k, zk, sdkk, chain)

		event, err := crosschainkeeper.ParseZRC20WithdrawalEvent(*sample.GetValidZrc20WithdrawToETH(t).Logs[11])
		require.NoError(t, err)
		zrc20 := setupGasCoin(t, ctx, zk.FungibleKeeper, sdkk.EvmKeeper, chainID, "ethereum", "ETH")
		event.Raw.Address = zrc20
		event.To = ethcommon.Address{}.Bytes()
		emittingContract := sample.EthAddress()
		txOrigin := sample.EthAddress()
		tss := sample.Tss()

		err = k.ProcessZRC20WithdrawalEvent(ctx, event, emittingContract, txOrigin.Hex(), tss)
		require.ErrorContains(t, err, "cannot encode address")
		require.Empty(t, k.GetAllCrossChainTx(ctx))
	})

	t.Run("unable to process ZRC20Withdrawal if gaslimit not set on zrc20 contract", func(t *testing.T) {
		k, ctx, sdkk, zk := keepertest.CrosschainKeeperWithMocks(t, keepertest.CrosschainMockOptions{
			UseFungibleMock: true,
		})
		fungibleMock := keepertest.GetCrosschainFungibleMock(t, k)
		k.GetAuthKeeper().GetModuleAccount(ctx, fungibletypes.ModuleName)

		chain := chains.EthChain()
		chainID := chain.ChainId
		setSupportedChain(ctx, zk, chainID)
		SetupStateForProcessLogs(t, ctx, k, zk, sdkk, chain)

		event, err := crosschainkeeper.ParseZRC20WithdrawalEvent(*sample.GetValidZrc20WithdrawToETH(t).Logs[11])
		require.NoError(t, err)
		zrc20 := setupGasCoin(t, ctx, zk.FungibleKeeper, sdkk.EvmKeeper, chainID, "ethereum", "ETH")
		event.Raw.Address = zrc20
		emittingContract := sample.EthAddress()
		txOrigin := sample.EthAddress()
		tss := sample.Tss()
		fc, _ := zk.FungibleKeeper.GetForeignCoins(ctx, zrc20.Hex())

		fungibleMock.On("GetForeignCoins", mock.Anything, mock.Anything).Return(fc, true)
		fungibleMock.On("QueryGasLimit", mock.Anything, mock.Anything).Return(big.NewInt(0), fmt.Errorf("error querying gas limit"))
		err = k.ProcessZRC20WithdrawalEvent(ctx, event, emittingContract, txOrigin.Hex(), tss)
		require.ErrorContains(t, err, "error querying gas limit")
		require.Empty(t, k.GetAllCrossChainTx(ctx))
	})

	t.Run("unable to process ZRC20Withdrawal if gasprice is not set in crosschain keeper", func(t *testing.T) {
		k, ctx, sdkk, zk := keepertest.CrosschainKeeper(t)
		k.GetAuthKeeper().GetModuleAccount(ctx, fungibletypes.ModuleName)

		chain := chains.EthChain()
		chainID := chain.ChainId
		setSupportedChain(ctx, zk, chainID)
		SetupStateForProcessLogs(t, ctx, k, zk, sdkk, chain)
		k.RemoveGasPrice(ctx, strconv.FormatInt(chainID, 10))

		event, err := crosschainkeeper.ParseZRC20WithdrawalEvent(*sample.GetValidZrc20WithdrawToETH(t).Logs[11])
		require.NoError(t, err)
		zrc20 := setupGasCoin(t, ctx, zk.FungibleKeeper, sdkk.EvmKeeper, chainID, "ethereum", "ETH")
		event.Raw.Address = zrc20
		emittingContract := sample.EthAddress()
		txOrigin := sample.EthAddress()
		tss := sample.Tss()

		err = k.ProcessZRC20WithdrawalEvent(ctx, event, emittingContract, txOrigin.Hex(), tss)
		require.ErrorContains(t, err, "gasprice not found")
		require.Empty(t, k.GetAllCrossChainTx(ctx))
	})

	t.Run("unable to process ZRC20Withdrawal if process cctx fails", func(t *testing.T) {
		k, ctx, sdkk, zk := keepertest.CrosschainKeeper(t)
		k.GetAuthKeeper().GetModuleAccount(ctx, fungibletypes.ModuleName)

		chain := chains.EthChain()
		chainID := chain.ChainId
		setSupportedChain(ctx, zk, chainID)
		SetupStateForProcessLogs(t, ctx, k, zk, sdkk, chain)
		zk.ObserverKeeper.SetChainNonces(ctx, observertypes.ChainNonces{
			Index:   chain.ChainName.String(),
			ChainId: chain.ChainId,
			Nonce:   1,
		})

		event, err := crosschainkeeper.ParseZRC20WithdrawalEvent(*sample.GetValidZrc20WithdrawToETH(t).Logs[11])
		require.NoError(t, err)
		zrc20 := setupGasCoin(t, ctx, zk.FungibleKeeper, sdkk.EvmKeeper, chainID, "ethereum", "ETH")
		event.Raw.Address = zrc20
		emittingContract := sample.EthAddress()
		txOrigin := sample.EthAddress()
		tss := sample.Tss()

		err = k.ProcessZRC20WithdrawalEvent(ctx, event, emittingContract, txOrigin.Hex(), tss)
		require.ErrorContains(t, err, "ProcessWithdrawalEvent: update nonce failed")
		require.Empty(t, k.GetAllCrossChainTx(ctx))
	})
}

func TestKeeper_ParseZetaSentEvent(t *testing.T) {
	t.Run("successfully parse a valid event", func(t *testing.T) {
		logs := sample.GetValidZetaSentDestinationExternal(t).Logs
		for i, log := range logs {
			connector := log.Address
			event, err := crosschainkeeper.ParseZetaSentEvent(*log, connector)
			if i < 4 {
				require.ErrorContains(t, err, "event signature mismatch")
				require.Nil(t, event)
				continue
			}
			require.Equal(t, chains.EthChain().ChainId, event.DestinationChainId.Int64())
			require.Equal(t, "70000000000000000000", event.ZetaValueAndGas.String())
			require.Equal(t, "0x60983881bdf302dcfa96603A58274D15D5966209", event.SourceTxOriginAddress.String())
			require.Equal(t, "0xF0a3F93Ed1B126142E61423F9546bf1323Ff82DF", event.ZetaTxSenderAddress.String())
		}
	})

	t.Run("unable to parse if topics field is empty", func(t *testing.T) {
		logs := sample.GetValidZetaSentDestinationExternal(t).Logs
		for _, log := range logs {
			connector := log.Address
			log.Topics = nil
			event, err := crosschainkeeper.ParseZetaSentEvent(*log, connector)
			require.ErrorContains(t, err, "ParseZetaSentEvent: invalid log - no topics")
			require.Nil(t, event)
		}
	})

	t.Run("unable to parse if connector address does not match", func(t *testing.T) {
		logs := sample.GetValidZetaSentDestinationExternal(t).Logs
		for i, log := range logs {
			event, err := crosschainkeeper.ParseZetaSentEvent(*log, sample.EthAddress())
			if i < 4 {
				require.ErrorContains(t, err, "event signature mismatch")
				require.Nil(t, event)
				continue
			}
			require.ErrorContains(t, err, "does not match connectorZEVM")
			require.Nil(t, event)
		}
	})
}
func TestKeeper_ProcessZetaSentEvent(t *testing.T) {
	t.Run("successfully process ZetaSentEvent", func(t *testing.T) {
		k, ctx, sdkk, zk := keepertest.CrosschainKeeper(t)

<<<<<<< HEAD
		k.GetAuthKeeper().GetModuleAccount(ctx, fungibletypes.ModuleName)
		chain := common.EthChain()
=======
		chain := chains.EthChain()
>>>>>>> 1e0d8593
		chainID := chain.ChainId
		setSupportedChain(ctx, zk, chainID)

		SetupStateForProcessLogs(t, ctx, k, zk, sdkk, chain)
		admin := keepertest.SetAdminPolices(ctx, zk.AuthorityKeeper)
		SetupStateForProcessLogsZetaSent(t, ctx, k, zk, sdkk, chain, admin)

		amount, ok := sdkmath.NewIntFromString("20000000000000000000000")
		require.True(t, ok)
		err := sdkk.BankKeeper.MintCoins(ctx, fungibletypes.ModuleName, sdk.NewCoins(sdk.NewCoin(config.BaseDenom, amount)))
		require.NoError(t, err)

		event, err := crosschainkeeper.ParseZetaSentEvent(*sample.GetValidZetaSentDestinationExternal(t).Logs[4], sample.GetValidZetaSentDestinationExternal(t).Logs[4].Address)
		require.NoError(t, err)
		emittingContract := sample.EthAddress()
		txOrigin := sample.EthAddress()
		tss := sample.Tss()

		err = k.ProcessZetaSentEvent(ctx, event, emittingContract, txOrigin.Hex(), tss)
		require.NoError(t, err)
		cctxList := k.GetAllCrossChainTx(ctx)
		require.Len(t, cctxList, 1)
		require.Equal(t, strings.Compare("0x60983881bdf302dcfa96603a58274d15d5966209", cctxList[0].GetCurrentOutTxParam().Receiver), 0)
		require.Equal(t, chains.EthChain().ChainId, cctxList[0].GetCurrentOutTxParam().ReceiverChainId)
		require.Equal(t, emittingContract.Hex(), cctxList[0].InboundTxParams.Sender)
		require.Equal(t, txOrigin.Hex(), cctxList[0].InboundTxParams.TxOrigin)
	})

	t.Run("unable to process ZetaSentEvent if fungible module does not have enough balance", func(t *testing.T) {
		k, ctx, sdkk, zk := keepertest.CrosschainKeeper(t)
		k.GetAuthKeeper().GetModuleAccount(ctx, fungibletypes.ModuleName)

		chain := chains.EthChain()
		chainID := chain.ChainId
		setSupportedChain(ctx, zk, chainID)
		SetupStateForProcessLogs(t, ctx, k, zk, sdkk, chain)
		admin := keepertest.SetAdminPolices(ctx, zk.AuthorityKeeper)
		SetupStateForProcessLogsZetaSent(t, ctx, k, zk, sdkk, chain, admin)

		event, err := crosschainkeeper.ParseZetaSentEvent(*sample.GetValidZetaSentDestinationExternal(t).Logs[4], sample.GetValidZetaSentDestinationExternal(t).Logs[4].Address)
		require.NoError(t, err)
		emittingContract := sample.EthAddress()
		txOrigin := sample.EthAddress()
		tss := sample.Tss()

		err = k.ProcessZetaSentEvent(ctx, event, emittingContract, txOrigin.Hex(), tss)
		require.ErrorContains(t, err, "ProcessZetaSentEvent: failed to burn coins from fungible")
	})

	t.Run("unable to process ZetaSentEvent if receiver chain is not supported", func(t *testing.T) {
		k, ctx, sdkk, zk := keepertest.CrosschainKeeper(t)
		k.GetAuthKeeper().GetModuleAccount(ctx, fungibletypes.ModuleName)

		chain := chains.EthChain()
		SetupStateForProcessLogs(t, ctx, k, zk, sdkk, chain)
		admin := keepertest.SetAdminPolices(ctx, zk.AuthorityKeeper)
		SetupStateForProcessLogsZetaSent(t, ctx, k, zk, sdkk, chain, admin)

		amount, ok := sdkmath.NewIntFromString("20000000000000000000000")
		require.True(t, ok)
		err := sdkk.BankKeeper.MintCoins(ctx, fungibletypes.ModuleName, sdk.NewCoins(sdk.NewCoin(config.BaseDenom, amount)))
		require.NoError(t, err)

		event, err := crosschainkeeper.ParseZetaSentEvent(*sample.GetValidZetaSentDestinationExternal(t).Logs[4], sample.GetValidZetaSentDestinationExternal(t).Logs[4].Address)
		require.NoError(t, err)
		emittingContract := sample.EthAddress()
		txOrigin := sample.EthAddress()
		tss := sample.Tss()
		err = k.ProcessZetaSentEvent(ctx, event, emittingContract, txOrigin.Hex(), tss)
		require.ErrorContains(t, err, "chain not supported")
	})

	t.Run("unable to process ZetaSentEvent if zetachain chain id not correctly set in context", func(t *testing.T) {
		k, ctx, sdkk, zk := keepertest.CrosschainKeeper(t)
		k.GetAuthKeeper().GetModuleAccount(ctx, fungibletypes.ModuleName)

		chain := chains.EthChain()
		chainID := chain.ChainId
		setSupportedChain(ctx, zk, chainID)
		SetupStateForProcessLogs(t, ctx, k, zk, sdkk, chain)
		admin := keepertest.SetAdminPolices(ctx, zk.AuthorityKeeper)
		SetupStateForProcessLogsZetaSent(t, ctx, k, zk, sdkk, chain, admin)

		amount, ok := sdkmath.NewIntFromString("20000000000000000000000")
		require.True(t, ok)
		err := sdkk.BankKeeper.MintCoins(ctx, fungibletypes.ModuleName, sdk.NewCoins(sdk.NewCoin(config.BaseDenom, amount)))
		require.NoError(t, err)

		event, err := crosschainkeeper.ParseZetaSentEvent(*sample.GetValidZetaSentDestinationExternal(t).Logs[4], sample.GetValidZetaSentDestinationExternal(t).Logs[4].Address)
		require.NoError(t, err)
		emittingContract := sample.EthAddress()
		txOrigin := sample.EthAddress()
		tss := sample.Tss()
		ctx = ctx.WithChainID("test-21-1")
		err = k.ProcessZetaSentEvent(ctx, event, emittingContract, txOrigin.Hex(), tss)
		require.ErrorContains(t, err, "ProcessZetaSentEvent: failed to convert chainID")
	})

	t.Run("unable to process ZetaSentEvent if gas pay fails", func(t *testing.T) {
		k, ctx, sdkk, zk := keepertest.CrosschainKeeper(t)
		k.GetAuthKeeper().GetModuleAccount(ctx, fungibletypes.ModuleName)

		chain := chains.EthChain()
		chainID := chain.ChainId
		setSupportedChain(ctx, zk, chainID)
		SetupStateForProcessLogs(t, ctx, k, zk, sdkk, chain)

		amount, ok := sdkmath.NewIntFromString("20000000000000000000000")
		require.True(t, ok)
		err := sdkk.BankKeeper.MintCoins(ctx, fungibletypes.ModuleName, sdk.NewCoins(sdk.NewCoin(config.BaseDenom, amount)))
		require.NoError(t, err)
		event, err := crosschainkeeper.ParseZetaSentEvent(*sample.GetValidZetaSentDestinationExternal(t).Logs[4], sample.GetValidZetaSentDestinationExternal(t).Logs[4].Address)
		require.NoError(t, err)
		emittingContract := sample.EthAddress()
		txOrigin := sample.EthAddress()
		tss := sample.Tss()

		err = k.ProcessZetaSentEvent(ctx, event, emittingContract, txOrigin.Hex(), tss)
		require.ErrorContains(t, err, "ProcessWithdrawalEvent: pay gas failed")
	})

	t.Run("unable to process ZetaSentEvent if process cctx fails", func(t *testing.T) {
		k, ctx, sdkk, zk := keepertest.CrosschainKeeper(t)
		k.GetAuthKeeper().GetModuleAccount(ctx, fungibletypes.ModuleName)

		chain := chains.EthChain()
		chainID := chain.ChainId
		setSupportedChain(ctx, zk, chainID)

		SetupStateForProcessLogs(t, ctx, k, zk, sdkk, chain)
		admin := keepertest.SetAdminPolices(ctx, zk.AuthorityKeeper)
		SetupStateForProcessLogsZetaSent(t, ctx, k, zk, sdkk, chain, admin)

		zk.ObserverKeeper.SetChainNonces(ctx, observertypes.ChainNonces{
			Index:   chain.ChainName.String(),
			ChainId: chain.ChainId,
			Nonce:   1,
		})
		amount, ok := sdkmath.NewIntFromString("20000000000000000000000")
		require.True(t, ok)
		err := sdkk.BankKeeper.MintCoins(ctx, fungibletypes.ModuleName, sdk.NewCoins(sdk.NewCoin(config.BaseDenom, amount)))
		require.NoError(t, err)

		event, err := crosschainkeeper.ParseZetaSentEvent(*sample.GetValidZetaSentDestinationExternal(t).Logs[4], sample.GetValidZetaSentDestinationExternal(t).Logs[4].Address)
		require.NoError(t, err)
		emittingContract := sample.EthAddress()
		txOrigin := sample.EthAddress()
		tss := sample.Tss()
		err = k.ProcessZetaSentEvent(ctx, event, emittingContract, txOrigin.Hex(), tss)
		require.ErrorContains(t, err, "ProcessWithdrawalEvent: update nonce failed")
	})
}

func TestKeeper_ProcessLogs(t *testing.T) {
	t.Run("successfully parse and process ZRC20Withdrawal to BTC chain", func(t *testing.T) {
		k, ctx, sdkk, zk := keepertest.CrosschainKeeper(t)
		k.GetAuthKeeper().GetModuleAccount(ctx, fungibletypes.ModuleName)

		chain := chains.BtcMainnetChain()
		chainID := chain.ChainId
		setSupportedChain(ctx, zk, chainID)
		SetupStateForProcessLogs(t, ctx, k, zk, sdkk, chain)

		block := sample.GetValidZRC20WithdrawToBTC(t)
		gasZRC20 := setupGasCoin(t, ctx, zk.FungibleKeeper, sdkk.EvmKeeper, chainID, "bitcoin", "BTC")
		for _, log := range block.Logs {
			log.Address = gasZRC20
		}
		emittingContract := sample.EthAddress()
		txOrigin := sample.EthAddress()

		err := k.ProcessLogs(ctx, block.Logs, emittingContract, txOrigin.Hex())
		require.NoError(t, err)
		cctxList := k.GetAllCrossChainTx(ctx)
		require.Len(t, cctxList, 1)
		require.Equal(t, "bc1qysd4sp9q8my59ul9wsf5rvs9p387hf8vfwatzu", cctxList[0].GetCurrentOutTxParam().Receiver)
		require.Equal(t, emittingContract.Hex(), cctxList[0].InboundTxParams.Sender)
		require.Equal(t, txOrigin.Hex(), cctxList[0].InboundTxParams.TxOrigin)
	})

	t.Run("successfully parse and process ZetaSentEvent", func(t *testing.T) {
		k, ctx, sdkk, zk := keepertest.CrosschainKeeper(t)
		k.GetAuthKeeper().GetModuleAccount(ctx, fungibletypes.ModuleName)

		chain := chains.EthChain()
		chainID := chain.ChainId
		setSupportedChain(ctx, zk, chainID)
		SetupStateForProcessLogs(t, ctx, k, zk, sdkk, chain)
		admin := keepertest.SetAdminPolices(ctx, zk.AuthorityKeeper)
		SetupStateForProcessLogsZetaSent(t, ctx, k, zk, sdkk, chain, admin)

		amount, ok := sdkmath.NewIntFromString("20000000000000000000000")
		require.True(t, ok)
		err := sdkk.BankKeeper.MintCoins(ctx, fungibletypes.ModuleName, sdk.NewCoins(sdk.NewCoin(config.BaseDenom, amount)))
		require.NoError(t, err)
		block := sample.GetValidZetaSentDestinationExternal(t)
		system, found := zk.FungibleKeeper.GetSystemContract(ctx)
		require.True(t, found)
		for _, log := range block.Logs {
			log.Address = ethcommon.HexToAddress(system.ConnectorZevm)
		}
		emittingContract := sample.EthAddress()
		txOrigin := sample.EthAddress()

		err = k.ProcessLogs(ctx, block.Logs, emittingContract, txOrigin.Hex())
		require.NoError(t, err)
		cctxList := k.GetAllCrossChainTx(ctx)
		require.Len(t, cctxList, 1)
		require.Equal(t, strings.Compare("0x60983881bdf302dcfa96603a58274d15d5966209", cctxList[0].GetCurrentOutTxParam().Receiver), 0)
		require.Equal(t, chains.EthChain().ChainId, cctxList[0].GetCurrentOutTxParam().ReceiverChainId)
		require.Equal(t, emittingContract.Hex(), cctxList[0].InboundTxParams.Sender)
		require.Equal(t, txOrigin.Hex(), cctxList[0].InboundTxParams.TxOrigin)
	})

	t.Run("unable to process logs if system contract not found", func(t *testing.T) {
		k, ctx, _, _ := keepertest.CrosschainKeeper(t)
		k.GetAuthKeeper().GetModuleAccount(ctx, fungibletypes.ModuleName)

		err := k.ProcessLogs(ctx, sample.GetValidZRC20WithdrawToBTC(t).Logs, sample.EthAddress(), "")
		require.ErrorContains(t, err, "cannot find system contract")
		cctxList := k.GetAllCrossChainTx(ctx)
		require.Len(t, cctxList, 0)
	})

	t.Run("no cctx created for logs containing no events", func(t *testing.T) {
		k, ctx, sdkk, zk := keepertest.CrosschainKeeper(t)
		k.GetAuthKeeper().GetModuleAccount(ctx, fungibletypes.ModuleName)

		chain := chains.BtcMainnetChain()
		chainID := chain.ChainId
		setSupportedChain(ctx, zk, chainID)
		SetupStateForProcessLogs(t, ctx, k, zk, sdkk, chain)

		block := sample.GetValidZRC20WithdrawToBTC(t)
		gasZRC20 := setupGasCoin(t, ctx, zk.FungibleKeeper, sdkk.EvmKeeper, chainID, "bitcoin", "BTC")
		for _, log := range block.Logs {
			log.Address = gasZRC20
		}
		block.Logs = block.Logs[:3]

		err := k.ProcessLogs(ctx, block.Logs, sample.EthAddress(), "")
		require.NoError(t, err)
		cctxList := k.GetAllCrossChainTx(ctx)
		require.Len(t, cctxList, 0)
	})

	t.Run("no cctx created  for logs containing proper event but not emitted from a known ZRC20 contract", func(t *testing.T) {
		k, ctx, sdkk, zk := keepertest.CrosschainKeeper(t)
		k.GetAuthKeeper().GetModuleAccount(ctx, fungibletypes.ModuleName)
		chain := chains.BtcMainnetChain()
		chainID := chain.ChainId
		setSupportedChain(ctx, zk, chainID)
		SetupStateForProcessLogs(t, ctx, k, zk, sdkk, chain)

		block := sample.GetValidZRC20WithdrawToBTC(t)
		setupGasCoin(t, ctx, zk.FungibleKeeper, sdkk.EvmKeeper, chainID, "bitcoin", "BTC")
		for _, log := range block.Logs {
			log.Address = sample.EthAddress()
		}

		err := k.ProcessLogs(ctx, block.Logs, sample.EthAddress(), "")
		require.NoError(t, err)
		cctxList := k.GetAllCrossChainTx(ctx)
		require.Len(t, cctxList, 0)
	})

	t.Run("no cctx created  for valid logs if Inbound is disabled", func(t *testing.T) {
		k, ctx, sdkk, zk := keepertest.CrosschainKeeper(t)
		k.GetAuthKeeper().GetModuleAccount(ctx, fungibletypes.ModuleName)

		chain := chains.BtcMainnetChain()
		chainID := chain.ChainId
		setSupportedChain(ctx, zk, chainID)
		SetupStateForProcessLogs(t, ctx, k, zk, sdkk, chain)

		block := sample.GetValidZRC20WithdrawToBTC(t)
		gasZRC20 := setupGasCoin(t, ctx, zk.FungibleKeeper, sdkk.EvmKeeper, chainID, "bitcoin", "BTC")
		for _, log := range block.Logs {
			log.Address = gasZRC20
		}
		zk.ObserverKeeper.SetCrosschainFlags(ctx, observertypes.CrosschainFlags{
			IsInboundEnabled: false,
		})

		err := k.ProcessLogs(ctx, block.Logs, sample.EthAddress(), "")
		require.ErrorContains(t, err, observertypes.ErrInboundDisabled.Error())
		cctxList := k.GetAllCrossChainTx(ctx)
		require.Len(t, cctxList, 0)
	})

	t.Run("error returned for invalid event data", func(t *testing.T) {
		k, ctx, sdkk, zk := keepertest.CrosschainKeeper(t)
		k.GetAuthKeeper().GetModuleAccount(ctx, fungibletypes.ModuleName)

		chain := chains.BtcMainnetChain()
		chainID := chain.ChainId
		setSupportedChain(ctx, zk, chainID)
		SetupStateForProcessLogs(t, ctx, k, zk, sdkk, chain)

		block := sample.GetInvalidZRC20WithdrawToExternal(t)
		gasZRC20 := setupGasCoin(t, ctx, zk.FungibleKeeper, sdkk.EvmKeeper, chainID, "bitcoin", "BTC")
		for _, log := range block.Logs {
			log.Address = gasZRC20
		}

		err := k.ProcessLogs(ctx, block.Logs, sample.EthAddress(), "")
		require.ErrorContains(t, err, "ParseZRC20WithdrawalEvent: invalid address")
		cctxList := k.GetAllCrossChainTx(ctx)
		require.Len(t, cctxList, 0)
	})

	t.Run("error returned if unable to process an event", func(t *testing.T) {
		k, ctx, sdkk, zk := keepertest.CrosschainKeeper(t)
		k.GetAuthKeeper().GetModuleAccount(ctx, fungibletypes.ModuleName)

		chain := chains.BtcMainnetChain()
		chainID := chain.ChainId
		setSupportedChain(ctx, zk, chainID)
		SetupStateForProcessLogs(t, ctx, k, zk, sdkk, chain)

		block := sample.GetValidZRC20WithdrawToBTC(t)
		gasZRC20 := setupGasCoin(t, ctx, zk.FungibleKeeper, sdkk.EvmKeeper, chainID, "bitcoin", "BTC")
		for _, log := range block.Logs {
			log.Address = gasZRC20
		}
		ctx = ctx.WithChainID("test-21-1")

		err := k.ProcessLogs(ctx, block.Logs, sample.EthAddress(), "")
		require.ErrorContains(t, err, "ProcessZRC20WithdrawalEvent: failed to convert chainID")
		cctxList := k.GetAllCrossChainTx(ctx)
		require.Len(t, cctxList, 0)
	})
}<|MERGE_RESOLUTION|>--- conflicted
+++ resolved
@@ -22,15 +22,11 @@
 	observertypes "github.com/zeta-chain/zetacore/x/observer/types"
 )
 
-<<<<<<< HEAD
 // SetupStateForProcessLogsZetaSent sets up additional state required for processing logs for ZetaSent events
 // This sets up the gas coin, zrc20 contract, gas price, zrc20 pool.
 // This should be used in conjunction with SetupStateForProcessLogs for processing ZetaSent events
-func SetupStateForProcessLogsZetaSent(t *testing.T, ctx sdk.Context, k *crosschainkeeper.Keeper, zk keepertest.ZetaKeepers, sdkk keepertest.SDKKeepers, chain common.Chain, admin string) {
-
-=======
-func SetupStateForProcessLogsZetaSent(t *testing.T, ctx sdk.Context, k *crosschainkeeper.Keeper, zk keepertest.ZetaKeepers, sdkk keepertest.SDKKeepers, chain chains.Chain) {
->>>>>>> 1e0d8593
+func SetupStateForProcessLogsZetaSent(t *testing.T, ctx sdk.Context, k *crosschainkeeper.Keeper, zk keepertest.ZetaKeepers, sdkk keepertest.SDKKeepers, chain chains.Chain, admin string) {
+
 	assetAddress := sample.EthAddress().String()
 	gasZRC20 := setupGasCoin(t, ctx, zk.FungibleKeeper, sdkk.EvmKeeper, chain.ChainId, "ethereum", "ETH")
 	zrc20Addr := deployZRC20(
@@ -63,13 +59,9 @@
 	)
 }
 
-<<<<<<< HEAD
 // SetupStateForProcessLogs sets up observer state for required for processing logs
 // It deploys system contracts, sets up TSS, gas price, chain nonce's, pending nonce's.These are all required to create a cctx from a log
-func SetupStateForProcessLogs(t *testing.T, ctx sdk.Context, k *crosschainkeeper.Keeper, zk keepertest.ZetaKeepers, sdkk keepertest.SDKKeepers, chain common.Chain) {
-=======
 func SetupStateForProcessLogs(t *testing.T, ctx sdk.Context, k *crosschainkeeper.Keeper, zk keepertest.ZetaKeepers, sdkk keepertest.SDKKeepers, chain chains.Chain) {
->>>>>>> 1e0d8593
 
 	deploySystemContracts(t, ctx, zk.FungibleKeeper, sdkk.EvmKeeper)
 	tss := sample.Tss()
@@ -445,12 +437,9 @@
 	t.Run("successfully process ZetaSentEvent", func(t *testing.T) {
 		k, ctx, sdkk, zk := keepertest.CrosschainKeeper(t)
 
-<<<<<<< HEAD
-		k.GetAuthKeeper().GetModuleAccount(ctx, fungibletypes.ModuleName)
-		chain := common.EthChain()
-=======
-		chain := chains.EthChain()
->>>>>>> 1e0d8593
+		k.GetAuthKeeper().GetModuleAccount(ctx, fungibletypes.ModuleName)
+
+		chain := chains.EthChain()
 		chainID := chain.ChainId
 		setSupportedChain(ctx, zk, chainID)
 
