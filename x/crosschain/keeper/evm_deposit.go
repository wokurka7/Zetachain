package keeper

import (
	"encoding/hex"
	"fmt"

	fungibletypes "github.com/zeta-chain/zetacore/x/fungible/types"

	sdk "github.com/cosmos/cosmos-sdk/types"
	ethcommon "github.com/ethereum/go-ethereum/common"
	evmtypes "github.com/evmos/ethermint/x/evm/types"
	"github.com/pkg/errors"
	tmbytes "github.com/tendermint/tendermint/libs/bytes"
	tmtypes "github.com/tendermint/tendermint/types"
	"github.com/zeta-chain/zetacore/common"
	"github.com/zeta-chain/zetacore/x/crosschain/types"
)

// HandleEVMDeposit handles a deposit from an inbound tx
// returns (isContractReverted, err)
// (true, non-nil) means CallEVM() reverted
func (k Keeper) HandleEVMDeposit(ctx sdk.Context, cctx *types.CrossChainTx, msg types.MsgVoteOnObservedInboundTx, senderChain *common.Chain) (bool, error) {
	to := ethcommon.HexToAddress(msg.Receiver)
	var ethTxHash ethcommon.Hash
	if len(ctx.TxBytes()) > 0 {
		// add event for tendermint transaction hash format
		hash := tmbytes.HexBytes(tmtypes.Tx(ctx.TxBytes()).Hash())
		ethTxHash = ethcommon.BytesToHash(hash)
		cctx.GetCurrentOutTxParam().OutboundTxHash = ethTxHash.String()
		// #nosec G701 always positive
		cctx.GetCurrentOutTxParam().OutboundTxObservedExternalHeight = uint64(ctx.BlockHeight())
	}

	if msg.CoinType == common.CoinType_Zeta {
		// if coin type is Zeta, this is a deposit ZETA to zEVM cctx.
		err := k.fungibleKeeper.DepositCoinZeta(ctx, to, msg.Amount.BigInt())
		if err != nil {
			return false, err
		}
	} else {
		// cointype is Gas or ERC20; then it could be a ZRC20 deposit/depositAndCall cctx.
		parsedAddress, data, err := parseAddressAndData(msg.Message, msg.Asset)
		if err != nil {
			return false, errors.Wrap(types.ErrUnableToParseContract, err.Error())
		}
		if parsedAddress != (ethcommon.Address{}) {
			to = parsedAddress
		}

		from, err := senderChain.DecodeAddress(msg.Sender)
		if err != nil {
			return false, fmt.Errorf("HandleEVMDeposit: unable to decode address: %s", err.Error())
		}

		evmTxResponse, contractCall, err := k.fungibleKeeper.ZRC20DepositAndCallContract(
			ctx,
			from,
			to,
			msg.Amount.BigInt(),
			senderChain,
			data,
			msg.CoinType,
			msg.Asset,
		)
		if err != nil {
			isContractReverted := false

			// consider the contract as reverted if foreign coin liquidity cap is reached
			if (evmTxResponse != nil && evmTxResponse.Failed()) || errors.Is(err, fungibletypes.ErrForeignCoinCapReached) {
				isContractReverted = true
			}

			return isContractReverted, err
		}

		// non-empty msg.Message means this is a contract call; therefore the logs should be processed.
		// a withdrawal event in the logs could generate cctxs for outbound transactions.
		if !evmTxResponse.Failed() && contractCall {
			logs := evmtypes.LogsToEthereum(evmTxResponse.Logs)
			if len(logs) > 0 {
				ctx = ctx.WithValue("inCctxIndex", cctx.Index)
				txOrigin := msg.TxOrigin
				if txOrigin == "" {
					txOrigin = msg.Sender
				}

<<<<<<< HEAD
			err = k.ProcessLogs(ctx, logs, to, txOrigin)
			if err != nil {
				// ProcessLogs should not error; error indicates exception, should abort
				return false, errors.Wrap(types.ErrCannotProcessWithdrawal, err.Error())
			}
			ctx.EventManager().EmitEvent(
				sdk.NewEvent(sdk.EventTypeMessage,
					sdk.NewAttribute(sdk.AttributeKeyModule, types.ModuleName),
					sdk.NewAttribute("action", "DepositZRC20AndCallContract"),
					sdk.NewAttribute("contract", to.String()),
					sdk.NewAttribute("data", hex.EncodeToString(data)),
					sdk.NewAttribute("cctxIndex", cctx.Index),
				),
			)
=======
				err = k.ProcessLogs(ctx, logs, contract, txOrigin)
				if err != nil {
					// ProcessLogs should not error; error indicates exception, should abort
					return false, errors.Wrap(types.ErrCannotProcessWithdrawal, err.Error())
				}
				ctx.EventManager().EmitEvent(
					sdk.NewEvent(sdk.EventTypeMessage,
						sdk.NewAttribute(sdk.AttributeKeyModule, types.ModuleName),
						sdk.NewAttribute("action", "DepositZRC20AndCallContract"),
						sdk.NewAttribute("contract", contract.String()),
						sdk.NewAttribute("data", hex.EncodeToString(data)),
						sdk.NewAttribute("cctxIndex", cctx.Index),
					),
				)
			}
>>>>>>> 4de526b9
		}
	}
	return false, nil
}

// parseAddressAndData parses the message string into an address and data
// message is hex encoded byte array
// [ contractAddress calldata ]
// [ 20B, variable]
func parseAddressAndData(message string, asset string) (address ethcommon.Address, data []byte, err error) {
	if len(message) == 0 {
		return ethcommon.Address{}, nil, nil
	}
	data, err = hex.DecodeString(message)
	if err != nil {
		return ethcommon.Address{}, nil, err
	}
	if len(data) < 20 {
		if len(asset) != 42 || asset[:2] != "0x" {
			return ethcommon.Address{}, nil, fmt.Errorf("invalid message length")
		}
		address = ethcommon.HexToAddress(asset)
	} else {
		address = ethcommon.BytesToAddress(data[:20])
		data = data[20:]
	}
	return address, data, nil
}<|MERGE_RESOLUTION|>--- conflicted
+++ resolved
@@ -84,23 +84,7 @@
 					txOrigin = msg.Sender
 				}
 
-<<<<<<< HEAD
-			err = k.ProcessLogs(ctx, logs, to, txOrigin)
-			if err != nil {
-				// ProcessLogs should not error; error indicates exception, should abort
-				return false, errors.Wrap(types.ErrCannotProcessWithdrawal, err.Error())
-			}
-			ctx.EventManager().EmitEvent(
-				sdk.NewEvent(sdk.EventTypeMessage,
-					sdk.NewAttribute(sdk.AttributeKeyModule, types.ModuleName),
-					sdk.NewAttribute("action", "DepositZRC20AndCallContract"),
-					sdk.NewAttribute("contract", to.String()),
-					sdk.NewAttribute("data", hex.EncodeToString(data)),
-					sdk.NewAttribute("cctxIndex", cctx.Index),
-				),
-			)
-=======
-				err = k.ProcessLogs(ctx, logs, contract, txOrigin)
+				err = k.ProcessLogs(ctx, logs, to, txOrigin)
 				if err != nil {
 					// ProcessLogs should not error; error indicates exception, should abort
 					return false, errors.Wrap(types.ErrCannotProcessWithdrawal, err.Error())
@@ -109,13 +93,12 @@
 					sdk.NewEvent(sdk.EventTypeMessage,
 						sdk.NewAttribute(sdk.AttributeKeyModule, types.ModuleName),
 						sdk.NewAttribute("action", "DepositZRC20AndCallContract"),
-						sdk.NewAttribute("contract", contract.String()),
+						sdk.NewAttribute("contract", to.String()),
 						sdk.NewAttribute("data", hex.EncodeToString(data)),
 						sdk.NewAttribute("cctxIndex", cctx.Index),
 					),
 				)
 			}
->>>>>>> 4de526b9
 		}
 	}
 	return false, nil
