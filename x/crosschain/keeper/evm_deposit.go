--- conflicted
+++ resolved
@@ -35,11 +35,7 @@
 		cctx.GetCurrentOutTxParam().OutboundTxObservedExternalHeight = uint64(ctx.BlockHeight())
 	}
 
-<<<<<<< HEAD
-	if inboundCoinType == common.CoinType_Zeta {
-=======
-	if msg.CoinType == coin.CoinType_Zeta {
->>>>>>> 1e0d8593
+	if inboundCoinType == coin.CoinType_Zeta {
 		// if coin type is Zeta, this is a deposit ZETA to zEVM cctx.
 		err := k.fungibleKeeper.DepositCoinZeta(ctx, to, inboundAmount)
 		if err != nil {
@@ -47,11 +43,7 @@
 		}
 	} else {
 		// cointype is Gas or ERC20; then it could be a ZRC20 deposit/depositAndCall cctx.
-<<<<<<< HEAD
-		parsedAddress, data, err := common.ParseAddressAndData(cctx.RelayedMessage)
-=======
-		parsedAddress, data, err := chains.ParseAddressAndData(msg.Message)
->>>>>>> 1e0d8593
+		parsedAddress, data, err := chains.ParseAddressAndData(cctx.RelayedMessage)
 		if err != nil {
 			return false, errors.Wrap(types.ErrUnableToParseAddress, err.Error())
 		}
@@ -59,11 +51,7 @@
 			to = parsedAddress
 		}
 
-<<<<<<< HEAD
-		from, err := common.DecodeAddressFromChainID(inboundSenderChainID, inboundSender)
-=======
-		from, err := chains.DecodeAddressFromChainID(senderChainID, msg.Sender)
->>>>>>> 1e0d8593
+		from, err := chains.DecodeAddressFromChainID(inboundSenderChainID, inboundSender)
 		if err != nil {
 			return false, fmt.Errorf("HandleEVMDeposit: unable to decode address: %s", err.Error())
 		}
