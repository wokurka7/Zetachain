--- conflicted
+++ resolved
@@ -14,7 +14,6 @@
 	tmtypes "github.com/tendermint/tendermint/types"
 	"github.com/zeta-chain/zetacore/common"
 	"github.com/zeta-chain/zetacore/x/crosschain/types"
-	fungibletypes "github.com/zeta-chain/zetacore/x/fungible/types"
 )
 
 // HandleEVMDeposit handles a deposit from an inbound tx
@@ -49,23 +48,22 @@
 			return false, fmt.Errorf("HandleEVMDeposit: unable to decode address: %s", err.Error())
 		}
 
-		evmTxResponse, err := k.fungibleKeeper.ZRC20DepositAndCallContract(ctx, from, to, msg.Amount.BigInt(), senderChain, msg.Message, contract, data, msg.CoinType, msg.Asset)
-<<<<<<< HEAD
-		if fungibletypes.IsContractReverted(evmTxResponse, err) {
+		evmTxResponse, err := k.fungibleKeeper.ZRC20DepositAndCallContract(
+			ctx,
+			from,
+			to,
+			msg.Amount.BigInt(),
+			senderChain,
+			msg.Message,
+			contract,
+			data,
+			msg.CoinType,
+			msg.Asset,
+		)
+		if fungibletypes.IsContractReverted(evmTxResponse, err) || errors.Is(err, fungibletypes.ErrForeignCoinCapReached) {
 			return true, err
 		} else if err != nil {
 			return false, err
-=======
-		if err != nil {
-			isContractReverted := false
-
-			// consider the contract as reverted if foreign coin liquidity cap is reached
-			if (evmTxResponse != nil && evmTxResponse.Failed()) || errors.Is(err, fungibletypes.ErrForeignCoinCapReached) {
-				isContractReverted = true
-			}
-
-			return isContractReverted, err
->>>>>>> 4de526b9
 		}
 
 		// non-empty msg.Message means this is a contract call; therefore the logs should be processed.
