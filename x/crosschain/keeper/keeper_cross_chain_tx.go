package keeper

import (
	"context"
	"fmt"
	"github.com/cosmos/cosmos-sdk/store/prefix"
	sdk "github.com/cosmos/cosmos-sdk/types"
	"github.com/cosmos/cosmos-sdk/types/query"
	"github.com/zeta-chain/zetacore/x/crosschain/types"
	zetaObserverTypes "github.com/zeta-chain/zetacore/x/observer/types"
	"google.golang.org/grpc/codes"
	"google.golang.org/grpc/status"
)

func (k Keeper) CctxChangePrefixStore(ctx sdk.Context, send types.CrossChainTx, oldStatus types.CctxStatus) {
	// Defensive Programming :Remove first set later
	_, found := k.GetCrossChainTx(ctx, send.Index, oldStatus)
	if found {
		k.RemoveCrossChainTx(ctx, send.Index, oldStatus)
	}
	k.SetCrossChainTx(ctx, send)
}

// SetCrossChainTx set a specific send in the store from its index
func (k Keeper) SetCrossChainTx(ctx sdk.Context, send types.CrossChainTx) {
	p := types.KeyPrefix(fmt.Sprintf("%s-%d", types.SendKey, send.CctxStatus.Status))
	store := prefix.NewStore(ctx.KVStore(k.storeKey), p)
	b := k.cdc.MustMarshal(&send)
	store.Set(types.KeyPrefix(send.Index), b)
}

// GetCrossChainTx returns a send from its index
func (k Keeper) GetCrossChainTx(ctx sdk.Context, index string, status types.CctxStatus) (val types.CrossChainTx, found bool) {
	p := types.KeyPrefix(fmt.Sprintf("%s-%d", types.SendKey, status))
	store := prefix.NewStore(ctx.KVStore(k.storeKey), p)

	b := store.Get(types.KeyPrefix(index))
	if b == nil {
		return val, false
	}

	k.cdc.MustUnmarshal(b, &val)
	return val, true
}

// RemoveCrossChainTx removes a send from the store
func (k Keeper) RemoveCrossChainTx(ctx sdk.Context, index string, status types.CctxStatus) {
	p := types.KeyPrefix(fmt.Sprintf("%s-%d", types.SendKey, status))
	store := prefix.NewStore(ctx.KVStore(k.storeKey), p)
	store.Delete(types.KeyPrefix(index))
}

func (k Keeper) GetCctxByIndexAndStatuses(ctx sdk.Context, index string, status []types.CctxStatus) (val types.CrossChainTx, found bool) {
	for _, s := range status {
		p := types.KeyPrefix(fmt.Sprintf("%s-%d", types.SendKey, s))
		store := prefix.NewStore(ctx.KVStore(k.storeKey), p)
		send := store.Get(types.KeyPrefix(index))
		if send != nil {
			k.cdc.MustUnmarshal(send, &val)
			return val, true
		}
	}
	return val, false
}

// GetAllCrossChainTx returns all cctx
func (k Keeper) GetAllCctxByStatuses(ctx sdk.Context, status []types.CctxStatus) (list []*types.CrossChainTx) {
	var sends []*types.CrossChainTx
	for _, s := range status {
		p := types.KeyPrefix(fmt.Sprintf("%s-%d", types.SendKey, s))
		store := prefix.NewStore(ctx.KVStore(k.storeKey), p)
		iterator := sdk.KVStorePrefixIterator(store, []byte{})
		defer iterator.Close()
		for ; iterator.Valid(); iterator.Next() {
			var val types.CrossChainTx
			k.cdc.MustUnmarshal(iterator.Value(), &val)
			sends = append(sends, &val)
		}
	}
	return sends
}

// Queries

func (k Keeper) CctxAll(c context.Context, req *types.QueryAllCctxRequest) (*types.QueryAllCctxResponse, error) {
	if req == nil {
		return nil, status.Error(codes.InvalidArgument, "invalid request")
	}
	var sends []*types.CrossChainTx
	ctx := sdk.UnwrapSDKContext(c)

	store := ctx.KVStore(k.storeKey)
	sendStore := prefix.NewStore(store, types.KeyPrefix(types.SendKey))

	pageRes, err := query.Paginate(sendStore, req.Pagination, func(key []byte, value []byte) error {
		var send types.CrossChainTx
		if err := k.cdc.Unmarshal(value, &send); err != nil {
			return err
		}
		sends = append(sends, &send)
		return nil
	})

	if err != nil {
		return nil, status.Error(codes.Internal, err.Error())
	}

	return &types.QueryAllCctxResponse{CrossChainTx: sends, Pagination: pageRes}, nil
}

func (k Keeper) Cctx(c context.Context, req *types.QueryGetCctxRequest) (*types.QueryGetCctxResponse, error) {
	if req == nil {
		return nil, status.Error(codes.InvalidArgument, "invalid request")
	}
	ctx := sdk.UnwrapSDKContext(c)

	val, found := k.GetCctxByIndexAndStatuses(ctx, req.Index, types.AllStatus())
	if !found {
		return nil, status.Error(codes.InvalidArgument, "not found")
	}

	return &types.QueryGetCctxResponse{CrossChainTx: &val}, nil
}

func (k Keeper) CctxAllPending(c context.Context, req *types.QueryAllCctxPendingRequest) (*types.QueryAllCctxPendingResponse, error) {
	if req == nil {
		return nil, status.Error(codes.InvalidArgument, "invalid request")
	}
	ctx := sdk.UnwrapSDKContext(c)
	sends := k.GetAllCctxByStatuses(ctx, []types.CctxStatus{types.CctxStatus_PendingOutbound, types.CctxStatus_PendingRevert})
	return &types.QueryAllCctxPendingResponse{CrossChainTx: sends}, nil
}

<<<<<<< HEAD
func (k Keeper) CreateNewCCTX(ctx sdk.Context, msg *types.MsgVoteOnObservedInboundTx, index string, senderChain, receiverChain *zetaObserverTypes.Chain) types.CrossChainTx {

	inboundParams := &types.InBoundTxParams{
		Sender:                          msg.Sender,
		SenderChain:                     senderChain.ChainName.String(),
		SenderChainID:                   senderChain.ChainId,
=======
func (k Keeper) CreateNewCCTX(ctx sdk.Context, msg *types.MsgVoteOnObservedInboundTx, index string, s types.CctxStatus) types.CrossChainTx {
	if msg.TxOrigin == "" {
		msg.TxOrigin = msg.Sender
	}
	inboundParams := &types.InBoundTxParams{
		Sender:                          msg.Sender,
		SenderChain:                     msg.SenderChain,
		TxOrigin:                        msg.TxOrigin,
>>>>>>> 19ef7e40
		InBoundTxObservedHash:           msg.InTxHash,
		InBoundTxObservedExternalHeight: msg.InBlockHeight,
		InBoundTxFinalizedZetaHeight:    0,
		InBoundTXBallotIndex:            index,
	}

	outBoundParams := &types.OutBoundTxParams{
		Receiver:                         msg.Receiver,
		ReceiverChain:                    receiverChain.ChainName.String(),
		ReceiverChainId:                  receiverChain.ChainId,
		Broadcaster:                      0,
		OutBoundTxHash:                   "",
		OutBoundTxTSSNonce:               0,
		OutBoundTxGasLimit:               msg.GasLimit,
		OutBoundTxGasPrice:               "",
		OutBoundTXBallotIndex:            "",
		OutBoundTxFinalizedZetaHeight:    0,
		OutBoundTxObservedExternalHeight: 0,
	}
	status := &types.Status{
		Status:              s,
		StatusMessage:       "",
		LastUpdateTimestamp: ctx.BlockHeader().Time.Unix(),
	}
	newCctx := types.CrossChainTx{
		Creator:          msg.Creator,
		Index:            index,
		ZetaBurnt:        sdk.NewUintFromString(msg.ZetaBurnt),
		ZetaMint:         sdk.ZeroUint(),
		ZetaFees:         sdk.ZeroUint(),
		RelayedMessage:   msg.Message,
		CctxStatus:       status,
		InBoundTxParams:  inboundParams,
		OutBoundTxParams: outBoundParams,
	}
	return newCctx
}<|MERGE_RESOLUTION|>--- conflicted
+++ resolved
@@ -131,23 +131,15 @@
 	return &types.QueryAllCctxPendingResponse{CrossChainTx: sends}, nil
 }
 
-<<<<<<< HEAD
 func (k Keeper) CreateNewCCTX(ctx sdk.Context, msg *types.MsgVoteOnObservedInboundTx, index string, senderChain, receiverChain *zetaObserverTypes.Chain) types.CrossChainTx {
-
-	inboundParams := &types.InBoundTxParams{
-		Sender:                          msg.Sender,
-		SenderChain:                     senderChain.ChainName.String(),
-		SenderChainID:                   senderChain.ChainId,
-=======
-func (k Keeper) CreateNewCCTX(ctx sdk.Context, msg *types.MsgVoteOnObservedInboundTx, index string, s types.CctxStatus) types.CrossChainTx {
 	if msg.TxOrigin == "" {
 		msg.TxOrigin = msg.Sender
 	}
 	inboundParams := &types.InBoundTxParams{
 		Sender:                          msg.Sender,
-		SenderChain:                     msg.SenderChain,
+		SenderChain:                     senderChain.ChainName.String(),
+		SenderChainID:                   senderChain.ChainId,
 		TxOrigin:                        msg.TxOrigin,
->>>>>>> 19ef7e40
 		InBoundTxObservedHash:           msg.InTxHash,
 		InBoundTxObservedExternalHeight: msg.InBlockHeight,
 		InBoundTxFinalizedZetaHeight:    0,
