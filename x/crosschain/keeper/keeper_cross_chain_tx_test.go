package keeper

import (
	"fmt"
	"github.com/cosmos/cosmos-sdk/types/query"
	"github.com/stretchr/testify/require"
	"google.golang.org/grpc/codes"
	"google.golang.org/grpc/status"
	"math/rand"
	"testing"

	sdk "github.com/cosmos/cosmos-sdk/types"
	"github.com/stretchr/testify/assert"

	"github.com/zeta-chain/zetacore/common"
	"github.com/zeta-chain/zetacore/x/crosschain/types"
)

func createNCctxWithStatus(keeper *Keeper, ctx sdk.Context, n int, status types.CctxStatus) []types.CrossChainTx {
	items := make([]types.CrossChainTx, n)
	for i := range items {
		items[i].Creator = "any"
		items[i].Index = fmt.Sprintf("%d", i)
		items[i].CctxStatus = &types.Status{
			Status:              status,
			StatusMessage:       "",
			LastUpdateTimestamp: 0,
		}
		items[i].ZetaBurnt = sdk.OneUint()
		items[i].ZetaMint = sdk.OneUint()
		items[i].ZetaFees = sdk.OneUint()
		items[i].InboundTxParams = &types.InboundTxParams{InboundTxObservedHash: fmt.Sprintf("%d", i)}

		keeper.SetCrossChainTx(ctx, items[i])
	}
	return items
}

// Keeper Tests
func createNCctx(keeper *Keeper, ctx sdk.Context, n int) []types.CrossChainTx {
	items := make([]types.CrossChainTx, n)
	for i := range items {
		items[i].Creator = "any"
		items[i].InboundTxParams = &types.InboundTxParams{
			Sender:                          fmt.Sprintf("%d", i),
			SenderChain:                     fmt.Sprintf("%d", i),
			TxOrigin:                        fmt.Sprintf("%d", i),
<<<<<<< HEAD
			Asset:                           fmt.Sprintf("%d", i),
			CoinType:                        common.CoinType_Zeta,
			InBoundTxObservedHash:           fmt.Sprintf("%d", i),
			InBoundTxObservedExternalHeight: uint64(i),
			InBoundTxFinalizedZetaHeight:    uint64(i),
=======
			InboundTxObservedHash:           fmt.Sprintf("%d", i),
			InboundTxObservedExternalHeight: uint64(i),
			InboundTxFinalizedZetaHeight:    uint64(i),
>>>>>>> b552b4b6
		}
		items[i].OutboundTxParams = &types.OutboundTxParams{
			Receiver:                         fmt.Sprintf("%d", i),
			ReceiverChain:                    fmt.Sprintf("%d", i),
			Broadcaster:                      uint64(i),
			OutboundTxHash:                   fmt.Sprintf("%d", i),
			OutboundTxTssNonce:               uint64(i),
			OutboundTxGasLimit:               uint64(i),
			OutboundTxGasPrice:               fmt.Sprintf("%d", i),
			OutboundTxBallotIndex:            fmt.Sprintf("%d", i),
			OutboundTxObservedExternalHeight: uint64(i),
			OutboundTxFinalizedZetaHeight:    uint64(i),
			CoinType:                         0,
		}
		items[i].CctxStatus = &types.Status{
			Status:              types.CctxStatus_PendingInbound,
			StatusMessage:       "any",
			LastUpdateTimestamp: 0,
		}
		items[i].ZetaBurnt = sdk.OneUint()
		items[i].ZetaMint = sdk.OneUint()
		items[i].ZetaFees = sdk.OneUint()
		items[i].Index = fmt.Sprintf("%d", i)
		keeper.SetCrossChainTx(ctx, items[i])
	}
	return items
}

func TestSends(t *testing.T) {
	sendsTest := []struct {
		TestName        string
		PendingInbound  int
		PendingOutbound int
		OutboundMined   int
		Confirmed       int
		PendingRevert   int
		Reverted        int
		Aborted         int
	}{
		{
			TestName:        "test pending",
			PendingInbound:  10,
			PendingOutbound: 10,
			Confirmed:       10,
			PendingRevert:   10,
			Aborted:         10,
			OutboundMined:   10,
			Reverted:        10,
		},
		{
			TestName:        "test pending random",
			PendingInbound:  rand.Intn(300-10) + 10,
			PendingOutbound: rand.Intn(300-10) + 10,
			Confirmed:       rand.Intn(300-10) + 10,
			PendingRevert:   rand.Intn(300-10) + 10,
			Aborted:         rand.Intn(300-10) + 10,
			OutboundMined:   rand.Intn(300-10) + 10,
			Reverted:        rand.Intn(300-10) + 10,
		},
	}
	for _, tt := range sendsTest {
		tt := tt
		t.Run(tt.TestName, func(t *testing.T) {
			keeper, ctx := setupKeeper(t)
			var sends []types.CrossChainTx
			sends = append(sends, createNCctxWithStatus(keeper, ctx, tt.PendingInbound, types.CctxStatus_PendingInbound)...)
			sends = append(sends, createNCctxWithStatus(keeper, ctx, tt.PendingOutbound, types.CctxStatus_PendingOutbound)...)
			sends = append(sends, createNCctxWithStatus(keeper, ctx, tt.PendingRevert, types.CctxStatus_PendingRevert)...)
			sends = append(sends, createNCctxWithStatus(keeper, ctx, tt.Aborted, types.CctxStatus_Aborted)...)
			sends = append(sends, createNCctxWithStatus(keeper, ctx, tt.OutboundMined, types.CctxStatus_OutboundMined)...)
			sends = append(sends, createNCctxWithStatus(keeper, ctx, tt.Reverted, types.CctxStatus_Reverted)...)
			assert.Equal(t, tt.PendingOutbound, len(keeper.GetAllCctxByStatuses(ctx, []types.CctxStatus{types.CctxStatus_PendingOutbound})))
			assert.Equal(t, tt.PendingInbound, len(keeper.GetAllCctxByStatuses(ctx, []types.CctxStatus{types.CctxStatus_PendingInbound})))
			assert.Equal(t, tt.PendingOutbound+tt.PendingRevert, len(keeper.GetAllCctxByStatuses(ctx, []types.CctxStatus{types.CctxStatus_PendingOutbound, types.CctxStatus_PendingRevert})))
			assert.Equal(t, len(sends), len(keeper.GetAllCctxByStatuses(ctx, types.AllStatus())))
			for _, s := range sends {
				send, found := keeper.GetCrossChainTx(ctx, s.Index, s.CctxStatus.Status)
				assert.True(t, found)
				assert.Equal(t, s, send)
			}

		})
	}
}

func TestSendGetAll(t *testing.T) {
	keeper, ctx := setupKeeper(t)
	items := createNCctx(keeper, ctx, 10)
	cctx := keeper.GetAllCctxByStatuses(ctx, types.AllStatus())
	c := make([]types.CrossChainTx, len(cctx))
	for i, val := range cctx {
		c[i] = *val
	}
	assert.Equal(t, items, c)
}

// Querier Tests

func TestSendQuerySingle(t *testing.T) {
	keeper, ctx := setupKeeper(t)
	wctx := sdk.WrapSDKContext(ctx)
	msgs := createNCctx(keeper, ctx, 2)
	for _, tc := range []struct {
		desc     string
		request  *types.QueryGetCctxRequest
		response *types.QueryGetCctxResponse
		err      error
	}{
		{
			desc:     "First",
			request:  &types.QueryGetCctxRequest{Index: msgs[0].Index},
			response: &types.QueryGetCctxResponse{CrossChainTx: &msgs[0]},
		},
		{
			desc:     "Second",
			request:  &types.QueryGetCctxRequest{Index: msgs[1].Index},
			response: &types.QueryGetCctxResponse{CrossChainTx: &msgs[1]},
		},
		{
			desc:    "KeyNotFound",
			request: &types.QueryGetCctxRequest{Index: "missing"},
			err:     status.Error(codes.InvalidArgument, "not found"),
		},
		{
			desc: "InvalidRequest",
			err:  status.Error(codes.InvalidArgument, "invalid request"),
		},
	} {
		tc := tc
		t.Run(tc.desc, func(t *testing.T) {
			response, err := keeper.Cctx(wctx, tc.request)
			if tc.err != nil {
				require.ErrorIs(t, err, tc.err)
			} else {
				require.Equal(t, tc.response, response)
			}
		})
	}
}

func TestSendQueryPaginated(t *testing.T) {
	keeper, ctx := setupKeeper(t)
	wctx := sdk.WrapSDKContext(ctx)
	msgs := createNCctx(keeper, ctx, 5)

	request := func(next []byte, offset, limit uint64, total bool) *types.QueryAllCctxRequest {
		return &types.QueryAllCctxRequest{
			Pagination: &query.PageRequest{
				Key:        next,
				Offset:     offset,
				Limit:      limit,
				CountTotal: total,
			},
		}
	}
	t.Run("ByOffset", func(t *testing.T) {
		step := 2
		for i := 0; i < len(msgs); i += step {
			resp, err := keeper.CctxAll(wctx, request(nil, uint64(i), uint64(step), false))
			require.NoError(t, err)
			for j := i; j < len(msgs) && j < i+step; j++ {
				assert.Equal(t, &msgs[j], resp.CrossChainTx[j-i])
			}
		}
	})
	t.Run("ByKey", func(t *testing.T) {
		step := 2
		var next []byte
		for i := 0; i < len(msgs); i += step {
			resp, err := keeper.CctxAll(wctx, request(next, 0, uint64(step), false))
			require.NoError(t, err)
			for j := i; j < len(msgs) && j < i+step; j++ {
				assert.Equal(t, &msgs[j], resp.CrossChainTx[j-i])
			}
			next = resp.Pagination.NextKey
		}
	})
	t.Run("Total", func(t *testing.T) {
		resp, err := keeper.CctxAll(wctx, request(nil, 0, 0, true))
		require.NoError(t, err)
		require.Equal(t, len(msgs), int(resp.Pagination.Total))
	})
	t.Run("InvalidRequest", func(t *testing.T) {
		_, err := keeper.CctxAll(wctx, nil)
		require.ErrorIs(t, err, status.Error(codes.InvalidArgument, "invalid request"))
	})
}<|MERGE_RESOLUTION|>--- conflicted
+++ resolved
@@ -2,12 +2,13 @@
 
 import (
 	"fmt"
+	"math/rand"
+	"testing"
+
 	"github.com/cosmos/cosmos-sdk/types/query"
 	"github.com/stretchr/testify/require"
 	"google.golang.org/grpc/codes"
 	"google.golang.org/grpc/status"
-	"math/rand"
-	"testing"
 
 	sdk "github.com/cosmos/cosmos-sdk/types"
 	"github.com/stretchr/testify/assert"
@@ -45,17 +46,11 @@
 			Sender:                          fmt.Sprintf("%d", i),
 			SenderChain:                     fmt.Sprintf("%d", i),
 			TxOrigin:                        fmt.Sprintf("%d", i),
-<<<<<<< HEAD
 			Asset:                           fmt.Sprintf("%d", i),
 			CoinType:                        common.CoinType_Zeta,
-			InBoundTxObservedHash:           fmt.Sprintf("%d", i),
-			InBoundTxObservedExternalHeight: uint64(i),
-			InBoundTxFinalizedZetaHeight:    uint64(i),
-=======
 			InboundTxObservedHash:           fmt.Sprintf("%d", i),
 			InboundTxObservedExternalHeight: uint64(i),
 			InboundTxFinalizedZetaHeight:    uint64(i),
->>>>>>> b552b4b6
 		}
 		items[i].OutboundTxParams = &types.OutboundTxParams{
 			Receiver:                         fmt.Sprintf("%d", i),
