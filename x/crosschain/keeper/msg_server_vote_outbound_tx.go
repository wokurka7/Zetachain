package keeper

import (
	"context"
	"errors"
	"fmt"
	"math/big"

	"cosmossdk.io/math"

	sdk "github.com/cosmos/cosmos-sdk/types"
	sdkerrors "github.com/cosmos/cosmos-sdk/types/errors"
	"github.com/rs/zerolog/log"
	"github.com/zeta-chain/zetacore/common"
	"github.com/zeta-chain/zetacore/x/crosschain/types"
	observerkeeper "github.com/zeta-chain/zetacore/x/observer/keeper"
	observertypes "github.com/zeta-chain/zetacore/x/observer/types"
)

// VoteOnObservedOutboundTx casts a vote on an outbound transaction observed on a connected chain (after
// it has been broadcasted to and finalized on a connected chain). If this is
// the first vote, a new ballot is created. When a threshold of votes is
// reached, the ballot is finalized. When a ballot is finalized, the outbound
// transaction is processed.
//
// If the observation is successful, the difference between zeta burned
// and minted is minted by the bank module and deposited into the module
// account.
//
// If the observation is unsuccessful, the logic depends on the previous
// status.
//
// If the previous status was `PendingOutbound`, a new revert transaction is
// created. To cover the revert transaction fee, the required amount of tokens
// submitted with the CCTX are swapped using a Uniswap V2 contract instance on
// ZetaChain for the ZRC20 of the gas token of the receiver chain. The ZRC20
// tokens are then
// burned. The nonce is updated. If everything is successful, the CCTX status is
// changed to `PendingRevert`.
//
// If the previous status was `PendingRevert`, the CCTX is aborted.
//
// ```mermaid
// stateDiagram-v2
//
//	state observation <<choice>>
//	state success_old_status <<choice>>
//	state fail_old_status <<choice>>
//	PendingOutbound --> observation: Finalize outbound
//	observation --> success_old_status: Observation succeeded
//	success_old_status --> Reverted: Old status is PendingRevert
//	success_old_status --> OutboundMined: Old status is PendingOutbound
//	observation --> fail_old_status: Observation failed
//	fail_old_status --> PendingRevert: Old status is PendingOutbound
//	fail_old_status --> Aborted: Old status is PendingRevert
//	PendingOutbound --> Aborted: Finalize outbound error
//
// ```
//
// Only observer validators are authorized to broadcast this message.
func (k msgServer) VoteOnObservedOutboundTx(goCtx context.Context, msg *types.MsgVoteOnObservedOutboundTx) (*types.MsgVoteOnObservedOutboundTxResponse, error) {
	ctx := sdk.UnwrapSDKContext(goCtx)
<<<<<<< HEAD
=======
	observationType := observerTypes.ObservationType_OutBoundTx
	// Observer Chain already checked then inbound is created
	/* EDGE CASE : Params updated in during the finalization process
	   i.e Inbound has been finalized but outbound is still pending
	*/
	observationChain := k.zetaObserverKeeper.GetSupportedChainFromChainID(ctx, msg.OutTxChain)
	if observationChain == nil {
		return nil, observerTypes.ErrSupportedChains
	}
	err := observerTypes.CheckReceiveStatus(msg.Status)
	if err != nil {
		return nil, err
	}
	//Check is msg.Creator is authorized to vote
	if ok := k.zetaObserverKeeper.IsAuthorized(ctx, msg.Creator); !ok {
		return nil, observerTypes.ErrNotAuthorizedPolicy
	}
>>>>>>> 375cb967

	// check if CCTX exists and if the nonce matches
	cctx, found := k.GetCrossChainTx(ctx, msg.CctxHash)
	if !found {
		return nil, sdkerrors.Wrap(sdkerrors.ErrInvalidRequest, fmt.Sprintf("CCTX %s does not exist", msg.CctxHash))
	}
	if cctx.GetCurrentOutTxParam().OutboundTxTssNonce != msg.OutTxTssNonce {
		return nil, sdkerrors.Wrap(sdkerrors.ErrInvalidRequest, fmt.Sprintf("OutTxTssNonce %d does not match CCTX OutTxTssNonce %d", msg.OutTxTssNonce, cctx.GetCurrentOutTxParam().OutboundTxTssNonce))
	}

	// get ballot index
	ballotIndex := msg.Digest()

	// vote on outbound ballot
	isFinalized, isNew, ballot, observationChain, err := k.zetaObserverKeeper.VoteOnOutboundBallot(
		ctx,
		ballotIndex,
		msg.OutTxChain,
		msg.Status,
		msg.Creator)
	if err != nil {
		return nil, err
	}

	// if the ballot is new, set the index to the CCTX
	if isNew {
		observerkeeper.EmitEventBallotCreated(ctx, ballot, msg.ObservedOutTxHash, observationChain)
		// Set this the first time when the ballot is created
		// The ballot might change if there are more votes in a different outbound ballot for this cctx hash
		cctx.GetCurrentOutTxParam().OutboundTxBallotIndex = ballotIndex
	}

	// if not finalized commit state here
	if !isFinalized {
		return &types.MsgVoteOnObservedOutboundTxResponse{}, nil
	}

	// if ballot successful, the value received should be the out tx amount
	if ballot.BallotStatus != observertypes.BallotStatus_BallotFinalized_FailureObservation {
		if !msg.ValueReceived.Equal(cctx.GetCurrentOutTxParam().Amount) {
			log.Error().Msgf("VoteOnObservedOutboundTx: Mint mismatch: %s value received vs %s cctx amount",
				msg.ValueReceived,
				cctx.GetCurrentOutTxParam().Amount)
			return nil, sdkerrors.Wrap(sdkerrors.ErrInvalidRequest, fmt.Sprintf("ValueReceived %s does not match sent value %s", msg.ValueReceived, cctx.GetCurrentOutTxParam().Amount))
		}
	}

	// Update CCTX values
	cctx.GetCurrentOutTxParam().OutboundTxHash = msg.ObservedOutTxHash
	cctx.GetCurrentOutTxParam().OutboundTxGasUsed = msg.ObservedOutTxGasUsed
	cctx.GetCurrentOutTxParam().OutboundTxEffectiveGasPrice = msg.ObservedOutTxEffectiveGasPrice
	cctx.GetCurrentOutTxParam().OutboundTxEffectiveGasLimit = msg.ObservedOutTxEffectiveGasLimit
	cctx.CctxStatus.LastUpdateTimestamp = ctx.BlockHeader().Time.Unix()

	// Fund the gas stability pool with the remaining funds
	if err := k.FundGasStabilityPoolFromRemainingFees(ctx, *cctx.GetCurrentOutTxParam(), msg.OutTxChain); err != nil {
		log.Error().Msgf(
			"VoteOnObservedOutboundTx: CCTX: %s Can't fund the gas stability pool with remaining fees %s", cctx.Index, err.Error(),
		)
	}

	tss, found := k.zetaObserverKeeper.GetTSS(ctx)
	if !found {
		return nil, types.ErrCannotFindTSSKeys
	}

	tmpCtx, commit := ctx.CacheContext()
	err = func() error { //err = FinalizeOutbound(k, ctx, &cctx, msg, ballot.BallotStatus)
		cctx.GetCurrentOutTxParam().OutboundTxObservedExternalHeight = msg.ObservedOutTxBlockHeight
		oldStatus := cctx.CctxStatus.Status
		switch ballot.BallotStatus {
		case observertypes.BallotStatus_BallotFinalized_SuccessObservation:
			switch oldStatus {
			case types.CctxStatus_PendingRevert:
				cctx.CctxStatus.ChangeStatus(types.CctxStatus_Reverted, "")
			case types.CctxStatus_PendingOutbound:
				cctx.CctxStatus.ChangeStatus(types.CctxStatus_OutboundMined, "")
			}
			newStatus := cctx.CctxStatus.Status.String()
			EmitOutboundSuccess(tmpCtx, msg, oldStatus.String(), newStatus, cctx)
		case observertypes.BallotStatus_BallotFinalized_FailureObservation:
			if msg.CoinType == common.CoinType_Cmd || common.IsZetaChain(cctx.InboundTxParams.SenderChainId) {
				// if the cctx is of coin type cmd or the sender chain is zeta chain, then we do not revert, the cctx is aborted
				cctx.CctxStatus.ChangeStatus(types.CctxStatus_Aborted, "")
			} else {
				switch oldStatus {
				case types.CctxStatus_PendingOutbound:

					gasLimit, err := k.GetRevertGasLimit(ctx, cctx)
					if err != nil {
						return errors.New("can't get revert tx gas limit" + err.Error())
					}
					if gasLimit == 0 {
						// use same gas limit of outbound as a fallback -- should not happen
						gasLimit = cctx.OutboundTxParams[0].OutboundTxGasLimit
					}

					// create new OutboundTxParams for the revert
					revertTxParams := &types.OutboundTxParams{
						Receiver:           cctx.InboundTxParams.Sender,
						ReceiverChainId:    cctx.InboundTxParams.SenderChainId,
						Amount:             cctx.InboundTxParams.Amount,
						CoinType:           cctx.InboundTxParams.CoinType,
						OutboundTxGasLimit: gasLimit,
					}
					cctx.OutboundTxParams = append(cctx.OutboundTxParams, revertTxParams)

					err = k.PayGasAndUpdateCctx(
						tmpCtx,
						cctx.InboundTxParams.SenderChainId,
						&cctx,
						cctx.OutboundTxParams[0].Amount,
						false,
					)
					if err != nil {
						return err
					}
					err = k.UpdateNonce(tmpCtx, cctx.InboundTxParams.SenderChainId, &cctx)
					if err != nil {
						return err
					}
					cctx.CctxStatus.ChangeStatus(types.CctxStatus_PendingRevert, "Outbound failed, start revert")
				case types.CctxStatus_PendingRevert:
					cctx.CctxStatus.ChangeStatus(types.CctxStatus_Aborted, "Outbound failed: revert failed; abort TX")
				}
			}
			newStatus := cctx.CctxStatus.Status.String()
			EmitOutboundFailure(ctx, msg, oldStatus.String(), newStatus, cctx)
		}
		return nil
	}()
	if err != nil {
		// do not commit tmpCtx
		cctx.CctxStatus.ChangeStatus(types.CctxStatus_Aborted, err.Error())
		cctx.GetCurrentOutTxParam().TxFinalizationStatus = types.TxFinalizationStatus_Executed
		ctx.Logger().Error(err.Error())
		// #nosec G701 always in range
		k.GetObserverKeeper().RemoveFromPendingNonces(ctx, tss.TssPubkey, msg.OutTxChain, int64(msg.OutTxTssNonce))
		k.RemoveOutTxTracker(ctx, msg.OutTxChain, msg.OutTxTssNonce)
		k.SetCctxAndNonceToCctxAndInTxHashToCctx(ctx, cctx)
		return &types.MsgVoteOnObservedOutboundTxResponse{}, nil
	}
	commit()
	// Set the ballot index to the finalized ballot
	cctx.GetCurrentOutTxParam().OutboundTxBallotIndex = ballotIndex
	cctx.GetCurrentOutTxParam().TxFinalizationStatus = types.TxFinalizationStatus_Executed
	// #nosec G701 always in range
	k.GetObserverKeeper().RemoveFromPendingNonces(ctx, tss.TssPubkey, msg.OutTxChain, int64(msg.OutTxTssNonce))
	k.RemoveOutTxTracker(ctx, msg.OutTxChain, msg.OutTxTssNonce)
	ctx.Logger().Info(fmt.Sprintf("Remove tracker %s: , Block Height : %d ", getOutTrackerIndex(msg.OutTxChain, msg.OutTxTssNonce), ctx.BlockHeight()))
	k.SetCctxAndNonceToCctxAndInTxHashToCctx(ctx, cctx)
	return &types.MsgVoteOnObservedOutboundTxResponse{}, nil
}

func percentOf(n *big.Int, percent int64) *big.Int {
	n = n.Mul(n, big.NewInt(percent))
	n = n.Div(n, big.NewInt(100))
	return n
}

// FundGasStabilityPoolFromRemainingFees funds the gas stability pool with the remaining fees of an outbound tx
func (k Keeper) FundGasStabilityPoolFromRemainingFees(ctx sdk.Context, outboundTxParams types.OutboundTxParams, chainID int64) error {
	gasUsed := outboundTxParams.OutboundTxGasUsed
	gasLimit := outboundTxParams.OutboundTxEffectiveGasLimit
	gasPrice := math.NewUintFromBigInt(outboundTxParams.OutboundTxEffectiveGasPrice.BigInt())

	if gasLimit == gasUsed {
		return nil
	}

	// We skip gas stability pool funding if one of the params is zero
	if gasLimit > 0 && gasUsed > 0 && !gasPrice.IsZero() {
		if gasLimit > gasUsed {
			remainingGas := gasLimit - gasUsed
			remainingFees := math.NewUint(remainingGas).Mul(gasPrice).BigInt()

			// We fund the stability pool with a portion of the remaining fees
			remainingFees = percentOf(remainingFees, RemainingFeesToStabilityPoolPercent)

			// Fund the gas stability pool
			if err := k.fungibleKeeper.FundGasStabilityPool(ctx, chainID, remainingFees); err != nil {
				return err
			}
		} else {
			return fmt.Errorf("VoteOnObservedOutboundTx: The gas limit %d is less than the gas used %d", gasLimit, gasUsed)
		}
	}
	return nil
}<|MERGE_RESOLUTION|>--- conflicted
+++ resolved
@@ -60,26 +60,6 @@
 // Only observer validators are authorized to broadcast this message.
 func (k msgServer) VoteOnObservedOutboundTx(goCtx context.Context, msg *types.MsgVoteOnObservedOutboundTx) (*types.MsgVoteOnObservedOutboundTxResponse, error) {
 	ctx := sdk.UnwrapSDKContext(goCtx)
-<<<<<<< HEAD
-=======
-	observationType := observerTypes.ObservationType_OutBoundTx
-	// Observer Chain already checked then inbound is created
-	/* EDGE CASE : Params updated in during the finalization process
-	   i.e Inbound has been finalized but outbound is still pending
-	*/
-	observationChain := k.zetaObserverKeeper.GetSupportedChainFromChainID(ctx, msg.OutTxChain)
-	if observationChain == nil {
-		return nil, observerTypes.ErrSupportedChains
-	}
-	err := observerTypes.CheckReceiveStatus(msg.Status)
-	if err != nil {
-		return nil, err
-	}
-	//Check is msg.Creator is authorized to vote
-	if ok := k.zetaObserverKeeper.IsAuthorized(ctx, msg.Creator); !ok {
-		return nil, observerTypes.ErrNotAuthorizedPolicy
-	}
->>>>>>> 375cb967
 
 	// check if CCTX exists and if the nonce matches
 	cctx, found := k.GetCrossChainTx(ctx, msg.CctxHash)
