--- conflicted
+++ resolved
@@ -2,13 +2,13 @@
 
 import (
 	"fmt"
+	storetypes "github.com/cosmos/cosmos-sdk/store/types"
+	paramtypes "github.com/cosmos/cosmos-sdk/x/params/types"
+
+	"github.com/tendermint/tendermint/libs/log"
 
 	"github.com/cosmos/cosmos-sdk/codec"
-	storetypes "github.com/cosmos/cosmos-sdk/store/types"
 	sdk "github.com/cosmos/cosmos-sdk/types"
-	paramtypes "github.com/cosmos/cosmos-sdk/x/params/types"
-	"github.com/tendermint/tendermint/libs/log"
-
 	"github.com/zeta-chain/zetacore/x/crosschain/types"
 )
 
@@ -23,13 +23,7 @@
 		authKeeper         types.AccountKeeper
 		bankKeeper         types.BankKeeper
 		zetaObserverKeeper types.ZetaObserverKeeper
-<<<<<<< HEAD
 		fungibleKeeper     types.FungibleKeeper
-		// this line is used by starport scaffolding # ibc/keeper/attribute
-
-=======
-		fungibleKeeper     fungibleModuleKeeper.Keeper
->>>>>>> da2ead66
 	}
 )
 
@@ -42,13 +36,7 @@
 	authKeeper types.AccountKeeper,
 	bankKeeper types.BankKeeper,
 	zetaObserverKeeper types.ZetaObserverKeeper,
-<<<<<<< HEAD
 	fungibleKeeper types.FungibleKeeper,
-// this line is used by starport scaffolding # ibc/keeper/parameter
-
-=======
-	fungibleKeeper fungibleModuleKeeper.Keeper,
->>>>>>> da2ead66
 ) *Keeper {
 	// ensure governance module account is set
 	// FIXME: enable this check! (disabled for now to avoid unit test panic)
