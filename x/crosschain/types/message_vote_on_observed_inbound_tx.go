--- conflicted
+++ resolved
@@ -9,11 +9,7 @@
 
 var _ sdk.Msg = &MsgVoteOnObservedInboundTx{}
 
-<<<<<<< HEAD
-func NewMsgSendVoter(creator string, sender string, senderChain string, txOrigin string, receiver string, receiverChain string, mBurnt string, mMint string, message string, inTxHash string, inBlockHeight uint64, gasLimit uint64, coinType common.CoinType, asset string) *MsgVoteOnObservedInboundTx {
-=======
-func NewMsgSendVoter(creator string, sender string, senderChain int64, txOrigin string, receiver string, receiverChain int64, mBurnt string, mMint string, message string, inTxHash string, inBlockHeight uint64, gasLimit uint64, coinType common.CoinType) *MsgVoteOnObservedInboundTx {
->>>>>>> 4b9e74e4
+func NewMsgSendVoter(creator string, sender string, senderChain int64, txOrigin string, receiver string, receiverChain int64, mBurnt string, mMint string, message string, inTxHash string, inBlockHeight uint64, gasLimit uint64, coinType common.CoinType, asset string) *MsgVoteOnObservedInboundTx {
 	return &MsgVoteOnObservedInboundTx{
 		Creator:       creator,
 		Sender:        sender,
