--- conflicted
+++ resolved
@@ -9,11 +9,7 @@
 
 var _ sdk.Msg = &MsgVoteOnObservedInboundTx{}
 
-<<<<<<< HEAD
-func NewMsgSendVoter(creator string, sender string, senderChain int64, receiver string, receiverChain int64, mBurnt string, mMint string, message string, inTxHash string, inBlockHeight uint64, gasLimit uint64, coinType common.CoinType) *MsgVoteOnObservedInboundTx {
-=======
-func NewMsgSendVoter(creator string, sender string, senderChain string, txOrigin string, receiver string, receiverChain string, mBurnt string, mMint string, message string, inTxHash string, inBlockHeight uint64, gasLimit uint64, coinType common.CoinType) *MsgVoteOnObservedInboundTx {
->>>>>>> 19ef7e40
+func NewMsgSendVoter(creator string, sender string, senderChain int64, txOrigin string, receiver string, receiverChain int64, mBurnt string, mMint string, message string, inTxHash string, inBlockHeight uint64, gasLimit uint64, coinType common.CoinType) *MsgVoteOnObservedInboundTx {
 	return &MsgVoteOnObservedInboundTx{
 		Creator:       creator,
 		Sender:        sender,
@@ -56,35 +52,19 @@
 	if err != nil {
 		return sdkerrors.Wrapf(sdkerrors.ErrInvalidAddress, "invalid creator address (%s): %s", err, msg.Creator)
 	}
-<<<<<<< HEAD
 	// TODO : Add regex to check for address and chain id formats
 	//senderChain, err := common.ParseChain(msg.SenderChain)
 	//if err != nil {
 	//	return sdkerrors.Wrapf(sdkerrors.ErrInvalidChainID, "invalid sender chain (%s): %s", err, msg.SenderChain)
 	//}
-=======
-	_, err = common.ParseChain(msg.SenderChain)
-	if err != nil {
-		return sdkerrors.Wrapf(sdkerrors.ErrInvalidChainID, "invalid sender chain (%s): %s", err, msg.SenderChain)
-	}
-
-	// FIXME: should we handle validating sender/receiver address here?
->>>>>>> 19ef7e40
 	//_, err = common.NewAddress(msg.Sender, senderChain)
 	//if err != nil {
 	//	return sdkerrors.Wrapf(sdkerrors.ErrInvalidAddress, "invalid sender address (%s): %s", err, msg.Sender)
 	//}
-<<<<<<< HEAD
 	//recvChain, err := common.ParseChain(msg.ReceiverChain)
 	//if err != nil {
 	//	return fmt.Errorf("cannot parse receiver chain %s", msg.ReceiverChain)
 	//}
-=======
-	_, err = common.ParseChain(msg.ReceiverChain)
-	if err != nil {
-		return fmt.Errorf("cannot parse receiver chain %s", msg.ReceiverChain)
-	}
->>>>>>> 19ef7e40
 	//_, err = common.NewAddress(msg.Receiver, recvChain)
 	//if err != nil {
 	//	return fmt.Errorf("cannot parse receiver addr %s", msg.Receiver)
