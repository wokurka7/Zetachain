--- conflicted
+++ resolved
@@ -48,13 +48,6 @@
 }
 
 func (msg *MsgCreateTSSVoter) Digest() string {
-<<<<<<< HEAD
-	//m := *msg
-	//m.Creator = ""
-	//hash := crypto.Keccak256Hash([]byte(m.String()))
-	//return hash.Hex()
-=======
 	// We support only 1 keygen at a particular height
->>>>>>> 174e65b1
 	return fmt.Sprintf("%d-%s", msg.KeyGenZetaHeight, msg.TssPubkey)
 }