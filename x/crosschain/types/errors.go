package types

import (
	errorsmod "cosmossdk.io/errors"
)

var (
	ErrUnsupportedChain              = errorsmod.Register(ModuleName, 1102, "chain parse error")
	ErrInvalidChainID                = errorsmod.Register(ModuleName, 1101, "chain id cannot be negative")
	ErrUnableToGetGasPrice           = errorsmod.Register(ModuleName, 1107, "unable to get gas price")
	ErrNotEnoughZetaBurnt            = errorsmod.Register(ModuleName, 1109, "not enough zeta burnt")
	ErrCannotFindReceiverNonce       = errorsmod.Register(ModuleName, 1110, "cannot find receiver chain nonce")
	ErrGasCoinNotFound               = errorsmod.Register(ModuleName, 1113, "gas coin not found for sender chain")
	ErrUnableToParseAddress          = errorsmod.Register(ModuleName, 1115, "cannot parse address and data")
	ErrCannotProcessWithdrawal       = errorsmod.Register(ModuleName, 1116, "cannot process withdrawal event")
	ErrForeignCoinNotFound           = errorsmod.Register(ModuleName, 1118, "foreign coin not found for sender chain")
	ErrCannotFindPendingNonces       = errorsmod.Register(ModuleName, 1121, "cannot find pending nonces")
	ErrCannotFindTSSKeys             = errorsmod.Register(ModuleName, 1122, "cannot find TSS keys")
	ErrNonceMismatch                 = errorsmod.Register(ModuleName, 1123, "nonce mismatch")
	ErrUnableToSendCoinType          = errorsmod.Register(ModuleName, 1127, "unable to send this coin type to a receiver chain")
	ErrInvalidAddress                = errorsmod.Register(ModuleName, 1128, "invalid address")
	ErrDeployContract                = errorsmod.Register(ModuleName, 1129, "unable to deploy contract")
	ErrUnableToUpdateTss             = errorsmod.Register(ModuleName, 1130, "unable to update TSS address")
	ErrNotEnoughGas                  = errorsmod.Register(ModuleName, 1131, "not enough gas")
	ErrNotEnoughFunds                = errorsmod.Register(ModuleName, 1132, "not enough funds")
	ErrProofVerificationFail         = errorsmod.Register(ModuleName, 1133, "proof verification fail")
	ErrCannotFindCctx                = errorsmod.Register(ModuleName, 1134, "cannot find cctx")
	ErrStatusNotPending              = errorsmod.Register(ModuleName, 1135, "Status not pending")
	ErrCannotFindGasParams           = errorsmod.Register(ModuleName, 1136, "cannot find gas params")
	ErrInvalidGasAmount              = errorsmod.Register(ModuleName, 1137, "invalid gas amount")
	ErrNoLiquidityPool               = errorsmod.Register(ModuleName, 1138, "no liquidity pool")
	ErrInvalidCoinType               = errorsmod.Register(ModuleName, 1139, "invalid coin type")
	ErrCannotMigrateTssFunds         = errorsmod.Register(ModuleName, 1140, "cannot migrate TSS funds")
	ErrTxBodyVerificationFail        = errorsmod.Register(ModuleName, 1141, "transaction body verification fail")
	ErrReceiverIsEmpty               = errorsmod.Register(ModuleName, 1142, "receiver is empty")
	ErrUnsupportedStatus             = errorsmod.Register(ModuleName, 1143, "unsupported status")
	ErrObservedTxAlreadyFinalized    = errorsmod.Register(ModuleName, 1144, "observed tx already finalized")
	ErrInsufficientFundsTssMigration = errorsmod.Register(ModuleName, 1145, "insufficient funds for TSS migration")
	ErrInvalidIndexValue             = errorsmod.Register(ModuleName, 1146, "invalid index hash")
	ErrInvalidStatus                 = errorsmod.Register(ModuleName, 1147, "invalid cctx status")
	ErrUnableProcessRefund           = errorsmod.Register(ModuleName, 1148, "unable to process refund")
	ErrUnableToFindZetaAccounting    = errorsmod.Register(ModuleName, 1149, "unable to find zeta accounting")
	ErrInsufficientZetaAmount        = errorsmod.Register(ModuleName, 1150, "insufficient zeta amount")
<<<<<<< HEAD
	ErrUnableToDecodeMessageString   = errorsmod.Register(ModuleName, 1151, "unable to decode message string")
=======
	ErrInvalidRateLimiterFlags       = errorsmod.Register(ModuleName, 1151, "invalid rate limiter flags")
	ErrMaxTxOutTrackerHashesReached  = errorsmod.Register(ModuleName, 1152, "max tx out tracker hashes reached")
>>>>>>> e0ea646d
)<|MERGE_RESOLUTION|>--- conflicted
+++ resolved
@@ -41,10 +41,7 @@
 	ErrUnableProcessRefund           = errorsmod.Register(ModuleName, 1148, "unable to process refund")
 	ErrUnableToFindZetaAccounting    = errorsmod.Register(ModuleName, 1149, "unable to find zeta accounting")
 	ErrInsufficientZetaAmount        = errorsmod.Register(ModuleName, 1150, "insufficient zeta amount")
-<<<<<<< HEAD
 	ErrUnableToDecodeMessageString   = errorsmod.Register(ModuleName, 1151, "unable to decode message string")
-=======
 	ErrInvalidRateLimiterFlags       = errorsmod.Register(ModuleName, 1151, "invalid rate limiter flags")
 	ErrMaxTxOutTrackerHashesReached  = errorsmod.Register(ModuleName, 1152, "max tx out tracker hashes reached")
->>>>>>> e0ea646d
 )