package types

import (
	"fmt"

	sdk "github.com/cosmos/cosmos-sdk/types"
	authtypes "github.com/cosmos/cosmos-sdk/x/auth/types"
	"github.com/ethereum/go-ethereum/common"
)

const (
	// ModuleName defines the module name
	ModuleName = "crosschain"

	// StoreKey defines the primary module store key
	StoreKey = ModuleName

	// RouterKey is the message route for slashing
	RouterKey = ModuleName

	// QuerierRoute defines the module's query routing key
	QuerierRoute = ModuleName

	// MemStoreKey defines the in-memory store key
	MemStoreKey = "mem_metacore"

	ProtocolFee = 2000000000000000000
	//TssMigrationGasMultiplierEVM is multiplied to the median gas price to get the gas price for the tss migration . This is done to avoid the tss migration tx getting stuck in the mempool
	TssMigrationGasMultiplierEVM = "2.5"
	ZetaIndexLength              = 66
)

func GetProtocolFee() sdk.Uint {
	return sdk.NewUint(ProtocolFee)
}

func KeyPrefix(p string) []byte {
	return []byte(p)
}

const (
	SendKey              = "Send-value-"
	LastBlockHeightKey   = "LastBlockHeight-value-"
	FinalizedInboundsKey = "FinalizedInbounds-value-"

	GasPriceKey = "GasPrice-value-"

	GasBalanceKey = "GasBalance-value-"

	OutTxTrackerKeyPrefix = "OutTxTracker-value-"
	InTxTrackerKeyPrefix  = "InTxTracker-value-"

	// #nosec G101: Potential hardcoded credentials (gosec)
	// ZetaAccountingKey value is used as prefix for storing ZetaAccountingKey
	ZetaAccountingKey = "ZetaAccounting-value-"

<<<<<<< HEAD
	// RateLimiterFlagsKey is the key for the rate limiter flags
=======
>>>>>>> e0ea646d
	RateLimiterFlagsKey = "RateLimiterFlags-value-"
)

// OutTxTrackerKey returns the store key to retrieve a OutTxTracker from the index fields
func OutTxTrackerKey(
	index string,
) []byte {
	var key []byte

	indexBytes := []byte(index)
	key = append(key, indexBytes...)
	key = append(key, []byte("/")...)

	return key
}

// TODO: what's the purpose of this log identifier?
func (m CrossChainTx) LogIdentifierForCCTX() string {
	if len(m.OutboundTxParams) == 0 {
		return fmt.Sprintf("%s-%d", m.InboundTxParams.Sender, m.InboundTxParams.SenderChainId)
	}
	i := len(m.OutboundTxParams) - 1
	outTx := m.OutboundTxParams[i]
	return fmt.Sprintf("%s-%d-%d-%d", m.InboundTxParams.Sender, m.InboundTxParams.SenderChainId, outTx.ReceiverChainId, outTx.OutboundTxTssNonce)
}

func FinalizedInboundKey(intxHash string, chainID int64, eventIndex uint64) string {
	return fmt.Sprintf("%d-%s-%d", chainID, intxHash, eventIndex)
}

var (
	ModuleAddress = authtypes.NewModuleAddress(ModuleName)
	//ModuleAddressEVM common.EVMAddress
	ModuleAddressEVM = common.BytesToAddress(ModuleAddress.Bytes())
	//0xB73C0Aac4C1E606C6E495d848196355e6CB30381
)<|MERGE_RESOLUTION|>--- conflicted
+++ resolved
@@ -54,10 +54,6 @@
 	// ZetaAccountingKey value is used as prefix for storing ZetaAccountingKey
 	ZetaAccountingKey = "ZetaAccounting-value-"
 
-<<<<<<< HEAD
-	// RateLimiterFlagsKey is the key for the rate limiter flags
-=======
->>>>>>> e0ea646d
 	RateLimiterFlagsKey = "RateLimiterFlags-value-"
 )
 
