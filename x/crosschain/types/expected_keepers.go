--- conflicted
+++ resolved
@@ -91,8 +91,6 @@
 	SetTssAndUpdateNonce(ctx sdk.Context, tss observertypes.TSS)
 	RemoveFromPendingNonces(ctx sdk.Context, tss string, chainID int64, nonce int64)
 	GetAllNonceToCctx(ctx sdk.Context) (list []observertypes.NonceToCctx)
-<<<<<<< HEAD
-
 	VoteOnInboundBallot(
 		ctx sdk.Context,
 		senderChainID int64,
@@ -109,10 +107,8 @@
 		receiveStatus common.ReceiveStatus,
 		voter string,
 	) (bool, bool, observertypes.Ballot, string, error)
-=======
 	GetSupportedChainFromChainID(ctx sdk.Context, chainID int64) *common.Chain
 	GetSupportedChains(ctx sdk.Context) []*common.Chain
->>>>>>> 375cb967
 }
 
 type FungibleKeeper interface {
