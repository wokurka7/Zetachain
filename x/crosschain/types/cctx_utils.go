package types

import (
	"fmt"
	"regexp"
	"strconv"

	"github.com/btcsuite/btcutil"
	sdk "github.com/cosmos/cosmos-sdk/types"
	ethcommon "github.com/ethereum/go-ethereum/common"
	"github.com/ethereum/go-ethereum/common/hexutil"
	"github.com/zeta-chain/zetacore/common"
	observertypes "github.com/zeta-chain/zetacore/x/observer/types"
)

// GetCurrentOutTxParam returns the current outbound tx params.
// There can only be one active outtx.
// OutboundTxParams[0] is the original outtx, if it reverts, then
// OutboundTxParams[1] is the new outtx.
func (m CrossChainTx) GetCurrentOutTxParam() *OutboundTxParams {
	if len(m.OutboundTxParams) == 0 {
		return &OutboundTxParams{}
	}
	return m.OutboundTxParams[len(m.OutboundTxParams)-1]
}

// IsCurrentOutTxRevert returns true if the current outbound tx is the revert tx.
func (m CrossChainTx) IsCurrentOutTxRevert() bool {
	return len(m.OutboundTxParams) == 2
}

// OriginalDestinationChainID returns the original destination of the outbound tx, reverted or not
// If there is no outbound tx, return -1
func (m CrossChainTx) OriginalDestinationChainID() int64 {
	if len(m.OutboundTxParams) == 0 {
		return -1
	}
	return m.OutboundTxParams[0].ReceiverChainId
}

// GetAllAuthzZetaclientTxTypes returns all the authz types for zetaclient
func GetAllAuthzZetaclientTxTypes() []string {
	return []string{
		sdk.MsgTypeURL(&MsgGasPriceVoter{}),
		sdk.MsgTypeURL(&MsgVoteOnObservedInboundTx{}),
		sdk.MsgTypeURL(&MsgVoteOnObservedOutboundTx{}),
		sdk.MsgTypeURL(&MsgCreateTSSVoter{}),
		sdk.MsgTypeURL(&MsgAddToOutTxTracker{}),
		sdk.MsgTypeURL(&observertypes.MsgAddBlameVote{}),
		sdk.MsgTypeURL(&observertypes.MsgAddBlockHeader{}),
	}
}

func (m CrossChainTx) Validate() error {
	if m.InboundTxParams == nil {
		return fmt.Errorf("inbound tx params cannot be nil")
	}
	if m.OutboundTxParams == nil {
		return fmt.Errorf("outbound tx params cannot be nil")
	}
	if m.CctxStatus == nil {
		return fmt.Errorf("cctx status cannot be nil")
	}
	if len(m.OutboundTxParams) > 2 {
		return fmt.Errorf("outbound tx params cannot be more than 2")
	}
	if m.Index != "" {
		err := ValidateZetaIndex(m.Index)
		if err != nil {
			return err
		}
	}
	err := m.InboundTxParams.Validate()
	if err != nil {
		return err
	}
	for _, outboundTxParam := range m.OutboundTxParams {
		err = outboundTxParam.Validate()
		if err != nil {
			return err
		}
	}
	return nil
}

func (m InboundTxParams) Validate() error {
	if m.Sender == "" {
		return fmt.Errorf("sender cannot be empty")
	}
	if common.GetChainFromChainID(m.SenderChainId) == nil {
		return fmt.Errorf("invalid sender chain id %d", m.SenderChainId)
	}
	err := ValidateAddressForChain(m.Sender, m.SenderChainId)
	if err != nil {
		return err
	}

	if m.TxOrigin != "" {
		errTxOrigin := ValidateAddressForChain(m.TxOrigin, m.SenderChainId)
		if errTxOrigin != nil {
			return errTxOrigin
		}
	}
	if m.Amount.IsNil() {
		return fmt.Errorf("amount cannot be nil")
	}
	err = ValidateHashForChain(m.InboundTxObservedHash, m.SenderChainId)
	if err != nil {
		return err
	}
	if m.InboundTxBallotIndex != "" {
		err = ValidateZetaIndex(m.InboundTxBallotIndex)
		if err != nil {
			return err
		}
	}
	return nil
}

func (m OutboundTxParams) Validate() error {
	if m.Receiver == "" {
		return fmt.Errorf("receiver cannot be empty")
	}
	if common.GetChainFromChainID(m.ReceiverChainId) == nil {
		return fmt.Errorf("invalid receiver chain id %d", m.ReceiverChainId)
	}
	err := ValidateAddressForChain(m.Receiver, m.ReceiverChainId)
	if err != nil {
		return err
	}
	if m.Amount.IsNil() {
		return fmt.Errorf("amount cannot be nil")
	}
	if m.OutboundTxBallotIndex != "" {
		err = ValidateZetaIndex(m.OutboundTxBallotIndex)
		if err != nil {
			return err
		}
	}
	if m.OutboundTxHash != "" {
		err = ValidateHashForChain(m.OutboundTxHash, m.ReceiverChainId)
		if err != nil {
			return err
		}
	}
	return nil
}

func ValidateZetaIndex(index string) error {
	if len(index) != 66 {
		return fmt.Errorf("invalid index hash %s", index)
	}
	return nil
}
func ValidateHashForChain(hash string, chainID int64) error {
	if common.IsEthereumChain(chainID) || common.IsZetaChain(chainID) {
		_, err := hexutil.Decode(hash)
		if err != nil {
			return fmt.Errorf("hash must be a valid ethereum hash %s", hash)
		}
		return nil
	}
	if common.IsBitcoinChain(chainID) {
		r, err := regexp.Compile("^[a-fA-F0-9]{64}$")
		if err != nil {
			return fmt.Errorf("error compiling regex")
		}
		if !r.MatchString(hash) {
			return fmt.Errorf("hash must be a valid bitcoin hash %s", hash)
		}
		return nil
	}
	return fmt.Errorf("invalid chain id %d", chainID)
}

func ValidateAddressForChain(address string, chainID int64) error {
<<<<<<< HEAD
=======
	// we do not validate the address for zeta chain as the address field can be btc or eth address
>>>>>>> 117fe62b
	if common.IsZetaChain(chainID) {
		return nil
	}
	if common.IsEthereumChain(chainID) {
		if !ethcommon.IsHexAddress(address) {
			return fmt.Errorf("invalid address %s , chain %d", address, chainID)
		}
		return nil
	}
	if common.IsBitcoinChain(chainID) {
		addr, err := common.DecodeBtcAddress(address, chainID)
		if err != nil {
			return fmt.Errorf("invalid address %s , chain %d: %s", address, chainID, err)
		}
		_, ok := addr.(*btcutil.AddressWitnessPubKeyHash)
		if !ok {
			return fmt.Errorf(" invalid address %s (not P2WPKH address)", address)
		}
		return nil
	}
	return fmt.Errorf("invalid chain id %d", chainID)
}

// GetGasPrice returns the gas price of the outbound tx
func (m OutboundTxParams) GetGasPrice() (uint64, error) {
	gasPrice, err := strconv.ParseUint(m.OutboundTxGasPrice, 10, 64)
	if err != nil {
		return 0, fmt.Errorf("unable to parse cctx gas price %s: %s", m.OutboundTxGasPrice, err.Error())
	}

	return gasPrice, nil
}<|MERGE_RESOLUTION|>--- conflicted
+++ resolved
@@ -174,10 +174,7 @@
 }
 
 func ValidateAddressForChain(address string, chainID int64) error {
-<<<<<<< HEAD
-=======
 	// we do not validate the address for zeta chain as the address field can be btc or eth address
->>>>>>> 117fe62b
 	if common.IsZetaChain(chainID) {
 		return nil
 	}
