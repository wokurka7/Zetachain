--- conflicted
+++ resolved
@@ -18,14 +18,9 @@
 
 // empty msg does not overwrite old status message
 func (m *Status) ChangeStatus(ctx *sdk.Context, newStatus CctxStatus, msg, logIdentifier string) {
-<<<<<<< HEAD
-	m.StatusMessage = msg
-=======
-	oldStatus := m.Status
 	if len(msg) > 0 {
 		m.StatusMessage = msg
 	}
->>>>>>> be522e31
 	if !m.ValidateTransition(newStatus) {
 		m.StatusMessage = fmt.Sprintf("Failed to transition : OldStatus %s , NewStatus %s , MSG : %s :", m.Status.String(), newStatus.String(), msg)
 		m.Status = CctxStatus_Aborted
