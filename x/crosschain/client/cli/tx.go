--- conflicted
+++ resolved
@@ -29,10 +29,7 @@
 		CmdCCTXInboundVoter(),
 		CmdRemoveFromWatchList(),
 		CmdUpdateTss(),
-<<<<<<< HEAD
-=======
 		CmdMigrateTssFunds(),
->>>>>>> 161406eb
 		CmdAddToInTxTracker(),
 	)
 
