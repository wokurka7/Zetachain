--- conflicted
+++ resolved
@@ -193,11 +193,6 @@
 
 // EndBlock executes all ABCI EndBlock logic respective to the crosschain module. It
 // returns no validator updates.
-<<<<<<< HEAD
 func (am AppModule) EndBlock(_ sdk.Context, _ abci.RequestEndBlock) []abci.ValidatorUpdate {
-
-=======
-func (am AppModule) EndBlock(ctx sdk.Context, _ abci.RequestEndBlock) []abci.ValidatorUpdate {
->>>>>>> b2e15231
 	return []abci.ValidatorUpdate{}
 }