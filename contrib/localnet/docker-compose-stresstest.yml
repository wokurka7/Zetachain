version: "3"

# This docker-compose redefine the services:
# - ZetaChain with 4 nodes to test performance
# - ZetaChain observer set with 4 clients to test performance
# - Orchestrator call stress commands

services:
  zetacore0:
<<<<<<< HEAD
=======
    image: zetanode:latest
    container_name: zetacore0
    build:
      context: ../../.
      dockerfile: Dockerfile-localnet
    hostname: zetacore0
    ports:
      - "1317:1317"
      - "9545:8545"
      - "9546:8546"
    networks:
      mynetwork:
        ipv4_address: 172.20.0.11
>>>>>>> 4db84367
    entrypoint: ["/root/start-zetacored.sh", "4"]

  zetacore1:
<<<<<<< HEAD
=======
    image: zetanode:latest
    container_name: zetacore1
    build:
      context: ../../.
      dockerfile: Dockerfile-localnet
    hostname: zetacore1
    networks:
      mynetwork:
        ipv4_address: 172.20.0.12
>>>>>>> 4db84367
    entrypoint: ["/root/start-zetacored.sh", "4"]

  zetacore2:
    image: zetanode:latest
    container_name: zetacore2
    build:
      context: ../../.
      dockerfile: Dockerfile-localnet
    hostname: zetacore2
    networks:
      mynetwork:
        ipv4_address: 172.20.0.13
    entrypoint: [ "/root/start-zetacored.sh", "4" ]
    environment:
      - HOTKEY_BACKEND=file
      - HOTKEY_PASSWORD=password # test purposes only

  zetacore3:
    image: zetanode:latest
    container_name: zetacore3
    build:
      context: ../../.
      dockerfile: Dockerfile-localnet
    hostname: zetacore3
    networks:
      mynetwork:
        ipv4_address: 172.20.0.14
    entrypoint: [ "/root/start-zetacored.sh", "4" ]
    environment:
      - HOTKEY_BACKEND=file
      - HOTKEY_PASSWORD=password # test purposes only

  zetaclient0:
<<<<<<< HEAD
=======
    image: zetanode:latest
    container_name: zetaclient0
    build:
      context: ../../.
      dockerfile: Dockerfile-localnet
    hostname: zetaclient0
    networks:
      mynetwork:
        ipv4_address: 172.20.0.21
>>>>>>> 4db84367
    ports:
      - "8123:8123"
    entrypoint: /root/start-zetaclientd.sh

  zetaclient1:
<<<<<<< HEAD
=======
    image: zetanode:latest
    container_name: zetaclient1
    build:
      context: ../../.
      dockerfile: Dockerfile-localnet
    hostname: zetaclient1
    networks:
      mynetwork:
        ipv4_address: 172.20.0.22
>>>>>>> 4db84367
    entrypoint: /root/start-zetaclientd.sh

  zetaclient2:
    image: zetanode:latest
    container_name: zetaclient2
    build:
      context: ../../.
      dockerfile: Dockerfile-localnet
    hostname: zetaclient2
    networks:
      mynetwork:
        ipv4_address: 172.20.0.23
    entrypoint: /root/start-zetaclientd.sh
    environment:
      - ETHDEV_ENDPOINT=http://eth:8545
      - HOTKEY_BACKEND=file
      - HOTKEY_PASSWORD=password # test purposes only

  zetaclient3:
    image: zetanode:latest
    container_name: zetaclient3
    build:
      context: ../../.
      dockerfile: Dockerfile-localnet
    hostname: zetaclient3
    networks:
      mynetwork:
        ipv4_address: 172.20.0.24
    entrypoint: /root/start-zetaclientd.sh
    environment:
      - ETHDEV_ENDPOINT=http://eth:8545
      - HOTKEY_BACKEND=file
      - HOTKEY_PASSWORD=password # test purposes only

  orchestrator:
    build:
      dockerfile: contrib/localnet/orchestrator/Dockerfile.fastbuild
    entrypoint: ["/work/start.sh", "stress"]<|MERGE_RESOLUTION|>--- conflicted
+++ resolved
@@ -7,37 +7,9 @@
 
 services:
   zetacore0:
-<<<<<<< HEAD
-=======
-    image: zetanode:latest
-    container_name: zetacore0
-    build:
-      context: ../../.
-      dockerfile: Dockerfile-localnet
-    hostname: zetacore0
-    ports:
-      - "1317:1317"
-      - "9545:8545"
-      - "9546:8546"
-    networks:
-      mynetwork:
-        ipv4_address: 172.20.0.11
->>>>>>> 4db84367
     entrypoint: ["/root/start-zetacored.sh", "4"]
 
   zetacore1:
-<<<<<<< HEAD
-=======
-    image: zetanode:latest
-    container_name: zetacore1
-    build:
-      context: ../../.
-      dockerfile: Dockerfile-localnet
-    hostname: zetacore1
-    networks:
-      mynetwork:
-        ipv4_address: 172.20.0.12
->>>>>>> 4db84367
     entrypoint: ["/root/start-zetacored.sh", "4"]
 
   zetacore2:
@@ -71,35 +43,11 @@
       - HOTKEY_PASSWORD=password # test purposes only
 
   zetaclient0:
-<<<<<<< HEAD
-=======
-    image: zetanode:latest
-    container_name: zetaclient0
-    build:
-      context: ../../.
-      dockerfile: Dockerfile-localnet
-    hostname: zetaclient0
-    networks:
-      mynetwork:
-        ipv4_address: 172.20.0.21
->>>>>>> 4db84367
     ports:
       - "8123:8123"
     entrypoint: /root/start-zetaclientd.sh
 
   zetaclient1:
-<<<<<<< HEAD
-=======
-    image: zetanode:latest
-    container_name: zetaclient1
-    build:
-      context: ../../.
-      dockerfile: Dockerfile-localnet
-    hostname: zetaclient1
-    networks:
-      mynetwork:
-        ipv4_address: 172.20.0.22
->>>>>>> 4db84367
     entrypoint: /root/start-zetaclientd.sh
 
   zetaclient2:
