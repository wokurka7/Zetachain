--- conflicted
+++ resolved
@@ -4,6 +4,7 @@
 	"context"
 	"fmt"
 	"math/big"
+	"os"
 	"sync"
 	"time"
 
@@ -17,13 +18,6 @@
 	"github.com/zeta-chain/zetacore/contracts/evm/zetaeth"
 	"github.com/zeta-chain/zetacore/x/crosschain/types"
 	"google.golang.org/grpc"
-<<<<<<< HEAD
-=======
-	"math/big"
-	"os"
-	"sync"
-	"time"
->>>>>>> 1214298d
 )
 
 var (
