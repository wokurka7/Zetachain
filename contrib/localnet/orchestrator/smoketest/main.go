--- conflicted
+++ resolved
@@ -3,17 +3,9 @@
 import (
 	"context"
 	"fmt"
-<<<<<<< HEAD
 	"github.com/btcsuite/btcd/chaincfg"
 	"github.com/btcsuite/btcd/rpcclient"
 	"github.com/btcsuite/btcutil"
-=======
-	"math/big"
-	"os"
-	"sync"
-	"time"
-
->>>>>>> 77a6cb95
 	"github.com/ethereum/go-ethereum/accounts/abi/bind"
 	"github.com/ethereum/go-ethereum/crypto"
 	"github.com/zeta-chain/zetacore/contracts/evm/erc20custody"
@@ -22,6 +14,10 @@
 	contracts "github.com/zeta-chain/zetacore/contracts/zevm"
 	"github.com/zeta-chain/zetacore/contrib/localnet/orchestrator/smoketest/contracts/erc20"
 	fungibletypes "github.com/zeta-chain/zetacore/x/fungible/types"
+	"math/big"
+	"os"
+	"sync"
+	"time"
 
 	ethcommon "github.com/ethereum/go-ethereum/common"
 	"github.com/ethereum/go-ethereum/ethclient"
@@ -30,25 +26,11 @@
 )
 
 var (
-<<<<<<< HEAD
 	DeployerAddress    = ethcommon.HexToAddress("0xE5C5367B8224807Ac2207d350E60e1b6F27a7ecC")
 	DeployerPrivateKey = "d87baf7bf6dc560a252596678c12e41f7d1682837f05b29d411bc3f78ae2c263"
 	TSSAddress         = ethcommon.HexToAddress("0xF421292cb0d3c97b90EEEADfcD660B893592c6A2")
 	BTCTSSAddress, _   = btcutil.DecodeAddress("bcrt1q7cj32g6scwdaa5sq08t7dqn7jf7ny9lrqhgrwz", &chaincfg.RegressionNetParams)
 
-	BLOCK            = 5 * time.Second // should be 2x block time
-	BigZero          = big.NewInt(0)
-	SmokeTestTimeout = 10 * time.Minute // smoke test fails if timeout is reached
-	USDTZRC20Addr    = "0x7c8dDa80bbBE1254a7aACf3219EBe1481c6E01d7"
-	USDTERC20Addr    = "0xff3135df4F2775f4091b81f4c7B6359CfA07862a"
-	ERC20CustodyAddr = "0xD28D6A0b8189305551a0A8bd247a6ECa9CE781Ca"
-	HexToAddress     = ethcommon.HexToAddress
-
-	SystemContractAddr = "0x91d18e54DAf4F677cB28167158d6dd21F6aB3921"
-=======
-	DeployerAddress      = ethcommon.HexToAddress("0xE5C5367B8224807Ac2207d350E60e1b6F27a7ecC")
-	DeployerPrivateKey   = "d87baf7bf6dc560a252596678c12e41f7d1682837f05b29d411bc3f78ae2c263"
-	TSSAddress           = ethcommon.HexToAddress("0xF421292cb0d3c97b90EEEADfcD660B893592c6A2")
 	BLOCK                = 5 * time.Second // should be 2x block time
 	BigZero              = big.NewInt(0)
 	SmokeTestTimeout     = 10 * time.Minute // smoke test fails if timeout is reached
@@ -57,8 +39,8 @@
 	ERC20CustodyAddr     = "0xD28D6A0b8189305551a0A8bd247a6ECa9CE781Ca"
 	UniswapV2FactoryAddr = "0x9fd96203f7b22bCF72d9DCb40ff98302376cE09c"
 	UniswapV2RouterAddr  = "0x2ca7d64A7EFE2D62A725E2B35Cf7230D6677FfEe"
+	SystemContractAddr   = "0x91d18e54DAf4F677cB28167158d6dd21F6aB3921"
 	HexToAddress         = ethcommon.HexToAddress
->>>>>>> 77a6cb95
 )
 
 type SmokeTest struct {
@@ -75,18 +57,6 @@
 	goerliAuth       *bind.TransactOpts
 	zevmAuth         *bind.TransactOpts
 
-<<<<<<< HEAD
-	ERC20CustodyAddr ethcommon.Address
-	ERC20Custody     *erc20custody.ERC20Custody
-	USDTERC20Addr    ethcommon.Address
-	USDTERC20        *erc20.USDT
-	USDTZRC20Addr    ethcommon.Address
-	USDTZRC20        *contracts.ZRC20
-	ETHZRC20Addr     ethcommon.Address
-	ETHZRC20         *contracts.ZRC20
-
-	SystemContract *contracts.SystemContract
-=======
 	ERC20CustodyAddr     ethcommon.Address
 	ERC20Custody         *erc20custody.ERC20Custody
 	USDTERC20Addr        ethcommon.Address
@@ -99,7 +69,8 @@
 	UniswapV2Factory     *contracts.UniswapV2Factory
 	UniswapV2RouterAddr  ethcommon.Address
 	UniswapV2Router      *contracts.UniswapV2Router02
->>>>>>> 77a6cb95
+
+	SystemContract *contracts.SystemContract
 }
 
 func NewSmokeTest(goerliClient *ethclient.Client, zevmClient *ethclient.Client,
@@ -205,25 +176,15 @@
 	fmt.Printf("##   ZETA on ZetaChain EVM\n")
 	fmt.Printf("##   ETH ZRC20 on ZetaChain\n")
 	// The following tests are optional tests; comment out the ones you don't want to run
-<<<<<<< HEAD
-	// temporarily to reduce dev/test cycle turnaround time;
-	// enable them when ready for review.
-	smokeTest.TestBitcoinWithdraw()
-
-	//smokeTest.TestERC20Deposit()
-	//smokeTest.TestERC20Withdraw()
-	//smokeTest.TestSendZetaOut()
-	//smokeTest.TestMessagePassing()
-=======
 	// temporarily to reduce dev/test cycle turnaround time
 	smokeTest.TestERC20Deposit()
 	smokeTest.TestERC20Withdraw()
 	smokeTest.TestSendZetaOut()
 	smokeTest.TestMessagePassing()
 	smokeTest.TestZRC20Swap()
->>>>>>> 77a6cb95
+	smokeTest.TestBitcoinWithdraw()
 
-	// add your dev test here; remove after you are done
+	// add your dev test here
 	smokeTest.TestMyTest()
 
 	smokeTest.wg.Wait()
