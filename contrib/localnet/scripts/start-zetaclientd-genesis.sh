#!/bin/bash

/usr/sbin/sshd

HOSTNAME=$(hostname)

# read HOTKEY_BACKEND env var for hotkey keyring backend and set default to test
BACKEND="test"
if [ "$HOTKEY_BACKEND" == "file" ]; then
    BACKEND="file"
fi

cp  /root/preparams/PreParams_$HOSTNAME.json /root/preParams.json
num=$(echo $HOSTNAME | tr -dc '0-9')
node="zetacore$num"

echo "Wait for zetacore to exchange genesis file"
sleep 40
operator=$(cat $HOME/.zetacored/os.json | jq '.ObserverAddress' )
operatorAddress=$(echo "$operator" | tr -d '"')
echo "operatorAddress: $operatorAddress"
echo "Start zetaclientd"
if [ $HOSTNAME == "zetaclient0" ]
then
    rm ~/.tss/*
    MYIP=$(/sbin/ip -o -4 addr list eth0 | awk '{print $4}' | cut -d/ -f1)
    zetaclientd init  --zetacore-url zetacore0 --chain-id athens_101-1 --operator "$operatorAddress" --log-format=text --public-ip "$MYIP" --keyring-backend "$BACKEND"
    zetaclientd start < /root/password.file
else
  num=$(echo $HOSTNAME | tr -dc '0-9')
  node="zetacore$num"
  MYIP=$(/sbin/ip -o -4 addr list eth0 | awk '{print $4}' | cut -d/ -f1)
  SEED=""
  while [ -z "$SEED" ]
  do
    SEED=$(curl --retry 10 --retry-delay 5 --retry-connrefused  -s zetaclient0:8123/p2p)
  done
  rm ~/.tss/*
<<<<<<< HEAD
  zetaclientd init --peer /ip4/172.20.0.21/tcp/6668/p2p/"$SEED" --zetacore-url "$node" --chain-id athens_101-1 --operator "$operatorAddress" --log-format=text --public-ip "$MYIP" --log-level 0 --keyring-backend "$BACKEND"
  zetaclientd start < /root/password.file
=======
  zetaclientd init --peer /ip4/172.20.0.21/tcp/6668/p2p/"$SEED" --zetacore-url "$node" --chain-id athens_101-1 --operator "$operatorAddress" --log-format=text --public-ip "$MYIP" --log-level 1 --keyring-backend "$BACKEND"
  zetaclientd start
>>>>>>> 6de5bc85
fi<|MERGE_RESOLUTION|>--- conflicted
+++ resolved
@@ -36,11 +36,6 @@
     SEED=$(curl --retry 10 --retry-delay 5 --retry-connrefused  -s zetaclient0:8123/p2p)
   done
   rm ~/.tss/*
-<<<<<<< HEAD
-  zetaclientd init --peer /ip4/172.20.0.21/tcp/6668/p2p/"$SEED" --zetacore-url "$node" --chain-id athens_101-1 --operator "$operatorAddress" --log-format=text --public-ip "$MYIP" --log-level 0 --keyring-backend "$BACKEND"
+  zetaclientd init --peer /ip4/172.20.0.21/tcp/6668/p2p/"$SEED" --zetacore-url "$node" --chain-id athens_101-1 --operator "$operatorAddress" --log-format=text --public-ip "$MYIP" --log-level 1 --keyring-backend "$BACKEND"
   zetaclientd start < /root/password.file
-=======
-  zetaclientd init --peer /ip4/172.20.0.21/tcp/6668/p2p/"$SEED" --zetacore-url "$node" --chain-id athens_101-1 --operator "$operatorAddress" --log-format=text --public-ip "$MYIP" --log-level 1 --keyring-backend "$BACKEND"
-  zetaclientd start
->>>>>>> 6de5bc85
 fi