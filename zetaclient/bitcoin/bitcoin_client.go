package bitcoin

import (
	"bytes"
	"encoding/hex"
	"fmt"
	"math"
	"math/big"
	"os"
	"sort"
	"sync"
	"sync/atomic"
	"time"

	cosmosmath "cosmossdk.io/math"
	"github.com/btcsuite/btcd/btcjson"
	"github.com/btcsuite/btcd/chaincfg"
	"github.com/btcsuite/btcd/chaincfg/chainhash"
	"github.com/btcsuite/btcd/rpcclient"
	"github.com/btcsuite/btcd/wire"
	"github.com/btcsuite/btcutil"
	ethcommon "github.com/ethereum/go-ethereum/common"
	lru "github.com/hashicorp/golang-lru"
	"github.com/pkg/errors"
	"github.com/rs/zerolog"
	"github.com/zeta-chain/zetacore/pkg/chains"
	"github.com/zeta-chain/zetacore/pkg/coin"
	"github.com/zeta-chain/zetacore/pkg/proofs"
	"github.com/zeta-chain/zetacore/x/crosschain/types"
	observertypes "github.com/zeta-chain/zetacore/x/observer/types"
	appcontext "github.com/zeta-chain/zetacore/zetaclient/app_context"
	clientcommon "github.com/zeta-chain/zetacore/zetaclient/common"
	"github.com/zeta-chain/zetacore/zetaclient/compliance"
	"github.com/zeta-chain/zetacore/zetaclient/config"
	corecontext "github.com/zeta-chain/zetacore/zetaclient/core_context"
	"github.com/zeta-chain/zetacore/zetaclient/interfaces"
	"github.com/zeta-chain/zetacore/zetaclient/metrics"
	clienttypes "github.com/zeta-chain/zetacore/zetaclient/types"
	"github.com/zeta-chain/zetacore/zetaclient/zetabridge"
	"gorm.io/driver/sqlite"
	"gorm.io/gorm"
	"gorm.io/gorm/logger"
)

const (
	// DynamicDepositorFeeHeight contains the starting height (Bitcoin mainnet) from which dynamic depositor fee will take effect
	DynamicDepositorFeeHeight = 834500

	// maxHeightDiff contains the max height diff in case the last block is too old when the observer starts
	maxHeightDiff = 10000

	// btcBlocksPerDay represents Bitcoin blocks per days for LRU block cache size
	btcBlocksPerDay = 144

	// bigValueSats contains the threshold to determine a big value in Bitcoin represents 2 BTC
	bigValueSats = 200000000

	// bigValueConfirmationCount represents the number of confirmation necessary for bigger values: 6 confirmations
	bigValueConfirmationCount = 6
)

var _ interfaces.ChainClient = &BTCChainClient{}

// BTCLogger contains list of loggers used by Bitcoin chain client
type BTCLogger struct {
	Chain      zerolog.Logger // The parent logger for the chain
	InTx       zerolog.Logger // The logger for incoming transactions
	OutTx      zerolog.Logger // The logger for outgoing transactions
	UTXOS      zerolog.Logger // The logger for UTXOs management
	GasPrice   zerolog.Logger // The logger for gas price
	Compliance zerolog.Logger // The logger for compliance checks
}

// BTCInTxEvent represents an incoming transaction event
type BTCInTxEvent struct {
	// FromAddress is the first input address
	FromAddress string

	// ToAddress is the TSS address
	ToAddress string

	// Value is the amount of BTC
	Value float64

	MemoBytes   []byte
	BlockNumber uint64
	TxHash      string
}

// BTCChainClient represents a chain configuration for Bitcoin
// Filled with above constants depending on chain
type BTCChainClient struct {
	BlockTime  uint64 // block time in seconds
	BlockCache *lru.Cache
	Mu         *sync.Mutex // lock for all the maps, utxos and core params
	Tss        interfaces.TSSSigner

	chain            chains.Chain
	netParams        *chaincfg.Params
	rpcClient        interfaces.BTCRPCClient
	zetaClient       interfaces.ZetaCoreBridger
	lastBlock        int64
	lastBlockScanned int64
	pendingNonce     uint64
	utxos            []btcjson.ListUnspentResult
	params           observertypes.ChainParams
	coreContext      *corecontext.ZetaCoreContext

	// includedTxHashes indexes included tx with tx hash
	includedTxHashes map[string]bool

	// includedTxResults indexes tx results with the outbound tx identifier
	includedTxResults map[string]*btcjson.GetTransactionResult

	// broadcastedTx indexes the outbound hash with the outbound tx identifier
	broadcastedTx map[string]string

	db     *gorm.DB
	stop   chan struct{}
	logger BTCLogger
	ts     *metrics.TelemetryServer
}

func (ob *BTCChainClient) WithZetaClient(bridge *zetabridge.ZetaCoreBridge) {
	ob.Mu.Lock()
	defer ob.Mu.Unlock()
	ob.zetaClient = bridge
}

func (ob *BTCChainClient) WithLogger(logger zerolog.Logger) {
	ob.Mu.Lock()
	defer ob.Mu.Unlock()
	ob.logger = BTCLogger{
		Chain:    logger,
		InTx:     logger.With().Str("module", "WatchInTx").Logger(),
		OutTx:    logger.With().Str("module", "WatchOutTx").Logger(),
		UTXOS:    logger.With().Str("module", "WatchUTXOS").Logger(),
		GasPrice: logger.With().Str("module", "WatchGasPrice").Logger(),
	}
}

func (ob *BTCChainClient) WithBtcClient(client *rpcclient.Client) {
	ob.Mu.Lock()
	defer ob.Mu.Unlock()
	ob.rpcClient = client
}

func (ob *BTCChainClient) WithChain(chain chains.Chain) {
	ob.Mu.Lock()
	defer ob.Mu.Unlock()
	ob.chain = chain
}

func (ob *BTCChainClient) SetChainParams(params observertypes.ChainParams) {
	ob.Mu.Lock()
	defer ob.Mu.Unlock()
	ob.params = params
}

func (ob *BTCChainClient) GetChainParams() observertypes.ChainParams {
	ob.Mu.Lock()
	defer ob.Mu.Unlock()
	return ob.params
}

// NewBitcoinClient returns a new configuration based on supplied target chain
func NewBitcoinClient(
	appcontext *appcontext.AppContext,
	chain chains.Chain,
	bridge interfaces.ZetaCoreBridger,
	tss interfaces.TSSSigner,
	dbpath string,
	loggers clientcommon.ClientLogger,
	btcCfg config.BTCConfig,
	ts *metrics.TelemetryServer,
) (*BTCChainClient, error) {
	// initialize the BTCChainClient
	ob := BTCChainClient{
		ts: ts,
	}
	ob.stop = make(chan struct{})
	ob.chain = chain

	// get the bitcoin network params
	netParams, err := chains.BitcoinNetParamsFromChainID(ob.chain.ChainId)
	if err != nil {
		return nil, fmt.Errorf("error getting net params for chain %d: %s", ob.chain.ChainId, err)
	}
	ob.netParams = netParams

	ob.Mu = &sync.Mutex{}

	chainLogger := loggers.Std.With().Str("chain", chain.ChainName.String()).Logger()
	ob.logger = BTCLogger{
		Chain:      chainLogger,
		InTx:       chainLogger.With().Str("module", "WatchInTx").Logger(),
		OutTx:      chainLogger.With().Str("module", "WatchOutTx").Logger(),
		UTXOS:      chainLogger.With().Str("module", "WatchUTXOS").Logger(),
		GasPrice:   chainLogger.With().Str("module", "WatchGasPrice").Logger(),
		Compliance: loggers.Compliance,
	}

	ob.zetaClient = bridge
	ob.Tss = tss
	ob.coreContext = appcontext.ZetaCoreContext()
	ob.includedTxHashes = make(map[string]bool)
	ob.includedTxResults = make(map[string]*btcjson.GetTransactionResult)
	ob.broadcastedTx = make(map[string]string)

	// set the Bitcoin chain params
	_, chainParams, found := appcontext.ZetaCoreContext().GetBTCChainParams()
	if !found {
		return nil, fmt.Errorf("btc chains params not initialized")
	}
	ob.params = *chainParams

	// create the RPC client
	ob.logger.Chain.Info().Msgf("Chain %s endpoint %s", ob.chain.String(), btcCfg.RPCHost)
	connCfg := &rpcclient.ConnConfig{
		Host:         btcCfg.RPCHost,
		User:         btcCfg.RPCUsername,
		Pass:         btcCfg.RPCPassword,
		HTTPPostMode: true,
		DisableTLS:   true,
		Params:       btcCfg.RPCParams,
	}
	client, err := rpcclient.New(connCfg, nil)
	if err != nil {
		return nil, fmt.Errorf("error creating rpc client: %s", err)
	}

	// try connection
	ob.rpcClient = client
	err = client.Ping()
	if err != nil {
		return nil, fmt.Errorf("error ping the bitcoin server: %s", err)
	}

	ob.BlockCache, err = lru.New(btcBlocksPerDay)
	if err != nil {
		ob.logger.Chain.Error().Err(err).Msg("failed to create bitcoin block cache")
		return nil, err
	}

	// load btc chain client DB
	err = ob.loadDB(dbpath)
	if err != nil {
		return nil, err
	}

	return &ob, nil
}

// Start starts the Go routine to observe the Bitcoin chain
func (ob *BTCChainClient) Start() {
	ob.logger.Chain.Info().Msgf("BitcoinChainClient is starting")
	go ob.WatchInTx()        // watch bitcoin chain for incoming txs and post votes to zetacore
	go ob.WatchOutTx()       // watch bitcoin chain for outgoing txs status
	go ob.WatchUTXOS()       // watch bitcoin chain for UTXOs owned by the TSS address
	go ob.WatchGasPrice()    // watch bitcoin chain for gas rate and post to zetacore
	go ob.WatchIntxTracker() // watch zetacore for bitcoin intx trackers
	go ob.WatchRPCStatus()   // watch the RPC status of the bitcoin chain
}

// WatchRPCStatus watches the RPC status of the Bitcoin chain
func (ob *BTCChainClient) WatchRPCStatus() {
	ob.logger.Chain.Info().Msgf("RPCStatus is starting")
	ticker := time.NewTicker(60 * time.Second)

	for {
		select {
		case <-ticker.C:
			if !ob.GetChainParams().IsSupported {
				continue
			}

			bn, err := ob.rpcClient.GetBlockCount()
			if err != nil {
				ob.logger.Chain.Error().Err(err).Msg("RPC status check: RPC down? ")
				continue
			}

			hash, err := ob.rpcClient.GetBlockHash(bn)
			if err != nil {
				ob.logger.Chain.Error().Err(err).Msg("RPC status check: RPC down? ")
				continue
			}

			header, err := ob.rpcClient.GetBlockHeader(hash)
			if err != nil {
				ob.logger.Chain.Error().Err(err).Msg("RPC status check: RPC down? ")
				continue
			}

			blockTime := header.Timestamp
			elapsedSeconds := time.Since(blockTime).Seconds()
			if elapsedSeconds > 1200 {
				ob.logger.Chain.Error().Err(err).Msg("RPC status check: RPC down? ")
				continue
			}

			tssAddr := ob.Tss.BTCAddressWitnessPubkeyHash()
			res, err := ob.rpcClient.ListUnspentMinMaxAddresses(0, 1000000, []btcutil.Address{tssAddr})
			if err != nil {
				ob.logger.Chain.Error().Err(err).Msg("RPC status check: can't list utxos of TSS address; wallet or loaded? TSS address is not imported? ")
				continue
			}

			if len(res) == 0 {
				ob.logger.Chain.Error().Err(err).Msg("RPC status check: TSS address has no utxos; TSS address is not imported? ")
				continue
			}

			ob.logger.Chain.Info().Msgf("[OK] RPC status check: latest block number %d, timestamp %s (%.fs ago), tss addr %s, #utxos: %d", bn, blockTime, elapsedSeconds, tssAddr, len(res))

		case <-ob.stop:
			return
		}
	}
}

func (ob *BTCChainClient) Stop() {
	ob.logger.Chain.Info().Msgf("ob %s is stopping", ob.chain.String())
	close(ob.stop) // this notifies all goroutines to stop
	ob.logger.Chain.Info().Msgf("%s observer stopped", ob.chain.String())
}

func (ob *BTCChainClient) SetLastBlockHeight(height int64) {
	if height < 0 {
		panic("lastBlock is negative")
	}
	atomic.StoreInt64(&ob.lastBlock, height)
}

func (ob *BTCChainClient) GetLastBlockHeight() int64 {
	height := atomic.LoadInt64(&ob.lastBlock)
	if height < 0 {
		panic("lastBlock is negative")
	}
	return height
}

func (ob *BTCChainClient) SetLastBlockHeightScanned(height int64) {
	if height < 0 {
		panic("lastBlockScanned is negative")
	}
	atomic.StoreInt64(&ob.lastBlockScanned, height)
	metrics.LastScannedBlockNumber.WithLabelValues(ob.chain.ChainName.String()).Set(float64(height))
}

func (ob *BTCChainClient) GetLastBlockHeightScanned() int64 {
	height := atomic.LoadInt64(&ob.lastBlockScanned)
	if height < 0 {
		panic("lastBlockScanned is negative")
	}
	return height
}

func (ob *BTCChainClient) GetPendingNonce() uint64 {
	ob.Mu.Lock()
	defer ob.Mu.Unlock()
	return ob.pendingNonce
}

// GetBaseGasPrice ...
// TODO: implement
// https://github.com/zeta-chain/node/issues/868
func (ob *BTCChainClient) GetBaseGasPrice() *big.Int {
	return big.NewInt(0)
}

// WatchInTx watches Bitcoin chain for incoming txs and post votes to zetacore
func (ob *BTCChainClient) WatchInTx() {
	ticker, err := clienttypes.NewDynamicTicker("Bitcoin_WatchInTx", ob.GetChainParams().InTxTicker)
	if err != nil {
		ob.logger.InTx.Error().Err(err).Msg("error creating ticker")
		return
	}
	defer ticker.Stop()

	ob.logger.InTx.Info().Msgf("WatchInTx started for chain %d", ob.chain.ChainId)
	sampledLogger := ob.logger.InTx.Sample(&zerolog.BasicSampler{N: 10})

	for {
		select {
		case <-ticker.C():
			if !corecontext.IsInboundObservationEnabled(ob.coreContext, ob.GetChainParams()) {
				sampledLogger.Info().Msgf("WatchInTx: inbound observation is disabled for chain %d", ob.chain.ChainId)
				continue
			}
			err := ob.ObserveInTx()
			if err != nil {
				ob.logger.InTx.Error().Err(err).Msg("WatchInTx error observing in tx")
			}
			ticker.UpdateInterval(ob.GetChainParams().InTxTicker, ob.logger.InTx)
		case <-ob.stop:
			ob.logger.InTx.Info().Msgf("WatchInTx stopped for chain %d", ob.chain.ChainId)
			return
		}
	}
}

<<<<<<< HEAD
=======
func (ob *BTCChainClient) postBlockHeader(tip int64) error {
	ob.logger.InTx.Info().Msgf("postBlockHeader: tip %d", tip)
	bn := tip
	res, err := ob.zetaClient.GetBlockHeaderChainState(ob.chain.ChainId)
	if err == nil && res.ChainState != nil && res.ChainState.EarliestHeight > 0 {
		bn = res.ChainState.LatestHeight + 1
	}
	if bn > tip {
		return fmt.Errorf("postBlockHeader: must post block confirmed block header: %d > %d", bn, tip)
	}
	res2, err := ob.GetBlockByNumberCached(bn)
	if err != nil {
		return fmt.Errorf("error getting bitcoin block %d: %s", bn, err)
	}

	var headerBuf bytes.Buffer
	err = res2.Header.Serialize(&headerBuf)
	if err != nil { // should never happen
		ob.logger.InTx.Error().Err(err).Msgf("error serializing bitcoin block header: %d", bn)
		return err
	}
	blockHash := res2.Header.BlockHash()
	_, err = ob.zetaClient.PostVoteBlockHeader(
		ob.chain.ChainId,
		blockHash[:],
		res2.Block.Height,
		proofs.NewBitcoinHeader(headerBuf.Bytes()),
	)
	ob.logger.InTx.Info().Msgf("posted block header %d: %s", bn, blockHash)
	if err != nil { // error shouldn't block the process
		ob.logger.InTx.Error().Err(err).Msgf("error posting bitcoin block header: %d", bn)
	}
	return err
}

>>>>>>> 583bfaf5
func (ob *BTCChainClient) ObserveInTx() error {
	// get and update latest block height
	cnt, err := ob.rpcClient.GetBlockCount()
	if err != nil {
		return fmt.Errorf("observeInTxBTC: error getting block number: %s", err)
	}
	if cnt < 0 {
		return fmt.Errorf("observeInTxBTC: block number is negative: %d", cnt)
	}
	if cnt < ob.GetLastBlockHeight() {
		return fmt.Errorf("observeInTxBTC: block number should not decrease: current %d last %d", cnt, ob.GetLastBlockHeight())
	}
	ob.SetLastBlockHeight(cnt)

	// skip if current height is too low
	// #nosec G701 always in range
	confirmedBlockNum := cnt - int64(ob.GetChainParams().ConfirmationCount)
	if confirmedBlockNum < 0 {
		return fmt.Errorf("observeInTxBTC: skipping observer, current block number %d is too low", cnt)
	}

	// skip if no new block is confirmed
	lastScanned := ob.GetLastBlockHeightScanned()
	if lastScanned >= confirmedBlockNum {
		return nil
	}

	// query incoming gas asset to TSS address
	blockNumber := lastScanned + 1
	res, err := ob.GetBlockByNumberCached(blockNumber)
	if err != nil {
		ob.logger.InTx.Error().Err(err).Msgf("observeInTxBTC: error getting bitcoin block %d", blockNumber)
		return err
	}
	ob.logger.InTx.Info().Msgf("observeInTxBTC: block %d has %d txs, current block %d, last block %d",
		blockNumber, len(res.Block.Tx), cnt, lastScanned)

	// print some debug information
	if len(res.Block.Tx) > 1 {
		for idx, tx := range res.Block.Tx {
			ob.logger.InTx.Debug().Msgf("BTC InTX |  %d: %s\n", idx, tx.Txid)
			for vidx, vout := range tx.Vout {
				ob.logger.InTx.Debug().Msgf("vout %d \n value: %v\n scriptPubKey: %v\n", vidx, vout.Value, vout.ScriptPubKey.Hex)
			}
		}
	}

<<<<<<< HEAD
	// add block header to zetabridge
	// TODO: consider having a separate ticker(from TSS scaning) for posting block headers
	// https://github.com/zeta-chain/node/issues/1847
	flags := ob.coreContext.GetCrossChainFlags()
	if flags.BlockHeaderVerificationFlags != nil && flags.BlockHeaderVerificationFlags.IsBtcTypeChainEnabled {
		err = ob.postBlockHeader(blockNumber)
		if err != nil {
			ob.logger.InTx.Warn().Err(err).Msgf("observeInTxBTC: error posting block header %d", blockNumber)
=======
		// add block header to zetabridge
		// TODO: consider having a separate ticker(from TSS scaning) for posting block headers
		// https://github.com/zeta-chain/node/issues/1847
		verificationFlags := ob.coreContext.GetVerificationFlags()
		if verificationFlags.BtcTypeChainEnabled {
			err = ob.postBlockHeader(bn)
			if err != nil {
				ob.logger.InTx.Warn().Err(err).Msgf("observeInTxBTC: error posting block header %d", bn)
			}
>>>>>>> 583bfaf5
		}
	}

	if len(res.Block.Tx) > 1 {
		// get depositor fee
		depositorFee := CalcDepositorFee(res.Block, ob.chain.ChainId, ob.netParams, ob.logger.InTx)

		// filter incoming txs to TSS address
		tssAddress := ob.Tss.BTCAddress()
		// #nosec G701 always positive
		inTxs, err := FilterAndParseIncomingTx(
			ob.rpcClient,
			res.Block.Tx,
			uint64(res.Block.Height),
			tssAddress,
			ob.logger.InTx,
			ob.netParams,
			depositorFee,
		)
		if err != nil {
			ob.logger.InTx.Error().Err(err).Msgf("observeInTxBTC: error filtering incoming txs for block %d", blockNumber)
			return err // we have to re-scan this block next time
		}

		// post inbound vote message to zetacore
		for _, inTx := range inTxs {
			msg := ob.GetInboundVoteMessageFromBtcEvent(inTx)
			if msg != nil {
				zetaHash, ballot, err := ob.zetaClient.PostVoteInbound(zetabridge.PostVoteInboundGasLimit, zetabridge.PostVoteInboundExecutionGasLimit, msg)
				if err != nil {
					ob.logger.InTx.Error().Err(err).Msgf("observeInTxBTC: error posting to zeta core for tx %s", inTx.TxHash)
					return err // we have to re-scan this block next time
				} else if zetaHash != "" {
					ob.logger.InTx.Info().Msgf("observeInTxBTC: PostVoteInbound zeta tx hash: %s inTx %s ballot %s fee %v",
						zetaHash, inTx.TxHash, ballot, depositorFee)
				}
			}
		}
	}

	// Save LastBlockHeight
	ob.SetLastBlockHeightScanned(blockNumber)

	// #nosec G701 always positive
	if err := ob.db.Save(clienttypes.ToLastBlockSQLType(uint64(blockNumber))).Error; err != nil {
		ob.logger.InTx.Error().Err(err).Msgf("observeInTxBTC: error writing last scanned block %d to db", blockNumber)
	}

	return nil
}

// ConfirmationsThreshold returns number of required Bitcoin confirmations depending on sent BTC amount.
func (ob *BTCChainClient) ConfirmationsThreshold(amount *big.Int) int64 {
	if amount.Cmp(big.NewInt(bigValueSats)) >= 0 {
		return bigValueConfirmationCount
	}
	if bigValueConfirmationCount < ob.GetChainParams().ConfirmationCount {
		return bigValueConfirmationCount
	}

	// #nosec G701 always in range
	return int64(ob.GetChainParams().ConfirmationCount)
}

// IsOutboundProcessed returns isIncluded(or inMempool), isConfirmed, Error
func (ob *BTCChainClient) IsOutboundProcessed(cctx *types.CrossChainTx, logger zerolog.Logger) (bool, bool, error) {
	params := *cctx.GetCurrentOutTxParam()
	sendHash := cctx.Index
	nonce := cctx.GetCurrentOutTxParam().OutboundTxTssNonce

	// get broadcasted outtx and tx result
	outTxID := ob.GetTxID(nonce)
	logger.Info().Msgf("IsOutboundProcessed %s", outTxID)

	ob.Mu.Lock()
	txnHash, broadcasted := ob.broadcastedTx[outTxID]
	res, included := ob.includedTxResults[outTxID]
	ob.Mu.Unlock()

	if !included {
		if !broadcasted {
			return false, false, nil
		}
		// If the broadcasted outTx is nonce 0, just wait for inclusion and don't schedule more keysign
		// Schedule more than one keysign for nonce 0 can lead to duplicate payments.
		// One purpose of nonce mark UTXO is to avoid duplicate payment based on the fact that Bitcoin
		// prevents double spending of same UTXO. However, for nonce 0, we don't have a prior nonce (e.g., -1)
		// for the signer to check against when making the payment. Signer treats nonce 0 as a special case in downstream code.
		if nonce == 0 {
			return true, false, nil
		}

		// Try including this outTx broadcasted by myself
		txResult, inMempool := ob.checkIncludedTx(cctx, txnHash)
		if txResult == nil { // check failed, try again next time
			return false, false, nil
		} else if inMempool { // still in mempool (should avoid unnecessary Tss keysign)
			ob.logger.OutTx.Info().Msgf("IsOutboundProcessed: outTx %s is still in mempool", outTxID)
			return true, false, nil
		}
		// included
		ob.setIncludedTx(nonce, txResult)

		// Get tx result again in case it is just included
		res = ob.getIncludedTx(nonce)
		if res == nil {
			return false, false, nil
		}
		ob.logger.OutTx.Info().Msgf("IsOutboundProcessed: setIncludedTx succeeded for outTx %s", outTxID)
	}

	// It's safe to use cctx's amount to post confirmation because it has already been verified in observeOutTx()
	amountInSat := params.Amount.BigInt()
	if res.Confirmations < ob.ConfirmationsThreshold(amountInSat) {
		return true, false, nil
	}

	logger.Debug().Msgf("Bitcoin outTx confirmed: txid %s, amount %s\n", res.TxID, amountInSat.String())
	zetaHash, ballot, err := ob.zetaClient.PostVoteOutbound(
		sendHash,
		res.TxID,
		// #nosec G701 always positive
		uint64(res.BlockIndex),
		0,   // gas used not used with Bitcoin
		nil, // gas price not used with Bitcoin
		0,   // gas limit not used with Bitcoin
		amountInSat,
		chains.ReceiveStatus_Success,
		ob.chain,
		nonce,
		coin.CoinType_Gas,
	)
	if err != nil {
		logger.Error().Err(err).Msgf("IsOutboundProcessed: error confirming bitcoin outTx %s, nonce %d ballot %s", res.TxID, nonce, ballot)
	} else if zetaHash != "" {
		logger.Info().Msgf("IsOutboundProcessed: confirmed Bitcoin outTx %s, zeta tx hash %s nonce %d ballot %s", res.TxID, zetaHash, nonce, ballot)
	}

	return true, true, nil
}

// WatchGasPrice watches Bitcoin chain for gas rate and post to zetacore
func (ob *BTCChainClient) WatchGasPrice() {
	// report gas price right away as the ticker takes time to kick in
	err := ob.PostGasPrice()
	if err != nil {
		ob.logger.GasPrice.Error().Err(err).Msgf("PostGasPrice error for chain %d", ob.chain.ChainId)
	}

	// start gas price ticker
	ticker, err := clienttypes.NewDynamicTicker("Bitcoin_WatchGasPrice", ob.GetChainParams().GasPriceTicker)
	if err != nil {
		ob.logger.GasPrice.Error().Err(err).Msg("error creating ticker")
		return
	}
	ob.logger.GasPrice.Info().Msgf("WatchGasPrice started for chain %d with interval %d",
		ob.chain.ChainId, ob.GetChainParams().GasPriceTicker)

	defer ticker.Stop()
	for {
		select {
		case <-ticker.C():
			if !ob.GetChainParams().IsSupported {
				continue
			}
			err := ob.PostGasPrice()
			if err != nil {
				ob.logger.GasPrice.Error().Err(err).Msgf("PostGasPrice error for chain %d", ob.chain.ChainId)
			}
			ticker.UpdateInterval(ob.GetChainParams().GasPriceTicker, ob.logger.GasPrice)
		case <-ob.stop:
			ob.logger.GasPrice.Info().Msgf("WatchGasPrice stopped for chain %d", ob.chain.ChainId)
			return
		}
	}
}

func (ob *BTCChainClient) PostGasPrice() error {
	if ob.chain.ChainId == 18444 { //bitcoin regtest; hardcode here since this RPC is not available on regtest
		blockNumber, err := ob.rpcClient.GetBlockCount()
		if err != nil {
			return err
		}

		// #nosec G701 always in range
		_, err = ob.zetaClient.PostGasPrice(ob.chain, 1, "100", uint64(blockNumber))
		if err != nil {
			ob.logger.GasPrice.Err(err).Msg("PostGasPrice:")
			return err
		}
		return nil
	}

	// EstimateSmartFee returns the fees per kilobyte (BTC/kb) targeting given block confirmation
	feeResult, err := ob.rpcClient.EstimateSmartFee(1, &btcjson.EstimateModeEconomical)
	if err != nil {
		return err
	}
	if feeResult.Errors != nil || feeResult.FeeRate == nil {
		return fmt.Errorf("error getting gas price: %s", feeResult.Errors)
	}
	if *feeResult.FeeRate > math.MaxInt64 {
		return fmt.Errorf("gas price is too large: %f", *feeResult.FeeRate)
	}
	feeRatePerByte := FeeRateToSatPerByte(*feeResult.FeeRate)

	blockNumber, err := ob.rpcClient.GetBlockCount()
	if err != nil {
		return err
	}

	// #nosec G701 always positive
	_, err = ob.zetaClient.PostGasPrice(ob.chain, feeRatePerByte.Uint64(), "100", uint64(blockNumber))
	if err != nil {
		ob.logger.GasPrice.Err(err).Msg("PostGasPrice:")
		return err
	}

	return nil
}

// FilterAndParseIncomingTx given txs list returned by the "getblock 2" RPC command, return the txs that are relevant to us
// relevant tx must have the following vouts as the first two vouts:
// vout0: p2wpkh to the TSS address (targetAddress)
// vout1: OP_RETURN memo, base64 encoded
func FilterAndParseIncomingTx(
	rpcClient interfaces.BTCRPCClient,
	txs []btcjson.TxRawResult,
	blockNumber uint64,
	tssAddress string,
	logger zerolog.Logger,
	netParams *chaincfg.Params,
	depositorFee float64,
) ([]*BTCInTxEvent, error) {
	inTxs := make([]*BTCInTxEvent, 0)
	for idx, tx := range txs {
		if idx == 0 {
			continue // the first tx is coinbase; we do not process coinbase tx
		}

		inTx, err := GetBtcEvent(rpcClient, tx, tssAddress, blockNumber, logger, netParams, depositorFee)
		if err != nil {
			// unable to parse the tx, the caller should retry
			return nil, errors.Wrapf(err, "error getting btc event for tx %s in block %d", tx.Txid, blockNumber)
		}

		if inTx != nil {
			inTxs = append(inTxs, inTx)
			logger.Info().Msgf("FilterAndParseIncomingTx: found btc event for tx %s in block %d", tx.Txid, blockNumber)
		}
	}
	return inTxs, nil
}

func (ob *BTCChainClient) GetInboundVoteMessageFromBtcEvent(inTx *BTCInTxEvent) *types.MsgVoteOnObservedInboundTx {
	ob.logger.InTx.Debug().Msgf("Processing inTx: %s", inTx.TxHash)
	amount := big.NewFloat(inTx.Value)
	amount = amount.Mul(amount, big.NewFloat(1e8))
	amountInt, _ := amount.Int(nil)
	message := hex.EncodeToString(inTx.MemoBytes)

	// compliance check
	// if the inbound contains restricted addresses, return nil
	if ob.IsInTxRestricted(inTx) {
		return nil
	}

	return zetabridge.GetInBoundVoteMessage(
		inTx.FromAddress,
		ob.chain.ChainId,
		inTx.FromAddress,
		inTx.FromAddress,
		ob.zetaClient.ZetaChain().ChainId,
		cosmosmath.NewUintFromBigInt(amountInt),
		message,
		inTx.TxHash,
		inTx.BlockNumber,
		0,
		coin.CoinType_Gas,
		"",
		ob.zetaClient.GetKeys().GetOperatorAddress().String(),
		0,
	)
}

// IsInTxRestricted returns true if the inTx contains restricted addresses
func (ob *BTCChainClient) IsInTxRestricted(inTx *BTCInTxEvent) bool {
	receiver := ""
	parsedAddress, _, err := chains.ParseAddressAndData(hex.EncodeToString(inTx.MemoBytes))
	if err == nil && parsedAddress != (ethcommon.Address{}) {
		receiver = parsedAddress.Hex()
	}
	if config.ContainRestrictedAddress(inTx.FromAddress, receiver) {
		compliance.PrintComplianceLog(ob.logger.InTx, ob.logger.Compliance,
			false, ob.chain.ChainId, inTx.TxHash, inTx.FromAddress, receiver, "BTC")
		return true
	}
	return false
}

// GetBtcEvent either returns a valid BTCInTxEvent or nil
// Note: the caller should retry the tx on error (e.g., GetSenderAddressByVin failed)
func GetBtcEvent(
	rpcClient interfaces.BTCRPCClient,
	tx btcjson.TxRawResult,
	tssAddress string,
	blockNumber uint64,
	logger zerolog.Logger,
	netParams *chaincfg.Params,
	depositorFee float64,
) (*BTCInTxEvent, error) {
	found := false
	var value float64
	var memo []byte
	if len(tx.Vout) >= 2 {
		// 1st vout must have tss address as receiver with p2wpkh scriptPubKey
		vout0 := tx.Vout[0]
		script := vout0.ScriptPubKey.Hex
		if len(script) == 44 && script[:4] == "0014" {
			// P2WPKH output: 0x00 + 20 bytes of pubkey hash
			receiver, err := DecodeScriptP2WPKH(vout0.ScriptPubKey.Hex, netParams)
			if err != nil { // should never happen
				return nil, err
			}

			// skip irrelevant tx to us
			if receiver != tssAddress {
				return nil, nil
			}

			// deposit amount has to be no less than the minimum depositor fee
			if vout0.Value < depositorFee {
				logger.Info().Msgf("GetBtcEvent: btc deposit amount %v in txid %s is less than depositor fee %v", vout0.Value, tx.Txid, depositorFee)
				return nil, nil
			}
			value = vout0.Value - depositorFee

			// 2nd vout must be a valid OP_RETURN memo
			vout1 := tx.Vout[1]
			memo, found, err = DecodeOpReturnMemo(vout1.ScriptPubKey.Hex, tx.Txid)
			if err != nil {
				logger.Error().Err(err).Msgf("GetBtcEvent: error decoding OP_RETURN memo: %s", vout1.ScriptPubKey.Hex)
				return nil, nil
			}
		}
	}
	// event found, get sender address
	if found {
		if len(tx.Vin) == 0 { // should never happen
			return nil, fmt.Errorf("GetBtcEvent: no input found for intx: %s", tx.Txid)
		}

		fromAddress, err := GetSenderAddressByVin(rpcClient, tx.Vin[0], netParams)
		if err != nil {
			return nil, errors.Wrapf(err, "error getting sender address for intx: %s", tx.Txid)
		}

		return &BTCInTxEvent{
			FromAddress: fromAddress,
			ToAddress:   tssAddress,
			Value:       value,
			MemoBytes:   memo,
			BlockNumber: blockNumber,
			TxHash:      tx.Txid,
		}, nil
	}
	return nil, nil
}

// GetSenderAddressByVin get the sender address from the previous transaction
func GetSenderAddressByVin(rpcClient interfaces.BTCRPCClient, vin btcjson.Vin, net *chaincfg.Params) (string, error) {
	// query previous raw transaction by txid
	// GetTransaction requires reconfiguring the bitcoin node (txindex=1), so we use GetRawTransaction instead
	hash, err := chainhash.NewHashFromStr(vin.Txid)
	if err != nil {
		return "", err
	}

	tx, err := rpcClient.GetRawTransaction(hash)
	if err != nil {
		return "", errors.Wrapf(err, "error getting raw transaction %s", vin.Txid)
	}

	// #nosec G701 - always in range
	if len(tx.MsgTx().TxOut) <= int(vin.Vout) {
		return "", fmt.Errorf("vout index %d out of range for tx %s", vin.Vout, vin.Txid)
	}

	// decode sender address from previous pkScript
	pkScript := tx.MsgTx().TxOut[vin.Vout].PkScript
	scriptHex := hex.EncodeToString(pkScript)
	if IsPkScriptP2TR(pkScript) {
		return DecodeScriptP2TR(scriptHex, net)
	}
	if IsPkScriptP2WSH(pkScript) {
		return DecodeScriptP2WSH(scriptHex, net)
	}
	if IsPkScriptP2WPKH(pkScript) {
		return DecodeScriptP2WPKH(scriptHex, net)
	}
	if IsPkScriptP2SH(pkScript) {
		return DecodeScriptP2SH(scriptHex, net)
	}
	if IsPkScriptP2PKH(pkScript) {
		return DecodeScriptP2PKH(scriptHex, net)
	}

	// sender address not found, return nil and move on to the next tx
	return "", nil
}

// WatchUTXOS watches bitcoin chain for UTXOs owned by the TSS address
func (ob *BTCChainClient) WatchUTXOS() {
	ticker, err := clienttypes.NewDynamicTicker("Bitcoin_WatchUTXOS", ob.GetChainParams().WatchUtxoTicker)
	if err != nil {
		ob.logger.UTXOS.Error().Err(err).Msg("error creating ticker")
		return
	}

	defer ticker.Stop()
	for {
		select {
		case <-ticker.C():
			if !ob.GetChainParams().IsSupported {
				continue
			}
			err := ob.FetchUTXOS()
			if err != nil {
				ob.logger.UTXOS.Error().Err(err).Msg("error fetching btc utxos")
			}
			ticker.UpdateInterval(ob.GetChainParams().WatchUtxoTicker, ob.logger.UTXOS)
		case <-ob.stop:
			ob.logger.UTXOS.Info().Msgf("WatchUTXOS stopped for chain %d", ob.chain.ChainId)
			return
		}
	}
}

func (ob *BTCChainClient) FetchUTXOS() error {
	defer func() {
		if err := recover(); err != nil {
			ob.logger.UTXOS.Error().Msgf("BTC fetchUTXOS: caught panic error: %v", err)
		}
	}()

	// This is useful when a zetaclient's pending nonce lagged behind for whatever reason.
	ob.refreshPendingNonce()

	// get the current block height.
	bh, err := ob.rpcClient.GetBlockCount()
	if err != nil {
		return fmt.Errorf("btc: error getting block height : %v", err)
	}
	maxConfirmations := int(bh)

	// List all unspent UTXOs (160ms)
	tssAddr := ob.Tss.BTCAddress()
	address, err := chains.DecodeBtcAddress(tssAddr, ob.chain.ChainId)
	if err != nil {
		return fmt.Errorf("btc: error decoding wallet address (%s) : %s", tssAddr, err.Error())
	}
	utxos, err := ob.rpcClient.ListUnspentMinMaxAddresses(0, maxConfirmations, []btcutil.Address{address})
	if err != nil {
		return err
	}

	// rigid sort to make utxo list deterministic
	sort.SliceStable(utxos, func(i, j int) bool {
		if utxos[i].Amount == utxos[j].Amount {
			if utxos[i].TxID == utxos[j].TxID {
				return utxos[i].Vout < utxos[j].Vout
			}
			return utxos[i].TxID < utxos[j].TxID
		}
		return utxos[i].Amount < utxos[j].Amount
	})

	// filter UTXOs good to spend for next TSS transaction
	utxosFiltered := make([]btcjson.ListUnspentResult, 0)
	for _, utxo := range utxos {
		// UTXOs big enough to cover the cost of spending themselves
		if utxo.Amount < DefaultDepositorFee {
			continue
		}
		// we don't want to spend other people's unconfirmed UTXOs as they may not be safe to spend
		if utxo.Confirmations == 0 {
			if !ob.isTssTransaction(utxo.TxID) {
				continue
			}
		}
		utxosFiltered = append(utxosFiltered, utxo)
	}

	ob.Mu.Lock()
	metrics.NumberOfUTXO.Set(float64(len(utxosFiltered)))
	ob.utxos = utxosFiltered
	ob.Mu.Unlock()
	return nil
}

// SelectUTXOs selects a sublist of utxos to be used as inputs.
//
// Parameters:
//   - amount: The desired minimum total value of the selected UTXOs.
//   - utxos2Spend: The maximum number of UTXOs to spend.
//   - nonce: The nonce of the outbound transaction.
//   - consolidateRank: The rank below which UTXOs will be consolidated.
//   - test: true for unit test only.
//
// Returns:
//   - a sublist (includes previous nonce-mark) of UTXOs or an error if the qualifying sublist cannot be found.
//   - the total value of the selected UTXOs.
//   - the number of consolidated UTXOs.
//   - the total value of the consolidated UTXOs.
func (ob *BTCChainClient) SelectUTXOs(
	amount float64,
	utxosToSpend uint16,
	nonce uint64,
	consolidateRank uint16,
	test bool,
) ([]btcjson.ListUnspentResult, float64, uint16, float64, error) {
	idx := -1
	if nonce == 0 {
		// for nonce = 0; make exception; no need to include nonce-mark utxo
		ob.Mu.Lock()
		defer ob.Mu.Unlock()
	} else {
		// for nonce > 0; we proceed only when we see the nonce-mark utxo
		preTxid, err := ob.getOutTxidByNonce(nonce-1, test)
		if err != nil {
			return nil, 0, 0, 0, err
		}
		ob.Mu.Lock()
		defer ob.Mu.Unlock()
		idx, err = ob.findNonceMarkUTXO(nonce-1, preTxid)
		if err != nil {
			return nil, 0, 0, 0, err
		}
	}

	// select smallest possible UTXOs to make payment
	total := 0.0
	left, right := 0, 0
	for total < amount && right < len(ob.utxos) {
		if utxosToSpend > 0 { // expand sublist
			total += ob.utxos[right].Amount
			right++
			utxosToSpend--
		} else { // pop the smallest utxo and append the current one
			total -= ob.utxos[left].Amount
			total += ob.utxos[right].Amount
			left++
			right++
		}
	}
	results := make([]btcjson.ListUnspentResult, right-left)
	copy(results, ob.utxos[left:right])

	// include nonce-mark as the 1st input
	if idx >= 0 { // for nonce > 0
		if idx < left || idx >= right {
			total += ob.utxos[idx].Amount
			results = append([]btcjson.ListUnspentResult{ob.utxos[idx]}, results...)
		} else { // move nonce-mark to left
			for i := idx - left; i > 0; i-- {
				results[i], results[i-1] = results[i-1], results[i]
			}
		}
	}
	if total < amount {
		return nil, 0, 0, 0, fmt.Errorf("SelectUTXOs: not enough btc in reserve - available : %v , tx amount : %v", total, amount)
	}

	// consolidate biggest possible UTXOs to maximize consolidated value
	// consolidation happens only when there are more than (or equal to) consolidateRank (10) UTXOs
	utxoRank, consolidatedUtxo, consolidatedValue := uint16(0), uint16(0), 0.0
	for i := len(ob.utxos) - 1; i >= 0 && utxosToSpend > 0; i-- { // iterate over UTXOs big-to-small
		if i != idx && (i < left || i >= right) { // exclude nonce-mark and already selected UTXOs
			utxoRank++
			if utxoRank >= consolidateRank { // consolication starts from the 10-ranked UTXO based on value
				utxosToSpend--
				consolidatedUtxo++
				total += ob.utxos[i].Amount
				consolidatedValue += ob.utxos[i].Amount
				results = append(results, ob.utxos[i])
			}
		}
	}

	return results, total, consolidatedUtxo, consolidatedValue, nil
}

// SaveBroadcastedTx saves successfully broadcasted transaction
func (ob *BTCChainClient) SaveBroadcastedTx(txHash string, nonce uint64) {
	outTxID := ob.GetTxID(nonce)
	ob.Mu.Lock()
	ob.broadcastedTx[outTxID] = txHash
	ob.Mu.Unlock()

	broadcastEntry := clienttypes.ToOutTxHashSQLType(txHash, outTxID)
	if err := ob.db.Save(&broadcastEntry).Error; err != nil {
		ob.logger.OutTx.Error().Err(err).Msgf("SaveBroadcastedTx: error saving broadcasted txHash %s for outTx %s", txHash, outTxID)
	}
	ob.logger.OutTx.Info().Msgf("SaveBroadcastedTx: saved broadcasted txHash %s for outTx %s", txHash, outTxID)
}

// WatchOutTx watches Bitcoin chain for outgoing txs status
func (ob *BTCChainClient) WatchOutTx() {
	ticker, err := clienttypes.NewDynamicTicker("Bitcoin_WatchOutTx", ob.GetChainParams().OutTxTicker)
	if err != nil {
		ob.logger.OutTx.Error().Err(err).Msg("error creating ticker ")
		return
	}
	defer ticker.Stop()

	ob.logger.OutTx.Info().Msgf("WatchInTx started for chain %d", ob.chain.ChainId)
	sampledLogger := ob.logger.OutTx.Sample(&zerolog.BasicSampler{N: 10})

	for {
		select {
		case <-ticker.C():
			if !corecontext.IsOutboundObservationEnabled(ob.coreContext, ob.GetChainParams()) {
				sampledLogger.Info().Msgf("WatchOutTx: outbound observation is disabled for chain %d", ob.chain.ChainId)
				continue
			}
			trackers, err := ob.zetaClient.GetAllOutTxTrackerByChain(ob.chain.ChainId, interfaces.Ascending)
			if err != nil {
				ob.logger.OutTx.Error().Err(err).Msgf("WatchOutTx: error GetAllOutTxTrackerByChain for chain %d", ob.chain.ChainId)
				continue
			}
			for _, tracker := range trackers {
				// get original cctx parameters
				outTxID := ob.GetTxID(tracker.Nonce)
				cctx, err := ob.zetaClient.GetCctxByNonce(ob.chain.ChainId, tracker.Nonce)
				if err != nil {
					ob.logger.OutTx.Info().Err(err).Msgf("WatchOutTx: can't find cctx for chain %d nonce %d", ob.chain.ChainId, tracker.Nonce)
					break
				}

				nonce := cctx.GetCurrentOutTxParam().OutboundTxTssNonce
				if tracker.Nonce != nonce { // Tanmay: it doesn't hurt to check
					ob.logger.OutTx.Error().Msgf("WatchOutTx: tracker nonce %d not match cctx nonce %d", tracker.Nonce, nonce)
					break
				}

				if len(tracker.HashList) > 1 {
					ob.logger.OutTx.Warn().Msgf("WatchOutTx: oops, outTxID %s got multiple (%d) outTx hashes", outTxID, len(tracker.HashList))
				}

				// iterate over all txHashes to find the truly included one.
				// we do it this (inefficient) way because we don't rely on the first one as it may be a false positive (for unknown reason).
				txCount := 0
				var txResult *btcjson.GetTransactionResult
				for _, txHash := range tracker.HashList {
					result, inMempool := ob.checkIncludedTx(cctx, txHash.TxHash)
					if result != nil && !inMempool { // included
						txCount++
						txResult = result
						ob.logger.OutTx.Info().Msgf("WatchOutTx: included outTx %s for chain %d nonce %d", txHash.TxHash, ob.chain.ChainId, tracker.Nonce)
						if txCount > 1 {
							ob.logger.OutTx.Error().Msgf(
								"WatchOutTx: checkIncludedTx passed, txCount %d chain %d nonce %d result %v", txCount, ob.chain.ChainId, tracker.Nonce, result)
						}
					}
				}

				if txCount == 1 { // should be only one txHash included for each nonce
					ob.setIncludedTx(tracker.Nonce, txResult)
				} else if txCount > 1 {
					ob.removeIncludedTx(tracker.Nonce) // we can't tell which txHash is true, so we remove all (if any) to be safe
					ob.logger.OutTx.Error().Msgf("WatchOutTx: included multiple (%d) outTx for chain %d nonce %d", txCount, ob.chain.ChainId, tracker.Nonce)
				}
			}
			ticker.UpdateInterval(ob.GetChainParams().OutTxTicker, ob.logger.OutTx)
		case <-ob.stop:
			ob.logger.OutTx.Info().Msgf("WatchOutTx stopped for chain %d", ob.chain.ChainId)
			return
		}
	}
}

// GetTxResultByHash gets the transaction result by hash
func GetTxResultByHash(rpcClient interfaces.BTCRPCClient, txID string) (*chainhash.Hash, *btcjson.GetTransactionResult, error) {
	hash, err := chainhash.NewHashFromStr(txID)
	if err != nil {
		return nil, nil, errors.Wrapf(err, "GetTxResultByHash: error NewHashFromStr: %s", txID)
	}

	// The Bitcoin node has to be configured to watch TSS address
	txResult, err := rpcClient.GetTransaction(hash)
	if err != nil {
		return nil, nil, errors.Wrapf(err, "GetOutTxByTxHash: error GetTransaction %s", hash.String())
	}
	return hash, txResult, nil
}

// GetRawTxResult gets the raw tx result
func GetRawTxResult(rpcClient interfaces.BTCRPCClient, hash *chainhash.Hash, res *btcjson.GetTransactionResult) (btcjson.TxRawResult, error) {
	if res.Confirmations == 0 { // for pending tx, we query the raw tx directly
		rawResult, err := rpcClient.GetRawTransactionVerbose(hash) // for pending tx, we query the raw tx
		if err != nil {
			return btcjson.TxRawResult{}, errors.Wrapf(err, "getRawTxResult: error GetRawTransactionVerbose %s", res.TxID)
		}
		return *rawResult, nil
	} else if res.Confirmations > 0 { // for confirmed tx, we query the block
		blkHash, err := chainhash.NewHashFromStr(res.BlockHash)
		if err != nil {
			return btcjson.TxRawResult{}, errors.Wrapf(err, "getRawTxResult: error NewHashFromStr for block hash %s", res.BlockHash)
		}
		block, err := rpcClient.GetBlockVerboseTx(blkHash)
		if err != nil {
			return btcjson.TxRawResult{}, errors.Wrapf(err, "getRawTxResult: error GetBlockVerboseTx %s", res.BlockHash)
		}
		if res.BlockIndex < 0 || res.BlockIndex >= int64(len(block.Tx)) {
			return btcjson.TxRawResult{}, errors.Wrapf(err, "getRawTxResult: invalid outTx with invalid block index, TxID %s, BlockIndex %d", res.TxID, res.BlockIndex)
		}
		return block.Tx[res.BlockIndex], nil
	}

	// res.Confirmations < 0 (meaning not included)
	return btcjson.TxRawResult{}, fmt.Errorf("getRawTxResult: tx %s not included yet", hash)
}

func (ob *BTCChainClient) BuildBroadcastedTxMap() error {
	var broadcastedTransactions []clienttypes.OutTxHashSQLType
	if err := ob.db.Find(&broadcastedTransactions).Error; err != nil {
		ob.logger.Chain.Error().Err(err).Msg("error iterating over db")
		return err
	}
	for _, entry := range broadcastedTransactions {
		ob.broadcastedTx[entry.Key] = entry.Hash
	}
	return nil
}

func (ob *BTCChainClient) LoadLastBlock() error {
	bn, err := ob.rpcClient.GetBlockCount()
	if err != nil {
		return err
	}

	//Load persisted block number
	var lastBlockNum clienttypes.LastBlockSQLType
	if err := ob.db.First(&lastBlockNum, clienttypes.LastBlockNumID).Error; err != nil {
		ob.logger.Chain.Info().Msg("LastBlockNum not found in DB, scan from latest")
		ob.SetLastBlockHeightScanned(bn)
	} else {
		// #nosec G701 always in range
		lastBN := int64(lastBlockNum.Num)
		ob.SetLastBlockHeightScanned(lastBN)

		//If persisted block number is too low, use the latest height
		if (bn - lastBN) > maxHeightDiff {
			ob.logger.Chain.Info().Msgf("LastBlockNum too low: %d, scan from latest", lastBlockNum.Num)
			ob.SetLastBlockHeightScanned(bn)
		}
	}

	if ob.chain.ChainId == 18444 { // bitcoin regtest: start from block 100
		ob.SetLastBlockHeightScanned(100)
	}
	ob.logger.Chain.Info().Msgf("%s: start scanning from block %d", ob.chain.String(), ob.GetLastBlockHeightScanned())

	return nil
}

func (ob *BTCChainClient) GetTxID(nonce uint64) string {
	tssAddr := ob.Tss.BTCAddress()
	return fmt.Sprintf("%d-%s-%d", ob.chain.ChainId, tssAddr, nonce)
}

type BTCBlockNHeader struct {
	Header *wire.BlockHeader
	Block  *btcjson.GetBlockVerboseTxResult
}

func (ob *BTCChainClient) GetBlockByNumberCached(blockNumber int64) (*BTCBlockNHeader, error) {
	if result, ok := ob.BlockCache.Get(blockNumber); ok {
		return result.(*BTCBlockNHeader), nil
	}
	// Get the block hash
	hash, err := ob.rpcClient.GetBlockHash(blockNumber)
	if err != nil {
		return nil, err
	}
	// Get the block header
	header, err := ob.rpcClient.GetBlockHeader(hash)
	if err != nil {
		return nil, err
	}
	// Get the block with verbose transactions
	block, err := ob.rpcClient.GetBlockVerboseTx(hash)
	if err != nil {
		return nil, err
	}
	blockNheader := &BTCBlockNHeader{
		Header: header,
		Block:  block,
	}
	ob.BlockCache.Add(blockNumber, blockNheader)
	ob.BlockCache.Add(hash, blockNheader)
	return blockNheader, nil
}

func (ob *BTCChainClient) postBlockHeader(tip int64) error {
	ob.logger.InTx.Info().Msgf("postBlockHeader: tip %d", tip)

	blockNumber := tip
	res, err := ob.zetaClient.GetBlockHeaderStateByChain(ob.chain.ChainId)
	if err == nil && res.BlockHeaderState != nil && res.BlockHeaderState.EarliestHeight > 0 {
		blockNumber = res.BlockHeaderState.LatestHeight + 1
	}
	if blockNumber > tip {
		return fmt.Errorf("postBlockHeader: must post block confirmed block header: %d > %d", blockNumber, tip)
	}

	blockNumberCached, err := ob.GetBlockByNumberCached(blockNumber)
	if err != nil {
		return fmt.Errorf("error getting bitcoin block %d: %s", blockNumber, err)
	}

	var headerBuf bytes.Buffer
	err = blockNumberCached.Header.Serialize(&headerBuf)
	if err != nil { // should never happen
		ob.logger.InTx.Error().Err(err).Msgf("error serializing bitcoin block header: %d", blockNumber)
		return err
	}

	blockHash := blockNumberCached.Header.BlockHash()
	_, err = ob.zetaClient.PostAddBlockHeader(
		ob.chain.ChainId,
		blockHash[:],
		blockNumberCached.Block.Height,
		proofs.NewBitcoinHeader(headerBuf.Bytes()),
	)

	ob.logger.InTx.Info().Msgf("posted block header %d: %s", blockNumber, blockHash)
	if err != nil { // error shouldn't block the process
		ob.logger.InTx.Error().Err(err).Msgf("error posting bitcoin block header: %d", blockNumber)
	}

	return err
}

// isTssTransaction checks if a given transaction was sent by TSS itself.
// An unconfirmed transaction is safe to spend only if it was sent by TSS and verified by ourselves.
func (ob *BTCChainClient) isTssTransaction(txid string) bool {
	_, found := ob.includedTxHashes[txid]
	return found
}

// refreshPendingNonce tries increasing the artificial pending nonce of outTx (if lagged behind).
// There could be many (unpredictable) reasons for a pending nonce lagging behind, for example:
// 1. The zetaclient gets restarted.
// 2. The tracker is missing in zetabridge.
func (ob *BTCChainClient) refreshPendingNonce() {
	// get pending nonces from zetabridge
	p, err := ob.zetaClient.GetPendingNoncesByChain(ob.chain.ChainId)
	if err != nil {
		ob.logger.Chain.Error().Err(err).Msg("refreshPendingNonce: error getting pending nonces")
	}

	// increase pending nonce if lagged behind
	ob.Mu.Lock()
	pendingNonce := ob.pendingNonce
	ob.Mu.Unlock()

	// #nosec G701 always non-negative
	nonceLow := uint64(p.NonceLow)
	if nonceLow > pendingNonce {
		// get the last included outTx hash
		txid, err := ob.getOutTxidByNonce(nonceLow-1, false)
		if err != nil {
			ob.logger.Chain.Error().Err(err).Msg("refreshPendingNonce: error getting last outTx txid")
		}

		// set 'NonceLow' as the new pending nonce
		ob.Mu.Lock()
		defer ob.Mu.Unlock()
		ob.pendingNonce = nonceLow
		ob.logger.Chain.Info().Msgf("refreshPendingNonce: increase pending nonce to %d with txid %s", ob.pendingNonce, txid)
	}
}

func (ob *BTCChainClient) getOutTxidByNonce(nonce uint64, test bool) (string, error) {

	// There are 2 types of txids an observer can trust
	// 1. The ones had been verified and saved by observer self.
	// 2. The ones had been finalized in zetabridge based on majority vote.
	if res := ob.getIncludedTx(nonce); res != nil {
		return res.TxID, nil
	}
	if !test { // if not unit test, get cctx from zetabridge
		send, err := ob.zetaClient.GetCctxByNonce(ob.chain.ChainId, nonce)
		if err != nil {
			return "", errors.Wrapf(err, "getOutTxidByNonce: error getting cctx for nonce %d", nonce)
		}
		txid := send.GetCurrentOutTxParam().OutboundTxHash
		if txid == "" {
			return "", fmt.Errorf("getOutTxidByNonce: cannot find outTx txid for nonce %d", nonce)
		}
		// make sure it's a real Bitcoin txid
		_, getTxResult, err := GetTxResultByHash(ob.rpcClient, txid)
		if err != nil {
			return "", errors.Wrapf(err, "getOutTxidByNonce: error getting outTx result for nonce %d hash %s", nonce, txid)
		}
		if getTxResult.Confirmations <= 0 { // just a double check
			return "", fmt.Errorf("getOutTxidByNonce: outTx txid %s for nonce %d is not included", txid, nonce)
		}
		return txid, nil
	}
	return "", fmt.Errorf("getOutTxidByNonce: cannot find outTx txid for nonce %d", nonce)
}

func (ob *BTCChainClient) findNonceMarkUTXO(nonce uint64, txid string) (int, error) {
	tssAddress := ob.Tss.BTCAddressWitnessPubkeyHash().EncodeAddress()
	amount := chains.NonceMarkAmount(nonce)
	for i, utxo := range ob.utxos {
		sats, err := GetSatoshis(utxo.Amount)
		if err != nil {
			ob.logger.OutTx.Error().Err(err).Msgf("findNonceMarkUTXO: error getting satoshis for utxo %v", utxo)
		}
		if utxo.Address == tssAddress && sats == amount && utxo.TxID == txid && utxo.Vout == 0 {
			ob.logger.OutTx.Info().Msgf("findNonceMarkUTXO: found nonce-mark utxo with txid %s, amount %d satoshi", utxo.TxID, sats)
			return i, nil
		}
	}
	return -1, fmt.Errorf("findNonceMarkUTXO: cannot find nonce-mark utxo with nonce %d", nonce)
}

// checkIncludedTx checks if a txHash is included and returns (txResult, inMempool)
// Note: if txResult is nil, then inMempool flag should be ignored.
func (ob *BTCChainClient) checkIncludedTx(cctx *types.CrossChainTx, txHash string) (*btcjson.GetTransactionResult, bool) {
	outTxID := ob.GetTxID(cctx.GetCurrentOutTxParam().OutboundTxTssNonce)
	hash, getTxResult, err := GetTxResultByHash(ob.rpcClient, txHash)
	if err != nil {
		ob.logger.OutTx.Error().Err(err).Msgf("checkIncludedTx: error GetTxResultByHash: %s", txHash)
		return nil, false
	}

	if txHash != getTxResult.TxID { // just in case, we'll use getTxResult.TxID later
		ob.logger.OutTx.Error().Msgf("checkIncludedTx: inconsistent txHash %s and getTxResult.TxID %s", txHash, getTxResult.TxID)
		return nil, false
	}

	if getTxResult.Confirmations >= 0 { // check included tx only
		err = ob.checkTssOutTxResult(cctx, hash, getTxResult)
		if err != nil {
			ob.logger.OutTx.Error().Err(err).Msgf("checkIncludedTx: error verify bitcoin outTx %s outTxID %s", txHash, outTxID)
			return nil, false
		}
		return getTxResult, false // included
	}
	return getTxResult, true // in mempool
}

// setIncludedTx saves included tx result in memory
func (ob *BTCChainClient) setIncludedTx(nonce uint64, getTxResult *btcjson.GetTransactionResult) {
	txHash := getTxResult.TxID
	outTxID := ob.GetTxID(nonce)

	ob.Mu.Lock()
	defer ob.Mu.Unlock()
	res, found := ob.includedTxResults[outTxID]

	if !found { // not found.
		ob.includedTxHashes[txHash] = true
		ob.includedTxResults[outTxID] = getTxResult // include new outTx and enforce rigid 1-to-1 mapping: nonce <===> txHash
		if nonce >= ob.pendingNonce {               // try increasing pending nonce on every newly included outTx
			ob.pendingNonce = nonce + 1
		}
		ob.logger.OutTx.Info().Msgf("setIncludedTx: included new bitcoin outTx %s outTxID %s pending nonce %d", txHash, outTxID, ob.pendingNonce)
	} else if txHash == res.TxID { // found same hash.
		ob.includedTxResults[outTxID] = getTxResult // update tx result as confirmations may increase
		if getTxResult.Confirmations > res.Confirmations {
			ob.logger.OutTx.Info().Msgf("setIncludedTx: bitcoin outTx %s got confirmations %d", txHash, getTxResult.Confirmations)
		}
	} else { // found other hash.
		// be alert for duplicate payment!!! As we got a new hash paying same cctx (for whatever reason).
		delete(ob.includedTxResults, outTxID) // we can't tell which txHash is true, so we remove all to be safe
		ob.logger.OutTx.Error().Msgf("setIncludedTx: duplicate payment by bitcoin outTx %s outTxID %s, prior outTx %s", txHash, outTxID, res.TxID)
	}
}

// getIncludedTx gets the receipt and transaction from memory
func (ob *BTCChainClient) getIncludedTx(nonce uint64) *btcjson.GetTransactionResult {
	ob.Mu.Lock()
	defer ob.Mu.Unlock()
	return ob.includedTxResults[ob.GetTxID(nonce)]
}

// removeIncludedTx removes included tx from memory
func (ob *BTCChainClient) removeIncludedTx(nonce uint64) {
	ob.Mu.Lock()
	defer ob.Mu.Unlock()
	txResult, found := ob.includedTxResults[ob.GetTxID(nonce)]
	if found {
		delete(ob.includedTxHashes, txResult.TxID)
		delete(ob.includedTxResults, ob.GetTxID(nonce))
	}
}

// Basic TSS outTX checks:
//   - should be able to query the raw tx
//   - check if all inputs are segwit && TSS inputs
//
// Returns: true if outTx passes basic checks.
func (ob *BTCChainClient) checkTssOutTxResult(cctx *types.CrossChainTx, hash *chainhash.Hash, res *btcjson.GetTransactionResult) error {
	params := cctx.GetCurrentOutTxParam()
	nonce := params.OutboundTxTssNonce
	rawResult, err := GetRawTxResult(ob.rpcClient, hash, res)
	if err != nil {
		return errors.Wrapf(err, "checkTssOutTxResult: error GetRawTxResultByHash %s", hash.String())
	}
	err = ob.checkTSSVin(rawResult.Vin, nonce)
	if err != nil {
		return errors.Wrapf(err, "checkTssOutTxResult: invalid TSS Vin in outTx %s nonce %d", hash, nonce)
	}

	// differentiate between normal and restricted cctx
	if compliance.IsCctxRestricted(cctx) {
		err = ob.checkTSSVoutCancelled(params, rawResult.Vout)
		if err != nil {
			return errors.Wrapf(err, "checkTssOutTxResult: invalid TSS Vout in cancelled outTx %s nonce %d", hash, nonce)
		}
	} else {
		err = ob.checkTSSVout(params, rawResult.Vout)
		if err != nil {
			return errors.Wrapf(err, "checkTssOutTxResult: invalid TSS Vout in outTx %s nonce %d", hash, nonce)
		}
	}
	return nil
}

// checkTSSVin checks vin is valid if:
//   - The first input is the nonce-mark
//   - All inputs are from TSS address
func (ob *BTCChainClient) checkTSSVin(vins []btcjson.Vin, nonce uint64) error {
	// vins: [nonce-mark, UTXO1, UTXO2, ...]
	if nonce > 0 && len(vins) <= 1 {
		return fmt.Errorf("checkTSSVin: len(vins) <= 1")
	}
	pubKeyTss := hex.EncodeToString(ob.Tss.PubKeyCompressedBytes())
	for i, vin := range vins {
		// The length of the Witness should be always 2 for SegWit inputs.
		if len(vin.Witness) != 2 {
			return fmt.Errorf("checkTSSVin: expected 2 witness items, got %d", len(vin.Witness))
		}
		if vin.Witness[1] != pubKeyTss {
			return fmt.Errorf("checkTSSVin: witness pubkey %s not match TSS pubkey %s", vin.Witness[1], pubKeyTss)
		}
		// 1st vin: nonce-mark MUST come from prior TSS outTx
		if nonce > 0 && i == 0 {
			preTxid, err := ob.getOutTxidByNonce(nonce-1, false)
			if err != nil {
				return fmt.Errorf("checkTSSVin: error findTxIDByNonce %d", nonce-1)
			}
			// nonce-mark MUST the 1st output that comes from prior TSS outTx
			if vin.Txid != preTxid || vin.Vout != 0 {
				return fmt.Errorf("checkTSSVin: invalid nonce-mark txid %s vout %d, expected txid %s vout 0", vin.Txid, vin.Vout, preTxid)
			}
		}
	}
	return nil
}

// checkTSSVout vout is valid if:
//   - The first output is the nonce-mark
//   - The second output is the correct payment to recipient
//   - The third output is the change to TSS (optional)
func (ob *BTCChainClient) checkTSSVout(params *types.OutboundTxParams, vouts []btcjson.Vout) error {
	// vouts: [nonce-mark, payment to recipient, change to TSS (optional)]
	if !(len(vouts) == 2 || len(vouts) == 3) {
		return fmt.Errorf("checkTSSVout: invalid number of vouts: %d", len(vouts))
	}

	nonce := params.OutboundTxTssNonce
	tssAddress := ob.Tss.BTCAddress()
	for _, vout := range vouts {
		// decode receiver and amount from vout
		receiverExpected := tssAddress
		if vout.N == 1 {
			// the 2nd output is the payment to recipient
			receiverExpected = params.Receiver
		}
		receiverVout, amount, err := DecodeTSSVout(vout, receiverExpected, ob.chain)
		if err != nil {
			return err
		}
		switch vout.N {
		case 0: // 1st vout: nonce-mark
			if receiverVout != tssAddress {
				return fmt.Errorf("checkTSSVout: nonce-mark address %s not match TSS address %s", receiverVout, tssAddress)
			}
			if amount != chains.NonceMarkAmount(nonce) {
				return fmt.Errorf("checkTSSVout: nonce-mark amount %d not match nonce-mark amount %d", amount, chains.NonceMarkAmount(nonce))
			}
		case 1: // 2nd vout: payment to recipient
			if receiverVout != params.Receiver {
				return fmt.Errorf("checkTSSVout: output address %s not match params receiver %s", receiverVout, params.Receiver)
			}
			// #nosec G701 always positive
			if uint64(amount) != params.Amount.Uint64() {
				return fmt.Errorf("checkTSSVout: output amount %d not match params amount %d", amount, params.Amount)
			}
		case 2: // 3rd vout: change to TSS (optional)
			if receiverVout != tssAddress {
				return fmt.Errorf("checkTSSVout: change address %s not match TSS address %s", receiverVout, tssAddress)
			}
		}
	}
	return nil
}

// checkTSSVoutCancelled vout is valid if:
//   - The first output is the nonce-mark
//   - The second output is the change to TSS (optional)
func (ob *BTCChainClient) checkTSSVoutCancelled(params *types.OutboundTxParams, vouts []btcjson.Vout) error {
	// vouts: [nonce-mark, change to TSS (optional)]
	if !(len(vouts) == 1 || len(vouts) == 2) {
		return fmt.Errorf("checkTSSVoutCancelled: invalid number of vouts: %d", len(vouts))
	}

	nonce := params.OutboundTxTssNonce
	tssAddress := ob.Tss.BTCAddress()
	for _, vout := range vouts {
		// decode receiver and amount from vout
		receiverVout, amount, err := DecodeTSSVout(vout, tssAddress, ob.chain)
		if err != nil {
			return errors.Wrap(err, "checkTSSVoutCancelled: error decoding P2WPKH vout")
		}
		switch vout.N {
		case 0: // 1st vout: nonce-mark
			if receiverVout != tssAddress {
				return fmt.Errorf("checkTSSVoutCancelled: nonce-mark address %s not match TSS address %s", receiverVout, tssAddress)
			}
			if amount != chains.NonceMarkAmount(nonce) {
				return fmt.Errorf("checkTSSVoutCancelled: nonce-mark amount %d not match nonce-mark amount %d", amount, chains.NonceMarkAmount(nonce))
			}
		case 1: // 2nd vout: change to TSS (optional)
			if receiverVout != tssAddress {
				return fmt.Errorf("checkTSSVoutCancelled: change address %s not match TSS address %s", receiverVout, tssAddress)
			}
		}
	}
	return nil
}

func (ob *BTCChainClient) loadDB(dbpath string) error {
	if _, err := os.Stat(dbpath); os.IsNotExist(err) {
		err := os.MkdirAll(dbpath, os.ModePerm)
		if err != nil {
			return err
		}
	}
	path := fmt.Sprintf("%s/btc_chain_client", dbpath)
	db, err := gorm.Open(sqlite.Open(path), &gorm.Config{Logger: logger.Default.LogMode(logger.Silent)})
	if err != nil {
		panic("failed to connect database")
	}
	ob.db = db

	err = db.AutoMigrate(&clienttypes.TransactionResultSQLType{},
		&clienttypes.OutTxHashSQLType{},
		&clienttypes.LastBlockSQLType{})
	if err != nil {
		return err
	}

	//Load last block
	err = ob.LoadLastBlock()
	if err != nil {
		return err
	}

	//Load broadcasted transactions
	err = ob.BuildBroadcastedTxMap()

	return err
}<|MERGE_RESOLUTION|>--- conflicted
+++ resolved
@@ -400,44 +400,6 @@
 	}
 }
 
-<<<<<<< HEAD
-=======
-func (ob *BTCChainClient) postBlockHeader(tip int64) error {
-	ob.logger.InTx.Info().Msgf("postBlockHeader: tip %d", tip)
-	bn := tip
-	res, err := ob.zetaClient.GetBlockHeaderChainState(ob.chain.ChainId)
-	if err == nil && res.ChainState != nil && res.ChainState.EarliestHeight > 0 {
-		bn = res.ChainState.LatestHeight + 1
-	}
-	if bn > tip {
-		return fmt.Errorf("postBlockHeader: must post block confirmed block header: %d > %d", bn, tip)
-	}
-	res2, err := ob.GetBlockByNumberCached(bn)
-	if err != nil {
-		return fmt.Errorf("error getting bitcoin block %d: %s", bn, err)
-	}
-
-	var headerBuf bytes.Buffer
-	err = res2.Header.Serialize(&headerBuf)
-	if err != nil { // should never happen
-		ob.logger.InTx.Error().Err(err).Msgf("error serializing bitcoin block header: %d", bn)
-		return err
-	}
-	blockHash := res2.Header.BlockHash()
-	_, err = ob.zetaClient.PostVoteBlockHeader(
-		ob.chain.ChainId,
-		blockHash[:],
-		res2.Block.Height,
-		proofs.NewBitcoinHeader(headerBuf.Bytes()),
-	)
-	ob.logger.InTx.Info().Msgf("posted block header %d: %s", bn, blockHash)
-	if err != nil { // error shouldn't block the process
-		ob.logger.InTx.Error().Err(err).Msgf("error posting bitcoin block header: %d", bn)
-	}
-	return err
-}
-
->>>>>>> 583bfaf5
 func (ob *BTCChainClient) ObserveInTx() error {
 	// get and update latest block height
 	cnt, err := ob.rpcClient.GetBlockCount()
@@ -485,7 +447,6 @@
 		}
 	}
 
-<<<<<<< HEAD
 	// add block header to zetabridge
 	// TODO: consider having a separate ticker(from TSS scaning) for posting block headers
 	// https://github.com/zeta-chain/node/issues/1847
@@ -494,26 +455,67 @@
 		err = ob.postBlockHeader(blockNumber)
 		if err != nil {
 			ob.logger.InTx.Warn().Err(err).Msgf("observeInTxBTC: error posting block header %d", blockNumber)
-=======
+		}
+	}
+
+	if len(res.Block.Tx) > 1 {
+		// get depositor fee
+		depositorFee := CalcDepositorFee(res.Block, ob.chain.ChainId, ob.netParams, ob.logger.InTx)
+
+		// filter incoming txs to TSS address
+		tssAddress := ob.Tss.BTCAddress()
+
 		// add block header to zetabridge
 		// TODO: consider having a separate ticker(from TSS scaning) for posting block headers
 		// https://github.com/zeta-chain/node/issues/1847
 		verificationFlags := ob.coreContext.GetVerificationFlags()
 		if verificationFlags.BtcTypeChainEnabled {
-			err = ob.postBlockHeader(bn)
+			err = ob.postBlockHeader(blockNumber)
 			if err != nil {
-				ob.logger.InTx.Warn().Err(err).Msgf("observeInTxBTC: error posting block header %d", bn)
-			}
->>>>>>> 583bfaf5
-		}
-	}
-
-	if len(res.Block.Tx) > 1 {
-		// get depositor fee
-		depositorFee := CalcDepositorFee(res.Block, ob.chain.ChainId, ob.netParams, ob.logger.InTx)
-
-		// filter incoming txs to TSS address
-		tssAddress := ob.Tss.BTCAddress()
+				ob.logger.InTx.Warn().Err(err).Msgf("observeInTxBTC: error posting block header %d", blockNumber)
+			}
+		}
+
+		if len(res.Block.Tx) > 1 {
+			// get depositor fee
+			depositorFee := CalcDepositorFee(res.Block, ob.chain.ChainId, ob.netParams, ob.logger.InTx)
+
+			// filter incoming txs to TSS address
+			tssAddress := ob.Tss.BTCAddress()
+			// #nosec G701 always positive
+			inTxs, err := FilterAndParseIncomingTx(
+				ob.rpcClient,
+				res.Block.Tx,
+				uint64(res.Block.Height),
+				tssAddress,
+				ob.logger.InTx,
+				ob.netParams,
+				depositorFee,
+			)
+			if err != nil {
+				ob.logger.InTx.Error().Err(err).Msgf("observeInTxBTC: error filtering incoming txs for block %d", blockNumber)
+				return err // we have to re-scan this block next time
+			}
+
+			// post inbound vote message to zetacore
+			for _, inTx := range inTxs {
+				msg := ob.GetInboundVoteMessageFromBtcEvent(inTx)
+				if msg != nil {
+					zetaHash, ballot, err := ob.zetaClient.PostVoteInbound(zetabridge.PostVoteInboundGasLimit, zetabridge.PostVoteInboundExecutionGasLimit, msg)
+					if err != nil {
+						ob.logger.InTx.Error().Err(err).Msgf("observeInTxBTC: error posting to zeta core for tx %s", inTx.TxHash)
+						return err // we have to re-scan this block next time
+					} else if zetaHash != "" {
+						ob.logger.InTx.Info().Msgf("observeInTxBTC: PostVoteInbound zeta tx hash: %s inTx %s ballot %s fee %v",
+							zetaHash, inTx.TxHash, ballot, depositorFee)
+					}
+				}
+			}
+		}
+
+		// Save LastBlockHeight
+		ob.SetLastBlockHeightScanned(blockNumber)
+
 		// #nosec G701 always positive
 		inTxs, err := FilterAndParseIncomingTx(
 			ob.rpcClient,
@@ -1311,41 +1313,36 @@
 
 func (ob *BTCChainClient) postBlockHeader(tip int64) error {
 	ob.logger.InTx.Info().Msgf("postBlockHeader: tip %d", tip)
-
-	blockNumber := tip
-	res, err := ob.zetaClient.GetBlockHeaderStateByChain(ob.chain.ChainId)
-	if err == nil && res.BlockHeaderState != nil && res.BlockHeaderState.EarliestHeight > 0 {
-		blockNumber = res.BlockHeaderState.LatestHeight + 1
-	}
-	if blockNumber > tip {
-		return fmt.Errorf("postBlockHeader: must post block confirmed block header: %d > %d", blockNumber, tip)
-	}
-
-	blockNumberCached, err := ob.GetBlockByNumberCached(blockNumber)
-	if err != nil {
-		return fmt.Errorf("error getting bitcoin block %d: %s", blockNumber, err)
+	bn := tip
+	res, err := ob.zetaClient.GetBlockHeaderChainState(ob.chain.ChainId)
+	if err == nil && res.ChainState != nil && res.ChainState.EarliestHeight > 0 {
+		bn = res.ChainState.LatestHeight + 1
+	}
+	if bn > tip {
+		return fmt.Errorf("postBlockHeader: must post block confirmed block header: %d > %d", bn, tip)
+	}
+	res2, err := ob.GetBlockByNumberCached(bn)
+	if err != nil {
+		return fmt.Errorf("error getting bitcoin block %d: %s", bn, err)
 	}
 
 	var headerBuf bytes.Buffer
-	err = blockNumberCached.Header.Serialize(&headerBuf)
+	err = res2.Header.Serialize(&headerBuf)
 	if err != nil { // should never happen
-		ob.logger.InTx.Error().Err(err).Msgf("error serializing bitcoin block header: %d", blockNumber)
+		ob.logger.InTx.Error().Err(err).Msgf("error serializing bitcoin block header: %d", bn)
 		return err
 	}
-
-	blockHash := blockNumberCached.Header.BlockHash()
-	_, err = ob.zetaClient.PostAddBlockHeader(
+	blockHash := res2.Header.BlockHash()
+	_, err = ob.zetaClient.PostVoteBlockHeader(
 		ob.chain.ChainId,
 		blockHash[:],
-		blockNumberCached.Block.Height,
+		res2.Block.Height,
 		proofs.NewBitcoinHeader(headerBuf.Bytes()),
 	)
-
-	ob.logger.InTx.Info().Msgf("posted block header %d: %s", blockNumber, blockHash)
+	ob.logger.InTx.Info().Msgf("posted block header %d: %s", bn, blockHash)
 	if err != nil { // error shouldn't block the process
-		ob.logger.InTx.Error().Err(err).Msgf("error posting bitcoin block header: %d", blockNumber)
-	}
-
+		ob.logger.InTx.Error().Err(err).Msgf("error posting bitcoin block header: %d", bn)
+	}
 	return err
 }
 
