package bitcoin

import (
	"bytes"
	"encoding/hex"
	"fmt"
	"math"
	"math/big"
	"os"
	"sort"
	"strconv"
	"sync"
	"sync/atomic"
	"time"

	"github.com/zeta-chain/zetacore/zetaclient/interfaces"
	"github.com/zeta-chain/zetacore/zetaclient/zetabridge"

	cosmosmath "cosmossdk.io/math"
	"github.com/btcsuite/btcd/btcjson"
	"github.com/btcsuite/btcd/chaincfg"
	"github.com/btcsuite/btcd/chaincfg/chainhash"
	"github.com/btcsuite/btcd/rpcclient"
	"github.com/btcsuite/btcd/wire"
	"github.com/btcsuite/btcutil"
	ethcommon "github.com/ethereum/go-ethereum/common"
	lru "github.com/hashicorp/golang-lru"
	"github.com/pkg/errors"
	"github.com/rs/zerolog"
	"github.com/zeta-chain/zetacore/common"
	"github.com/zeta-chain/zetacore/x/crosschain/types"
	observertypes "github.com/zeta-chain/zetacore/x/observer/types"
	clientcommon "github.com/zeta-chain/zetacore/zetaclient/common"
	"github.com/zeta-chain/zetacore/zetaclient/config"
	"github.com/zeta-chain/zetacore/zetaclient/metrics"
	clienttypes "github.com/zeta-chain/zetacore/zetaclient/types"
	"gorm.io/driver/sqlite"
	"gorm.io/gorm"
	"gorm.io/gorm/logger"
)

const (
	DynamicDepositorFeeHeight = 832000 // Bitcoin block height to switch to dynamic depositor fee
)

var _ interfaces.ChainClient = &BTCChainClient{}

type BTCLog struct {
	ChainLogger   zerolog.Logger
	WatchInTx     zerolog.Logger
	ObserveOutTx  zerolog.Logger
	WatchUTXOS    zerolog.Logger
	WatchGasPrice zerolog.Logger
	Compliance    zerolog.Logger
}

// BTCChainClient represents a chain configuration for Bitcoin
// Filled with above constants depending on chain
type BTCChainClient struct {
	chain            common.Chain
	netParams        *chaincfg.Params
	rpcClient        interfaces.BTCRPCClient
	zetaClient       interfaces.ZetaCoreBridger
	Tss              interfaces.TSSSigner
	lastBlock        int64
	lastBlockScanned int64
	BlockTime        uint64 // block time in seconds

	Mu                *sync.Mutex // lock for all the maps, utxos and core params
	pendingNonce      uint64
	includedTxHashes  map[string]bool                          // key: tx hash
	includedTxResults map[string]*btcjson.GetTransactionResult // key: chain-tss-nonce
	broadcastedTx     map[string]string                        // key: chain-tss-nonce, value: outTx hash
	utxos             []btcjson.ListUnspentResult
	params            observertypes.ChainParams

	db     *gorm.DB
	stop   chan struct{}
	logger BTCLog
	ts     *metrics.TelemetryServer

	BlockCache *lru.Cache
}

const (
	maxHeightDiff             = 10000     // in case the last block is too old when the observer starts
	btcBlocksPerDay           = 144       // for LRU block cache size
	bigValueSats              = 200000000 // 2 BTC
	bigValueConfirmationCount = 6         // 6 confirmations for value >= 2 BTC
	DonationMessage           = "I am rich!"
)

func (ob *BTCChainClient) WithZetaClient(bridge *zetabridge.ZetaCoreBridge) {
	ob.Mu.Lock()
	defer ob.Mu.Unlock()
	ob.zetaClient = bridge
}
func (ob *BTCChainClient) WithLogger(logger zerolog.Logger) {
	ob.Mu.Lock()
	defer ob.Mu.Unlock()
	ob.logger = BTCLog{
		ChainLogger:   logger,
		WatchInTx:     logger.With().Str("module", "WatchInTx").Logger(),
		ObserveOutTx:  logger.With().Str("module", "observeOutTx").Logger(),
		WatchUTXOS:    logger.With().Str("module", "WatchUTXOS").Logger(),
		WatchGasPrice: logger.With().Str("module", "WatchGasPrice").Logger(),
	}
}

func (ob *BTCChainClient) WithBtcClient(client *rpcclient.Client) {
	ob.Mu.Lock()
	defer ob.Mu.Unlock()
	ob.rpcClient = client
}

func (ob *BTCChainClient) WithChain(chain common.Chain) {
	ob.Mu.Lock()
	defer ob.Mu.Unlock()
	ob.chain = chain
}

func (ob *BTCChainClient) SetChainParams(params observertypes.ChainParams) {
	ob.Mu.Lock()
	defer ob.Mu.Unlock()
	ob.params = params
}

func (ob *BTCChainClient) GetChainParams() observertypes.ChainParams {
	ob.Mu.Lock()
	defer ob.Mu.Unlock()
	return ob.params
}

// NewBitcoinClient returns a new configuration based on supplied target chain
func NewBitcoinClient(
	chain common.Chain,
	bridge interfaces.ZetaCoreBridger,
	tss interfaces.TSSSigner,
	dbpath string,
<<<<<<< HEAD
	metrics *metricsPkg.Metrics,
	loggers clientcommon.ClientLogger,
=======
	logger zerolog.Logger,
>>>>>>> ea1da8ba
	btcCfg config.BTCConfig,
	ts *metrics.TelemetryServer,
) (*BTCChainClient, error) {
	ob := BTCChainClient{
		ts: ts,
	}
	ob.stop = make(chan struct{})
	ob.chain = chain
	netParams, err := common.BitcoinNetParamsFromChainID(ob.chain.ChainId)
	if err != nil {
		return nil, fmt.Errorf("error getting net params for chain %d: %s", ob.chain.ChainId, err)
	}
	ob.netParams = netParams
	ob.Mu = &sync.Mutex{}
	chainLogger := loggers.Std.With().Str("chain", chain.ChainName.String()).Logger()
	ob.logger = BTCLog{
		ChainLogger:   chainLogger,
		WatchInTx:     chainLogger.With().Str("module", "WatchInTx").Logger(),
		ObserveOutTx:  chainLogger.With().Str("module", "observeOutTx").Logger(),
		WatchUTXOS:    chainLogger.With().Str("module", "WatchUTXOS").Logger(),
		WatchGasPrice: chainLogger.With().Str("module", "WatchGasPrice").Logger(),
		Compliance:    loggers.Compliance,
	}

	ob.zetaClient = bridge
	ob.Tss = tss
	ob.includedTxHashes = make(map[string]bool)
	ob.includedTxResults = make(map[string]*btcjson.GetTransactionResult)
	ob.broadcastedTx = make(map[string]string)
	ob.params = btcCfg.ChainParams

	// initialize the Client
	ob.logger.ChainLogger.Info().Msgf("Chain %s endpoint %s", ob.chain.String(), btcCfg.RPCHost)
	connCfg := &rpcclient.ConnConfig{
		Host:         btcCfg.RPCHost,
		User:         btcCfg.RPCUsername,
		Pass:         btcCfg.RPCPassword,
		HTTPPostMode: true,
		DisableTLS:   true,
		Params:       btcCfg.RPCParams,
	}
	client, err := rpcclient.New(connCfg, nil)
	if err != nil {
		return nil, fmt.Errorf("error creating rpc client: %s", err)
	}
	ob.rpcClient = client
	err = client.Ping()
	if err != nil {
		return nil, fmt.Errorf("error ping the bitcoin server: %s", err)
	}

	ob.BlockCache, err = lru.New(btcBlocksPerDay)
	if err != nil {
		ob.logger.ChainLogger.Error().Err(err).Msg("failed to create bitcoin block cache")
		return nil, err
	}

	//Load btc chain client DB
	err = ob.loadDB(dbpath)
	if err != nil {
		return nil, err
	}

	return &ob, nil
}

func (ob *BTCChainClient) Start() {
	ob.logger.ChainLogger.Info().Msgf("BitcoinChainClient is starting")
	go ob.WatchInTx()
	go ob.observeOutTx()
	go ob.WatchUTXOS()
	go ob.WatchGasPrice()
	go ob.ExternalChainWatcherForNewInboundTrackerSuggestions()
	go ob.RPCStatus()
}

func (ob *BTCChainClient) RPCStatus() {
	ob.logger.ChainLogger.Info().Msgf("RPCStatus is starting")
	ticker := time.NewTicker(60 * time.Second)

	for {
		select {
		case <-ticker.C:
			//ob.logger.ChainLogger.Info().Msgf("RPCStatus is running")
			bn, err := ob.rpcClient.GetBlockCount()
			if err != nil {
				ob.logger.ChainLogger.Error().Err(err).Msg("RPC status check: RPC down? ")
				continue
			}
			hash, err := ob.rpcClient.GetBlockHash(bn)
			if err != nil {
				ob.logger.ChainLogger.Error().Err(err).Msg("RPC status check: RPC down? ")
				continue
			}
			header, err := ob.rpcClient.GetBlockHeader(hash)
			if err != nil {
				ob.logger.ChainLogger.Error().Err(err).Msg("RPC status check: RPC down? ")
				continue
			}
			blockTime := header.Timestamp
			elapsedSeconds := time.Since(blockTime).Seconds()
			if elapsedSeconds > 1200 {
				ob.logger.ChainLogger.Error().Err(err).Msg("RPC status check: RPC down? ")
				continue
			}
			tssAddr := ob.Tss.BTCAddressWitnessPubkeyHash()
			res, err := ob.rpcClient.ListUnspentMinMaxAddresses(0, 1000000, []btcutil.Address{tssAddr})
			if err != nil {
				ob.logger.ChainLogger.Error().Err(err).Msg("RPC status check: can't list utxos of TSS address; wallet or loaded? TSS address is not imported? ")
				continue
			}
			if len(res) == 0 {
				ob.logger.ChainLogger.Error().Err(err).Msg("RPC status check: TSS address has no utxos; TSS address is not imported? ")
				continue
			}
			ob.logger.ChainLogger.Info().Msgf("[OK] RPC status check: latest block number %d, timestamp %s (%.fs ago), tss addr %s, #utxos: %d", bn, blockTime, elapsedSeconds, tssAddr, len(res))

		case <-ob.stop:
			return
		}
	}
}

func (ob *BTCChainClient) Stop() {
	ob.logger.ChainLogger.Info().Msgf("ob %s is stopping", ob.chain.String())
	close(ob.stop) // this notifies all goroutines to stop
	ob.logger.ChainLogger.Info().Msgf("%s observer stopped", ob.chain.String())
}

func (ob *BTCChainClient) SetLastBlockHeight(height int64) {
	if height < 0 {
		panic("lastBlock is negative")
	}
	atomic.StoreInt64(&ob.lastBlock, height)
}

func (ob *BTCChainClient) GetLastBlockHeight() int64 {
	height := atomic.LoadInt64(&ob.lastBlock)
	if height < 0 {
		panic("lastBlock is negative")
	}
	return height
}

func (ob *BTCChainClient) SetLastBlockHeightScanned(height int64) {
	if height < 0 {
		panic("lastBlockScanned is negative")
	}
	atomic.StoreInt64(&ob.lastBlockScanned, height)
	// #nosec G701 checked as positive
	ob.ts.SetLastScannedBlockNumber((ob.chain.ChainId), uint64(height))
}

func (ob *BTCChainClient) GetLastBlockHeightScanned() int64 {
	height := atomic.LoadInt64(&ob.lastBlockScanned)
	if height < 0 {
		panic("lastBlockScanned is negative")
	}
	return height
}

func (ob *BTCChainClient) GetPendingNonce() uint64 {
	ob.Mu.Lock()
	defer ob.Mu.Unlock()
	return ob.pendingNonce
}

// GetBaseGasPrice ...
// TODO: implement
// https://github.com/zeta-chain/node/issues/868
func (ob *BTCChainClient) GetBaseGasPrice() *big.Int {
	return big.NewInt(0)
}

func (ob *BTCChainClient) WatchInTx() {
	ticker, err := clienttypes.NewDynamicTicker("Bitcoin_WatchInTx", ob.GetChainParams().InTxTicker)
	if err != nil {
		ob.logger.WatchInTx.Error().Err(err).Msg("WatchInTx error")
		return
	}

	defer ticker.Stop()
	for {
		select {
		case <-ticker.C():
			err := ob.observeInTx()
			if err != nil {
				ob.logger.WatchInTx.Error().Err(err).Msg("WatchInTx error observing in tx")
			}
			ticker.UpdateInterval(ob.GetChainParams().InTxTicker, ob.logger.WatchInTx)
		case <-ob.stop:
			ob.logger.WatchInTx.Info().Msg("WatchInTx stopped")
			return
		}
	}
}

func (ob *BTCChainClient) postBlockHeader(tip int64) error {
	ob.logger.WatchInTx.Info().Msgf("postBlockHeader: tip %d", tip)
	bn := tip
	res, err := ob.zetaClient.GetBlockHeaderStateByChain(ob.chain.ChainId)
	if err == nil && res.BlockHeaderState != nil && res.BlockHeaderState.EarliestHeight > 0 {
		bn = res.BlockHeaderState.LatestHeight + 1
	}
	if bn > tip {
		return fmt.Errorf("postBlockHeader: must post block confirmed block header: %d > %d", bn, tip)
	}
	res2, err := ob.GetBlockByNumberCached(bn)
	if err != nil {
		return fmt.Errorf("error getting bitcoin block %d: %s", bn, err)
	}

	var headerBuf bytes.Buffer
	err = res2.Header.Serialize(&headerBuf)
	if err != nil { // should never happen
		ob.logger.WatchInTx.Error().Err(err).Msgf("error serializing bitcoin block header: %d", bn)
		return err
	}
	blockHash := res2.Header.BlockHash()
	_, err = ob.zetaClient.PostAddBlockHeader(
		ob.chain.ChainId,
		blockHash[:],
		res2.Block.Height,
		common.NewBitcoinHeader(headerBuf.Bytes()),
	)
	ob.logger.WatchInTx.Info().Msgf("posted block header %d: %s", bn, blockHash)
	if err != nil { // error shouldn't block the process
		ob.logger.WatchInTx.Error().Err(err).Msgf("error posting bitcoin block header: %d", bn)
	}
	return err
}

func (ob *BTCChainClient) observeInTx() error {
	// make sure inbound TXS / Send is enabled by the protocol
	flags, err := ob.zetaClient.GetCrosschainFlags()
	if err != nil {
		return err
	}
	if !flags.IsInboundEnabled {
		return errors.New("inbound TXS / Send has been disabled by the protocol")
	}

	// get and update latest block height
	cnt, err := ob.rpcClient.GetBlockCount()
	if err != nil {
		return fmt.Errorf("observeInTxBTC: error getting block number: %s", err)
	}
	if cnt < 0 {
		return fmt.Errorf("observeInTxBTC: block number is negative: %d", cnt)
	}
	if cnt < ob.GetLastBlockHeight() {
		return fmt.Errorf("observeInTxBTC: block number should not decrease: current %d last %d", cnt, ob.GetLastBlockHeight())
	}
	ob.SetLastBlockHeight(cnt)

	// skip if current height is too low
	// #nosec G701 always in range
	confirmedBlockNum := cnt - int64(ob.GetChainParams().ConfirmationCount)
	if confirmedBlockNum < 0 {
		return fmt.Errorf("observeInTxBTC: skipping observer, current block number %d is too low", cnt)
	}

	// skip if no new block is confirmed
	lastScanned := ob.GetLastBlockHeightScanned()
	if lastScanned >= confirmedBlockNum {
		return nil
	}

	// query incoming gas asset to TSS address
	{
		bn := lastScanned + 1
		res, err := ob.GetBlockByNumberCached(bn)
		if err != nil {
			ob.logger.WatchInTx.Error().Err(err).Msgf("observeInTxBTC: error getting bitcoin block %d", bn)
			return err
		}
		ob.logger.WatchInTx.Info().Msgf("observeInTxBTC: block %d has %d txs, current block %d, last block %d",
			bn, len(res.Block.Tx), cnt, lastScanned)

		// print some debug information
		if len(res.Block.Tx) > 1 {
			for idx, tx := range res.Block.Tx {
				ob.logger.WatchInTx.Debug().Msgf("BTC InTX |  %d: %s\n", idx, tx.Txid)
				for vidx, vout := range tx.Vout {
					ob.logger.WatchInTx.Debug().Msgf("vout %d \n value: %v\n scriptPubKey: %v\n", vidx, vout.Value, vout.ScriptPubKey.Hex)
				}
			}
		}

		// add block header to zetabridge
		if flags.BlockHeaderVerificationFlags != nil && flags.BlockHeaderVerificationFlags.IsBtcTypeChainEnabled {
			err = ob.postBlockHeader(bn)
			if err != nil {
				ob.logger.WatchInTx.Warn().Err(err).Msgf("observeInTxBTC: error posting block header %d", bn)
			}
		}

		if len(res.Block.Tx) > 1 {
			// get depositor fee
			depositorFee := CalcDepositorFee(res.Block, ob.chain.ChainId, ob.netParams, ob.logger.WatchInTx)

			// filter incoming txs to TSS address
			tssAddress := ob.Tss.BTCAddress()
			// #nosec G701 always positive
			inTxs := FilterAndParseIncomingTx(
				res.Block.Tx,
				uint64(res.Block.Height),
				tssAddress,
				&ob.logger.WatchInTx,
				ob.netParams,
				depositorFee,
			)

			// post inbound vote message to zetacore
			for _, inTx := range inTxs {
				msg := ob.GetInboundVoteMessageFromBtcEvent(inTx)
				if msg != nil {
					zetaHash, ballot, err := ob.zetaClient.PostVoteInbound(zetabridge.PostVoteInboundGasLimit, zetabridge.PostVoteInboundExecutionGasLimit, msg)
					if err != nil {
						ob.logger.WatchInTx.Error().Err(err).Msgf("observeInTxBTC: error posting to zeta core for tx %s", inTx.TxHash)
						return err // we have to re-scan this block next time
					} else if zetaHash != "" {
						ob.logger.WatchInTx.Info().Msgf("observeInTxBTC: PostVoteInbound zeta tx hash: %s inTx %s ballot %s fee %v",
							zetaHash, inTx.TxHash, ballot, depositorFee)
					}
				}
			}
		}

		// Save LastBlockHeight
		ob.SetLastBlockHeightScanned(bn)
		// #nosec G701 always positive
		if err := ob.db.Save(clienttypes.ToLastBlockSQLType(uint64(bn))).Error; err != nil {
			ob.logger.WatchInTx.Error().Err(err).Msgf("observeInTxBTC: error writing last scanned block %d to db", bn)
		}
	}

	return nil
}

// ConfirmationsThreshold returns number of required Bitcoin confirmations depending on sent BTC amount.
func (ob *BTCChainClient) ConfirmationsThreshold(amount *big.Int) int64 {
	if amount.Cmp(big.NewInt(bigValueSats)) >= 0 {
		return bigValueConfirmationCount
	}
	if bigValueConfirmationCount < ob.GetChainParams().ConfirmationCount {
		return bigValueConfirmationCount
	}
	// #nosec G701 always in range
	return int64(ob.GetChainParams().ConfirmationCount)
}

// IsSendOutTxProcessed returns isIncluded(or inMempool), isConfirmed, Error
func (ob *BTCChainClient) IsSendOutTxProcessed(cctx *types.CrossChainTx, logger zerolog.Logger) (bool, bool, error) {
	params := *cctx.GetCurrentOutTxParam()
	sendHash := cctx.Index
	nonce := cctx.GetCurrentOutTxParam().OutboundTxTssNonce

	// get broadcasted outtx and tx result
	outTxID := ob.GetTxID(nonce)
	logger.Info().Msgf("IsSendOutTxProcessed %s", outTxID)

	ob.Mu.Lock()
	txnHash, broadcasted := ob.broadcastedTx[outTxID]
	res, included := ob.includedTxResults[outTxID]
	ob.Mu.Unlock()

	if !included {
		if !broadcasted {
			return false, false, nil
		}
		// If the broadcasted outTx is nonce 0, just wait for inclusion and don't schedule more keysign
		// Schedule more than one keysign for nonce 0 can lead to duplicate payments.
		// One purpose of nonce mark UTXO is to avoid duplicate payment based on the fact that Bitcoin
		// prevents double spending of same UTXO. However, for nonce 0, we don't have a prior nonce (e.g., -1)
		// for the signer to check against when making the payment. Signer treats nonce 0 as a special case in downstream code.
		if nonce == 0 {
			return true, false, nil
		}

		// Try including this outTx broadcasted by myself
		txResult, inMempool := ob.checkIncludedTx(cctx, txnHash)
		if txResult == nil { // check failed, try again next time
			return false, false, nil
		} else if inMempool { // still in mempool (should avoid unnecessary Tss keysign)
			ob.logger.ObserveOutTx.Info().Msgf("IsSendOutTxProcessed: outTx %s is still in mempool", outTxID)
			return true, false, nil
		}
		// included
		ob.setIncludedTx(nonce, txResult)

		// Get tx result again in case it is just included
		res = ob.getIncludedTx(nonce)
		if res == nil {
			return false, false, nil
		}
		ob.logger.ObserveOutTx.Info().Msgf("IsSendOutTxProcessed: setIncludedTx succeeded for outTx %s", outTxID)
	}

	// It's safe to use cctx's amount to post confirmation because it has already been verified in observeOutTx()
	amountInSat := params.Amount.BigInt()
	if res.Confirmations < ob.ConfirmationsThreshold(amountInSat) {
		return true, false, nil
	}

	logger.Debug().Msgf("Bitcoin outTx confirmed: txid %s, amount %s\n", res.TxID, amountInSat.String())
	zetaHash, ballot, err := ob.zetaClient.PostVoteOutbound(
		sendHash,
		res.TxID,
		// #nosec G701 always positive
		uint64(res.BlockIndex),
		0,   // gas used not used with Bitcoin
		nil, // gas price not used with Bitcoin
		0,   // gas limit not used with Bitcoin
		amountInSat,
		common.ReceiveStatus_Success,
		ob.chain,
		nonce,
		common.CoinType_Gas,
	)
	if err != nil {
		logger.Error().Err(err).Msgf("IsSendOutTxProcessed: error confirming bitcoin outTx %s, nonce %d ballot %s", res.TxID, nonce, ballot)
	} else if zetaHash != "" {
		logger.Info().Msgf("IsSendOutTxProcessed: confirmed Bitcoin outTx %s, zeta tx hash %s nonce %d ballot %s", res.TxID, zetaHash, nonce, ballot)
	}
	return true, true, nil
}

func (ob *BTCChainClient) WatchGasPrice() {
	ticker, err := clienttypes.NewDynamicTicker("Bitcoin_WatchGasPrice", ob.GetChainParams().GasPriceTicker)
	if err != nil {
		ob.logger.WatchGasPrice.Error().Err(err).Msg("WatchGasPrice error")
		return
	}

	defer ticker.Stop()
	for {
		select {
		case <-ticker.C():
			err := ob.PostGasPrice()
			if err != nil {
				ob.logger.WatchGasPrice.Error().Err(err).Msg("PostGasPrice error on " + ob.chain.String())
			}
			ticker.UpdateInterval(ob.GetChainParams().GasPriceTicker, ob.logger.WatchGasPrice)
		case <-ob.stop:
			ob.logger.WatchGasPrice.Info().Msg("WatchGasPrice stopped")
			return
		}
	}
}

func (ob *BTCChainClient) PostGasPrice() error {
	if ob.chain.ChainId == 18444 { //bitcoin regtest; hardcode here since this RPC is not available on regtest
		bn, err := ob.rpcClient.GetBlockCount()
		if err != nil {
			return err
		}
		// #nosec G701 always in range
		zetaHash, err := ob.zetaClient.PostGasPrice(ob.chain, 1, "100", uint64(bn))
		if err != nil {
			ob.logger.WatchGasPrice.Err(err).Msg("PostGasPrice:")
			return err
		}
		_ = zetaHash
		//ob.logger.WatchGasPrice.Debug().Msgf("PostGasPrice zeta tx: %s", zetaHash)
		return nil
	}
	// EstimateSmartFee returns the fees per kilobyte (BTC/kb) targeting given block confirmation
	feeResult, err := ob.rpcClient.EstimateSmartFee(1, &btcjson.EstimateModeEconomical)
	if err != nil {
		return err
	}
	if feeResult.Errors != nil || feeResult.FeeRate == nil {
		return fmt.Errorf("error getting gas price: %s", feeResult.Errors)
	}
	if *feeResult.FeeRate > math.MaxInt64 {
		return fmt.Errorf("gas price is too large: %f", *feeResult.FeeRate)
	}
	feeRatePerByte := FeeRateToSatPerByte(*feeResult.FeeRate)
	bn, err := ob.rpcClient.GetBlockCount()
	if err != nil {
		return err
	}
	// #nosec G701 always positive
	zetaHash, err := ob.zetaClient.PostGasPrice(ob.chain, feeRatePerByte.Uint64(), "100", uint64(bn))
	if err != nil {
		ob.logger.WatchGasPrice.Err(err).Msg("PostGasPrice:")
		return err
	}
	_ = zetaHash
	return nil
}

type BTCInTxEvnet struct {
	FromAddress string  // the first input address
	ToAddress   string  // some TSS address
	Value       float64 // in BTC, not satoshi
	MemoBytes   []byte
	BlockNumber uint64
	TxHash      string
}

// FilterAndParseIncomingTx given txs list returned by the "getblock 2" RPC command, return the txs that are relevant to us
// relevant tx must have the following vouts as the first two vouts:
// vout0: p2wpkh to the TSS address (targetAddress)
// vout1: OP_RETURN memo, base64 encoded
func FilterAndParseIncomingTx(
	txs []btcjson.TxRawResult,
	blockNumber uint64,
	targetAddress string,
	logger *zerolog.Logger,
	netParams *chaincfg.Params,
	depositorFee float64,
) []*BTCInTxEvnet {
	inTxs := make([]*BTCInTxEvnet, 0)
	for idx, tx := range txs {
		if idx == 0 {
			continue // the first tx is coinbase; we do not process coinbase tx
		}
		inTx, err := GetBtcEvent(tx, targetAddress, blockNumber, logger, netParams, depositorFee)
		if err != nil {
			logger.Error().Err(err).Msgf("FilterAndParseIncomingTx: error getting btc event for tx %s in block %d", tx.Txid, blockNumber)
			continue
		}
		if inTx != nil {
			inTxs = append(inTxs, inTx)
			logger.Info().Msgf("FilterAndParseIncomingTx: found btc event for tx %s in block %d", tx.Txid, blockNumber)
		}
	}
	return inTxs
}

func (ob *BTCChainClient) GetInboundVoteMessageFromBtcEvent(inTx *BTCInTxEvnet) *types.MsgVoteOnObservedInboundTx {
	ob.logger.WatchInTx.Debug().Msgf("Processing inTx: %s", inTx.TxHash)
	amount := big.NewFloat(inTx.Value)
	amount = amount.Mul(amount, big.NewFloat(1e8))
	amountInt, _ := amount.Int(nil)
	message := hex.EncodeToString(inTx.MemoBytes)

	// compliance check
	if ob.IsInTxRestricted(inTx) {
		return nil
	}

	return zetabridge.GetInBoundVoteMessage(
		inTx.FromAddress,
		ob.chain.ChainId,
		inTx.FromAddress,
		inTx.FromAddress,
		ob.zetaClient.ZetaChain().ChainId,
		cosmosmath.NewUintFromBigInt(amountInt),
		message,
		inTx.TxHash,
		inTx.BlockNumber,
		0,
		common.CoinType_Gas,
		"",
		ob.zetaClient.GetKeys().GetOperatorAddress().String(),
		0,
	)
}

// IsInTxRestricted returns true if the inTx contains restricted addresses
func (ob *BTCChainClient) IsInTxRestricted(inTx *BTCInTxEvnet) bool {
	receiver := ""
	parsedAddress, _, err := common.ParseAddressAndData(hex.EncodeToString(inTx.MemoBytes))
	if err == nil && parsedAddress != (ethcommon.Address{}) {
		receiver = parsedAddress.Hex()
	}
	if config.ContainRestrictedAddress(inTx.FromAddress, receiver) {
		clientcommon.PrintComplianceLog(ob.logger.WatchInTx, ob.logger.Compliance,
			false, ob.chain.ChainId, inTx.TxHash, inTx.FromAddress, receiver, "BTC")
		return true
	}
	return false
}

func GetBtcEvent(
	tx btcjson.TxRawResult,
	targetAddress string,
	blockNumber uint64,
	logger *zerolog.Logger,
	netParams *chaincfg.Params,
	depositorFee float64,
) (*BTCInTxEvnet, error) {
	found := false
	var value float64
	var memo []byte
	if len(tx.Vout) >= 2 {
		// first vout must to addressed to the targetAddress with p2wpkh scriptPubKey
		out := tx.Vout[0]
		script := out.ScriptPubKey.Hex
		if len(script) == 44 && script[:4] == "0014" { // segwit output: 0x00 + 20 bytes of pubkey hash
			hash, err := hex.DecodeString(script[4:])
			if err != nil {
				return nil, err
			}
			wpkhAddress, err := btcutil.NewAddressWitnessPubKeyHash(hash, netParams)
			if err != nil {
				return nil, err
			}
			if wpkhAddress.EncodeAddress() != targetAddress {
				return nil, nil // irrelevant tx to us, skip
			}
			// deposit amount has to be no less than the minimum depositor fee
			if out.Value < depositorFee {
				return nil, fmt.Errorf("btc deposit amount %v in txid %s is less than depositor fee %v", value, tx.Txid, depositorFee)
			}
			value = out.Value - depositorFee

			out = tx.Vout[1]
			script = out.ScriptPubKey.Hex
			if len(script) >= 4 && script[:2] == "6a" { // OP_RETURN
				memoSize, err := strconv.ParseInt(script[2:4], 16, 32)
				if err != nil {
					return nil, errors.Wrapf(err, "error decoding pubkey hash")
				}
				if int(memoSize) != (len(script)-4)/2 {
					return nil, fmt.Errorf("memo size mismatch: %d != %d", memoSize, (len(script)-4)/2)
				}
				memoBytes, err := hex.DecodeString(script[4:])
				if err != nil {
					logger.Warn().Err(err).Msgf("error hex decoding memo")
					return nil, fmt.Errorf("error hex decoding memo: %s", err)
				}
				if bytes.Equal(memoBytes, []byte(DonationMessage)) {
					logger.Info().Msgf("donation tx: %s; value %f", tx.Txid, value)
					return nil, fmt.Errorf("donation tx: %s; value %f", tx.Txid, value)
				}
				memo = memoBytes
				found = true
			}
		}
	}
	if found {
		logger.Info().Msgf("found bitcoin intx: %s", tx.Txid)
		var fromAddress string
		if len(tx.Vin) > 0 {
			vin := tx.Vin[0]
			//log.Info().Msgf("vin: %v", vin.Witness)
			if len(vin.Witness) == 2 {
				pk := vin.Witness[1]
				pkBytes, err := hex.DecodeString(pk)
				if err != nil {
					return nil, errors.Wrapf(err, "error decoding pubkey")
				}
				hash := btcutil.Hash160(pkBytes)
				addr, err := btcutil.NewAddressWitnessPubKeyHash(hash, netParams)
				if err != nil {
					return nil, errors.Wrapf(err, "error decoding pubkey hash")
				}
				fromAddress = addr.EncodeAddress()
			}
		}
		return &BTCInTxEvnet{
			FromAddress: fromAddress,
			ToAddress:   targetAddress,
			Value:       value,
			MemoBytes:   memo,
			BlockNumber: blockNumber,
			TxHash:      tx.Txid,
		}, nil
	}
	return nil, nil
}

func (ob *BTCChainClient) WatchUTXOS() {
	ticker, err := clienttypes.NewDynamicTicker("Bitcoin_WatchUTXOS", ob.GetChainParams().WatchUtxoTicker)
	if err != nil {
		ob.logger.WatchUTXOS.Error().Err(err).Msg("WatchUTXOS error")
		return
	}

	defer ticker.Stop()
	for {
		select {
		case <-ticker.C():
			err := ob.FetchUTXOS()
			if err != nil {
				ob.logger.WatchUTXOS.Error().Err(err).Msg("error fetching btc utxos")
			}
			ticker.UpdateInterval(ob.GetChainParams().WatchUtxoTicker, ob.logger.WatchUTXOS)
		case <-ob.stop:
			ob.logger.WatchUTXOS.Info().Msg("WatchUTXOS stopped")
			return
		}
	}
}

func (ob *BTCChainClient) FetchUTXOS() error {
	defer func() {
		if err := recover(); err != nil {
			ob.logger.WatchUTXOS.Error().Msgf("BTC fetchUTXOS: caught panic error: %v", err)
		}
	}()

	// This is useful when a zetaclient's pending nonce lagged behind for whatever reason.
	ob.refreshPendingNonce()

	// get the current block height.
	bh, err := ob.rpcClient.GetBlockCount()
	if err != nil {
		return fmt.Errorf("btc: error getting block height : %v", err)
	}
	maxConfirmations := int(bh)

	// List all unspent UTXOs (160ms)
	tssAddr := ob.Tss.BTCAddress()
	address, err := common.DecodeBtcAddress(tssAddr, ob.chain.ChainId)
	if err != nil {
		return fmt.Errorf("btc: error decoding wallet address (%s) : %s", tssAddr, err.Error())
	}
	utxos, err := ob.rpcClient.ListUnspentMinMaxAddresses(0, maxConfirmations, []btcutil.Address{address})
	if err != nil {
		return err
	}

	// rigid sort to make utxo list deterministic
	sort.SliceStable(utxos, func(i, j int) bool {
		if utxos[i].Amount == utxos[j].Amount {
			if utxos[i].TxID == utxos[j].TxID {
				return utxos[i].Vout < utxos[j].Vout
			}
			return utxos[i].TxID < utxos[j].TxID
		}
		return utxos[i].Amount < utxos[j].Amount
	})

	// filter UTXOs good to spend for next TSS transaction
	utxosFiltered := make([]btcjson.ListUnspentResult, 0)
	for _, utxo := range utxos {
		// UTXOs big enough to cover the cost of spending themselves
		if utxo.Amount < DefaultDepositorFee {
			continue
		}
		// we don't want to spend other people's unconfirmed UTXOs as they may not be safe to spend
		if utxo.Confirmations == 0 {
			if !ob.isTssTransaction(utxo.TxID) {
				continue
			}
		}
		utxosFiltered = append(utxosFiltered, utxo)
	}

	ob.Mu.Lock()
	ob.ts.SetNumberOfUTXOs(len(utxosFiltered))
	ob.utxos = utxosFiltered
	ob.Mu.Unlock()
	return nil
}

// isTssTransaction checks if a given transaction was sent by TSS itself.
// An unconfirmed transaction is safe to spend only if it was sent by TSS and verified by ourselves.
func (ob *BTCChainClient) isTssTransaction(txid string) bool {
	_, found := ob.includedTxHashes[txid]
	return found
}

// refreshPendingNonce tries increasing the artificial pending nonce of outTx (if lagged behind).
// There could be many (unpredictable) reasons for a pending nonce lagging behind, for example:
// 1. The zetaclient gets restarted.
// 2. The tracker is missing in zetabridge.
func (ob *BTCChainClient) refreshPendingNonce() {
	// get pending nonces from zetabridge
	p, err := ob.zetaClient.GetPendingNoncesByChain(ob.chain.ChainId)
	if err != nil {
		ob.logger.ChainLogger.Error().Err(err).Msg("refreshPendingNonce: error getting pending nonces")
	}

	// increase pending nonce if lagged behind
	ob.Mu.Lock()
	pendingNonce := ob.pendingNonce
	ob.Mu.Unlock()

	// #nosec G701 always non-negative
	nonceLow := uint64(p.NonceLow)
	if nonceLow > pendingNonce {
		// get the last included outTx hash
		txid, err := ob.getOutTxidByNonce(nonceLow-1, false)
		if err != nil {
			ob.logger.ChainLogger.Error().Err(err).Msg("refreshPendingNonce: error getting last outTx txid")
		}

		// set 'NonceLow' as the new pending nonce
		ob.Mu.Lock()
		defer ob.Mu.Unlock()
		ob.pendingNonce = nonceLow
		ob.logger.ChainLogger.Info().Msgf("refreshPendingNonce: increase pending nonce to %d with txid %s", ob.pendingNonce, txid)
	}
}

func (ob *BTCChainClient) getOutTxidByNonce(nonce uint64, test bool) (string, error) {

	// There are 2 types of txids an observer can trust
	// 1. The ones had been verified and saved by observer self.
	// 2. The ones had been finalized in zetabridge based on majority vote.
	if res := ob.getIncludedTx(nonce); res != nil {
		return res.TxID, nil
	}
	if !test { // if not unit test, get cctx from zetabridge
		send, err := ob.zetaClient.GetCctxByNonce(ob.chain.ChainId, nonce)
		if err != nil {
			return "", errors.Wrapf(err, "getOutTxidByNonce: error getting cctx for nonce %d", nonce)
		}
		txid := send.GetCurrentOutTxParam().OutboundTxHash
		if txid == "" {
			return "", fmt.Errorf("getOutTxidByNonce: cannot find outTx txid for nonce %d", nonce)
		}
		// make sure it's a real Bitcoin txid
		_, getTxResult, err := ob.GetTxResultByHash(txid)
		if err != nil {
			return "", errors.Wrapf(err, "getOutTxidByNonce: error getting outTx result for nonce %d hash %s", nonce, txid)
		}
		if getTxResult.Confirmations <= 0 { // just a double check
			return "", fmt.Errorf("getOutTxidByNonce: outTx txid %s for nonce %d is not included", txid, nonce)
		}
		return txid, nil
	}
	return "", fmt.Errorf("getOutTxidByNonce: cannot find outTx txid for nonce %d", nonce)
}

func (ob *BTCChainClient) findNonceMarkUTXO(nonce uint64, txid string) (int, error) {
	tssAddress := ob.Tss.BTCAddressWitnessPubkeyHash().EncodeAddress()
	amount := common.NonceMarkAmount(nonce)
	for i, utxo := range ob.utxos {
		sats, err := GetSatoshis(utxo.Amount)
		if err != nil {
			ob.logger.ObserveOutTx.Error().Err(err).Msgf("findNonceMarkUTXO: error getting satoshis for utxo %v", utxo)
		}
		if utxo.Address == tssAddress && sats == amount && utxo.TxID == txid {
			ob.logger.ObserveOutTx.Info().Msgf("findNonceMarkUTXO: found nonce-mark utxo with txid %s, amount %d satoshi", utxo.TxID, sats)
			return i, nil
		}
	}
	return -1, fmt.Errorf("findNonceMarkUTXO: cannot find nonce-mark utxo with nonce %d", nonce)
}

// SelectUTXOs selects a sublist of utxos to be used as inputs.
//
// Parameters:
//   - amount: The desired minimum total value of the selected UTXOs.
//   - utxos2Spend: The maximum number of UTXOs to spend.
//   - nonce: The nonce of the outbound transaction.
//   - consolidateRank: The rank below which UTXOs will be consolidated.
//   - test: true for unit test only.
//
// Returns:
//   - a sublist (includes previous nonce-mark) of UTXOs or an error if the qualifying sublist cannot be found.
//   - the total value of the selected UTXOs.
//   - the number of consolidated UTXOs.
//   - the total value of the consolidated UTXOs.
func (ob *BTCChainClient) SelectUTXOs(amount float64, utxosToSpend uint16, nonce uint64, consolidateRank uint16, test bool) ([]btcjson.ListUnspentResult, float64, uint16, float64, error) {
	idx := -1
	if nonce == 0 {
		// for nonce = 0; make exception; no need to include nonce-mark utxo
		ob.Mu.Lock()
		defer ob.Mu.Unlock()
	} else {
		// for nonce > 0; we proceed only when we see the nonce-mark utxo
		preTxid, err := ob.getOutTxidByNonce(nonce-1, test)
		if err != nil {
			return nil, 0, 0, 0, err
		}
		ob.Mu.Lock()
		defer ob.Mu.Unlock()
		idx, err = ob.findNonceMarkUTXO(nonce-1, preTxid)
		if err != nil {
			return nil, 0, 0, 0, err
		}
	}

	// select smallest possible UTXOs to make payment
	total := 0.0
	left, right := 0, 0
	for total < amount && right < len(ob.utxos) {
		if utxosToSpend > 0 { // expand sublist
			total += ob.utxos[right].Amount
			right++
			utxosToSpend--
		} else { // pop the smallest utxo and append the current one
			total -= ob.utxos[left].Amount
			total += ob.utxos[right].Amount
			left++
			right++
		}
	}
	results := make([]btcjson.ListUnspentResult, right-left)
	copy(results, ob.utxos[left:right])

	// include nonce-mark as the 1st input
	if idx >= 0 { // for nonce > 0
		if idx < left || idx >= right {
			total += ob.utxos[idx].Amount
			results = append([]btcjson.ListUnspentResult{ob.utxos[idx]}, results...)
		} else { // move nonce-mark to left
			for i := idx - left; i > 0; i-- {
				results[i], results[i-1] = results[i-1], results[i]
			}
		}
	}
	if total < amount {
		return nil, 0, 0, 0, fmt.Errorf("SelectUTXOs: not enough btc in reserve - available : %v , tx amount : %v", total, amount)
	}

	// consolidate biggest possible UTXOs to maximize consolidated value
	// consolidation happens only when there are more than (or equal to) consolidateRank (10) UTXOs
	utxoRank, consolidatedUtxo, consolidatedValue := uint16(0), uint16(0), 0.0
	for i := len(ob.utxos) - 1; i >= 0 && utxosToSpend > 0; i-- { // iterate over UTXOs big-to-small
		if i != idx && (i < left || i >= right) { // exclude nonce-mark and already selected UTXOs
			utxoRank++
			if utxoRank >= consolidateRank { // consolication starts from the 10-ranked UTXO based on value
				utxosToSpend--
				consolidatedUtxo++
				total += ob.utxos[i].Amount
				consolidatedValue += ob.utxos[i].Amount
				results = append(results, ob.utxos[i])
			}
		}
	}

	return results, total, consolidatedUtxo, consolidatedValue, nil
}

// SaveBroadcastedTx saves successfully broadcasted transaction
func (ob *BTCChainClient) SaveBroadcastedTx(txHash string, nonce uint64) {
	outTxID := ob.GetTxID(nonce)
	ob.Mu.Lock()
	ob.broadcastedTx[outTxID] = txHash
	ob.Mu.Unlock()

	broadcastEntry := clienttypes.ToOutTxHashSQLType(txHash, outTxID)
	if err := ob.db.Save(&broadcastEntry).Error; err != nil {
		ob.logger.ObserveOutTx.Error().Err(err).Msgf("SaveBroadcastedTx: error saving broadcasted txHash %s for outTx %s", txHash, outTxID)
	}
	ob.logger.ObserveOutTx.Info().Msgf("SaveBroadcastedTx: saved broadcasted txHash %s for outTx %s", txHash, outTxID)
}

func (ob *BTCChainClient) observeOutTx() {
	ticker, err := clienttypes.NewDynamicTicker("Bitcoin_observeOutTx", ob.GetChainParams().OutTxTicker)
	if err != nil {
		ob.logger.ObserveOutTx.Error().Err(err).Msg("observeOutTx: error creating ticker")
		return
	}

	defer ticker.Stop()
	for {
		select {
		case <-ticker.C():
			trackers, err := ob.zetaClient.GetAllOutTxTrackerByChain(ob.chain.ChainId, interfaces.Ascending)
			if err != nil {
				ob.logger.ObserveOutTx.Error().Err(err).Msg("observeOutTx: error GetAllOutTxTrackerByChain")
				continue
			}
			for _, tracker := range trackers {
				// get original cctx parameters
				outTxID := ob.GetTxID(tracker.Nonce)
				cctx, err := ob.zetaClient.GetCctxByNonce(ob.chain.ChainId, tracker.Nonce)
				if err != nil {
					ob.logger.ObserveOutTx.Info().Err(err).Msgf("observeOutTx: can't find cctx for nonce %d", tracker.Nonce)
					break
				}
				nonce := cctx.GetCurrentOutTxParam().OutboundTxTssNonce
				if tracker.Nonce != nonce { // Tanmay: it doesn't hurt to check
					ob.logger.ObserveOutTx.Error().Msgf("observeOutTx: tracker nonce %d not match cctx nonce %d", tracker.Nonce, nonce)
					break
				}
				if len(tracker.HashList) > 1 {
					ob.logger.ObserveOutTx.Warn().Msgf("observeOutTx: oops, outTxID %s got multiple (%d) outTx hashes", outTxID, len(tracker.HashList))
				}
				// iterate over all txHashes to find the truly included one.
				// we do it this (inefficient) way because we don't rely on the first one as it may be a false positive (for unknown reason).
				txCount := 0
				var txResult *btcjson.GetTransactionResult
				for _, txHash := range tracker.HashList {
					result, inMempool := ob.checkIncludedTx(cctx, txHash.TxHash)
					if result != nil && !inMempool { // included
						txCount++
						txResult = result
						ob.logger.ObserveOutTx.Info().Msgf("observeOutTx: included outTx %s for chain %d nonce %d", txHash.TxHash, ob.chain.ChainId, tracker.Nonce)
						if txCount > 1 {
							ob.logger.ObserveOutTx.Error().Msgf(
								"observeOutTx: checkIncludedTx passed, txCount %d chain %d nonce %d result %v", txCount, ob.chain.ChainId, tracker.Nonce, result)
						}
					}
				}
				if txCount == 1 { // should be only one txHash included for each nonce
					ob.setIncludedTx(tracker.Nonce, txResult)
				} else if txCount > 1 {
					ob.removeIncludedTx(tracker.Nonce) // we can't tell which txHash is true, so we remove all (if any) to be safe
					ob.logger.ObserveOutTx.Error().Msgf("observeOutTx: included multiple (%d) outTx for chain %d nonce %d", txCount, ob.chain.ChainId, tracker.Nonce)
				}
			}
			ticker.UpdateInterval(ob.GetChainParams().OutTxTicker, ob.logger.ObserveOutTx)
		case <-ob.stop:
			ob.logger.ObserveOutTx.Info().Msg("observeOutTx stopped")
			return
		}
	}
}

// checkIncludedTx checks if a txHash is included and returns (txResult, inMempool)
// Note: if txResult is nil, then inMempool flag should be ignored.
func (ob *BTCChainClient) checkIncludedTx(cctx *types.CrossChainTx, txHash string) (*btcjson.GetTransactionResult, bool) {
	outTxID := ob.GetTxID(cctx.GetCurrentOutTxParam().OutboundTxTssNonce)
	hash, getTxResult, err := ob.GetTxResultByHash(txHash)
	if err != nil {
		ob.logger.ObserveOutTx.Error().Err(err).Msgf("checkIncludedTx: error GetTxResultByHash: %s", txHash)
		return nil, false
	}
	if txHash != getTxResult.TxID { // just in case, we'll use getTxResult.TxID later
		ob.logger.ObserveOutTx.Error().Msgf("checkIncludedTx: inconsistent txHash %s and getTxResult.TxID %s", txHash, getTxResult.TxID)
		return nil, false
	}
	if getTxResult.Confirmations >= 0 { // check included tx only
		err = ob.checkTssOutTxResult(cctx, hash, getTxResult)
		if err != nil {
			ob.logger.ObserveOutTx.Error().Err(err).Msgf("checkIncludedTx: error verify bitcoin outTx %s outTxID %s", txHash, outTxID)
			return nil, false
		}
		return getTxResult, false // included
	}
	return getTxResult, true // in mempool
}

// setIncludedTx saves included tx result in memory
func (ob *BTCChainClient) setIncludedTx(nonce uint64, getTxResult *btcjson.GetTransactionResult) {
	txHash := getTxResult.TxID
	outTxID := ob.GetTxID(nonce)

	ob.Mu.Lock()
	defer ob.Mu.Unlock()
	res, found := ob.includedTxResults[outTxID]

	if !found { // not found.
		ob.includedTxHashes[txHash] = true
		ob.includedTxResults[outTxID] = getTxResult // include new outTx and enforce rigid 1-to-1 mapping: nonce <===> txHash
		if nonce >= ob.pendingNonce {               // try increasing pending nonce on every newly included outTx
			ob.pendingNonce = nonce + 1
		}
		ob.logger.ObserveOutTx.Info().Msgf("setIncludedTx: included new bitcoin outTx %s outTxID %s pending nonce %d", txHash, outTxID, ob.pendingNonce)
	} else if txHash == res.TxID { // found same hash.
		ob.includedTxResults[outTxID] = getTxResult // update tx result as confirmations may increase
		if getTxResult.Confirmations > res.Confirmations {
			ob.logger.ObserveOutTx.Info().Msgf("setIncludedTx: bitcoin outTx %s got confirmations %d", txHash, getTxResult.Confirmations)
		}
	} else { // found other hash.
		// be alert for duplicate payment!!! As we got a new hash paying same cctx (for whatever reason).
		delete(ob.includedTxResults, outTxID) // we can't tell which txHash is true, so we remove all to be safe
		ob.logger.ObserveOutTx.Error().Msgf("setIncludedTx: duplicate payment by bitcoin outTx %s outTxID %s, prior outTx %s", txHash, outTxID, res.TxID)
	}
}

// getIncludedTx gets the receipt and transaction from memory
func (ob *BTCChainClient) getIncludedTx(nonce uint64) *btcjson.GetTransactionResult {
	ob.Mu.Lock()
	defer ob.Mu.Unlock()
	return ob.includedTxResults[ob.GetTxID(nonce)]
}

// removeIncludedTx removes included tx from memory
func (ob *BTCChainClient) removeIncludedTx(nonce uint64) {
	ob.Mu.Lock()
	defer ob.Mu.Unlock()
	txResult, found := ob.includedTxResults[ob.GetTxID(nonce)]
	if found {
		delete(ob.includedTxHashes, txResult.TxID)
		delete(ob.includedTxResults, ob.GetTxID(nonce))
	}
}

// Basic TSS outTX checks:
//   - should be able to query the raw tx
//   - check if all inputs are segwit && TSS inputs
//
// Returns: true if outTx passes basic checks.
func (ob *BTCChainClient) checkTssOutTxResult(cctx *types.CrossChainTx, hash *chainhash.Hash, res *btcjson.GetTransactionResult) error {
	params := cctx.GetCurrentOutTxParam()
	nonce := params.OutboundTxTssNonce
	rawResult, err := ob.getRawTxResult(hash, res)
	if err != nil {
		return errors.Wrapf(err, "checkTssOutTxResult: error GetRawTxResultByHash %s", hash.String())
	}
	err = ob.checkTSSVin(rawResult.Vin, nonce)
	if err != nil {
		return errors.Wrapf(err, "checkTssOutTxResult: invalid TSS Vin in outTx %s nonce %d", hash, nonce)
	}

	// differentiate between normal and restricted cctx
	if clientcommon.IsCctxRestricted(cctx) {
		err = ob.checkTSSVoutCancelled(params, rawResult.Vout)
		if err != nil {
			return errors.Wrapf(err, "checkTssOutTxResult: invalid TSS Vout in cancelled outTx %s nonce %d", hash, nonce)
		}
	} else {
		err = ob.checkTSSVout(params, rawResult.Vout)
		if err != nil {
			return errors.Wrapf(err, "checkTssOutTxResult: invalid TSS Vout in outTx %s nonce %d", hash, nonce)
		}
	}
	return nil
}

func (ob *BTCChainClient) GetTxResultByHash(txID string) (*chainhash.Hash, *btcjson.GetTransactionResult, error) {
	hash, err := chainhash.NewHashFromStr(txID)
	if err != nil {
		return nil, nil, errors.Wrapf(err, "GetTxResultByHash: error NewHashFromStr: %s", txID)
	}

	// The Bitcoin node has to be configured to watch TSS address
	txResult, err := ob.rpcClient.GetTransaction(hash)
	if err != nil {
		return nil, nil, errors.Wrapf(err, "GetOutTxByTxHash: error GetTransaction %s", hash.String())
	}
	return hash, txResult, nil
}

func (ob *BTCChainClient) getRawTxResult(hash *chainhash.Hash, res *btcjson.GetTransactionResult) (btcjson.TxRawResult, error) {
	if res.Confirmations == 0 { // for pending tx, we query the raw tx directly
		rawResult, err := ob.rpcClient.GetRawTransactionVerbose(hash) // for pending tx, we query the raw tx
		if err != nil {
			return btcjson.TxRawResult{}, errors.Wrapf(err, "getRawTxResult: error GetRawTransactionVerbose %s", res.TxID)
		}
		return *rawResult, nil
	} else if res.Confirmations > 0 { // for confirmed tx, we query the block
		blkHash, err := chainhash.NewHashFromStr(res.BlockHash)
		if err != nil {
			return btcjson.TxRawResult{}, errors.Wrapf(err, "getRawTxResult: error NewHashFromStr for block hash %s", res.BlockHash)
		}
		block, err := ob.rpcClient.GetBlockVerboseTx(blkHash)
		if err != nil {
			return btcjson.TxRawResult{}, errors.Wrapf(err, "getRawTxResult: error GetBlockVerboseTx %s", res.BlockHash)
		}
		if res.BlockIndex < 0 || res.BlockIndex >= int64(len(block.Tx)) {
			return btcjson.TxRawResult{}, errors.Wrapf(err, "getRawTxResult: invalid outTx with invalid block index, TxID %s, BlockIndex %d", res.TxID, res.BlockIndex)
		}
		return block.Tx[res.BlockIndex], nil
	}

	// res.Confirmations < 0 (meaning not included)
	return btcjson.TxRawResult{}, fmt.Errorf("getRawTxResult: tx %s not included yet", hash)
}

// checkTSSVin checks vin is valid if:
//   - The first input is the nonce-mark
//   - All inputs are from TSS address
func (ob *BTCChainClient) checkTSSVin(vins []btcjson.Vin, nonce uint64) error {
	// vins: [nonce-mark, UTXO1, UTXO2, ...]
	if nonce > 0 && len(vins) <= 1 {
		return fmt.Errorf("checkTSSVin: len(vins) <= 1")
	}
	pubKeyTss := hex.EncodeToString(ob.Tss.PubKeyCompressedBytes())
	for i, vin := range vins {
		// The length of the Witness should be always 2 for SegWit inputs.
		if len(vin.Witness) != 2 {
			return fmt.Errorf("checkTSSVin: expected 2 witness items, got %d", len(vin.Witness))
		}
		if vin.Witness[1] != pubKeyTss {
			return fmt.Errorf("checkTSSVin: witness pubkey %s not match TSS pubkey %s", vin.Witness[1], pubKeyTss)
		}
		// 1st vin: nonce-mark MUST come from prior TSS outTx
		if nonce > 0 && i == 0 {
			preTxid, err := ob.getOutTxidByNonce(nonce-1, false)
			if err != nil {
				return fmt.Errorf("checkTSSVin: error findTxIDByNonce %d", nonce-1)
			}
			// nonce-mark MUST the 1st output that comes from prior TSS outTx
			if vin.Txid != preTxid || vin.Vout != 0 {
				return fmt.Errorf("checkTSSVin: invalid nonce-mark txid %s vout %d, expected txid %s vout 0", vin.Txid, vin.Vout, preTxid)
			}
		}
	}
	return nil
}

// checkTSSVout vout is valid if:
//   - The first output is the nonce-mark
//   - The second output is the correct payment to recipient
//   - The third output is the change to TSS (optional)
func (ob *BTCChainClient) checkTSSVout(params *types.OutboundTxParams, vouts []btcjson.Vout) error {
	// vouts: [nonce-mark, payment to recipient, change to TSS (optional)]
	if !(len(vouts) == 2 || len(vouts) == 3) {
		return fmt.Errorf("checkTSSVout: invalid number of vouts: %d", len(vouts))
	}

	nonce := params.OutboundTxTssNonce
	tssAddress := ob.Tss.BTCAddress()
	for _, vout := range vouts {
		recvAddress, amount, err := DecodeP2WPKHVout(vout, ob.chain)
		if err != nil {
			return errors.Wrap(err, "checkTSSVout: error decoding P2WPKH vout")
		}
		// 1st vout: nonce-mark
		if vout.N == 0 {
			if recvAddress != tssAddress {
				return fmt.Errorf("checkTSSVout: nonce-mark address %s not match TSS address %s", recvAddress, tssAddress)
			}
			if amount != common.NonceMarkAmount(nonce) {
				return fmt.Errorf("checkTSSVout: nonce-mark amount %d not match nonce-mark amount %d", amount, common.NonceMarkAmount(nonce))
			}
		}
		// 2nd vout: payment to recipient
		if vout.N == 1 {
			if recvAddress != params.Receiver {
				return fmt.Errorf("checkTSSVout: output address %s not match params receiver %s", recvAddress, params.Receiver)
			}
			// #nosec G701 always positive
			if uint64(amount) != params.Amount.Uint64() {
				return fmt.Errorf("checkTSSVout: output amount %d not match params amount %d", amount, params.Amount)
			}
		}
		// 3rd vout: change to TSS (optional)
		if vout.N == 2 {
			if recvAddress != tssAddress {
				return fmt.Errorf("checkTSSVout: change address %s not match TSS address %s", recvAddress, tssAddress)
			}
		}
	}
	return nil
}

// checkTSSVoutCancelled vout is valid if:
//   - The first output is the nonce-mark
//   - The second output is the change to TSS (optional)
func (ob *BTCChainClient) checkTSSVoutCancelled(params *types.OutboundTxParams, vouts []btcjson.Vout) error {
	// vouts: [nonce-mark, change to TSS (optional)]
	if !(len(vouts) == 1 || len(vouts) == 2) {
		return fmt.Errorf("checkTSSVoutCancelled: invalid number of vouts: %d", len(vouts))
	}

	nonce := params.OutboundTxTssNonce
	tssAddress := ob.Tss.BTCAddress()
	for _, vout := range vouts {
		recvAddress, amount, err := DecodeP2WPKHVout(vout, ob.chain)
		if err != nil {
			return errors.Wrap(err, "checkTSSVoutCancelled: error decoding P2WPKH vout")
		}
		// 1st vout: nonce-mark
		if vout.N == 0 {
			if recvAddress != tssAddress {
				return fmt.Errorf("checkTSSVoutCancelled: nonce-mark address %s not match TSS address %s", recvAddress, tssAddress)
			}
			if amount != common.NonceMarkAmount(nonce) {
				return fmt.Errorf("checkTSSVoutCancelled: nonce-mark amount %d not match nonce-mark amount %d", amount, common.NonceMarkAmount(nonce))
			}
		}
		// 2nd vout: change to TSS (optional)
		if vout.N == 2 {
			if recvAddress != tssAddress {
				return fmt.Errorf("checkTSSVoutCancelled: change address %s not match TSS address %s", recvAddress, tssAddress)
			}
		}
	}
	return nil
}

func (ob *BTCChainClient) BuildBroadcastedTxMap() error {
	var broadcastedTransactions []clienttypes.OutTxHashSQLType
	if err := ob.db.Find(&broadcastedTransactions).Error; err != nil {
		ob.logger.ChainLogger.Error().Err(err).Msg("error iterating over db")
		return err
	}
	for _, entry := range broadcastedTransactions {
		ob.broadcastedTx[entry.Key] = entry.Hash
	}
	return nil
}

func (ob *BTCChainClient) LoadLastBlock() error {
	bn, err := ob.rpcClient.GetBlockCount()
	if err != nil {
		return err
	}

	//Load persisted block number
	var lastBlockNum clienttypes.LastBlockSQLType
	if err := ob.db.First(&lastBlockNum, clienttypes.LastBlockNumID).Error; err != nil {
		ob.logger.ChainLogger.Info().Msg("LastBlockNum not found in DB, scan from latest")
		ob.SetLastBlockHeightScanned(bn)
	} else {
		// #nosec G701 always in range
		lastBN := int64(lastBlockNum.Num)
		ob.SetLastBlockHeightScanned(lastBN)

		//If persisted block number is too low, use the latest height
		if (bn - lastBN) > maxHeightDiff {
			ob.logger.ChainLogger.Info().Msgf("LastBlockNum too low: %d, scan from latest", lastBlockNum.Num)
			ob.SetLastBlockHeightScanned(bn)
		}
	}

	if ob.chain.ChainId == 18444 { // bitcoin regtest: start from block 100
		ob.SetLastBlockHeightScanned(100)
	}
	ob.logger.ChainLogger.Info().Msgf("%s: start scanning from block %d", ob.chain.String(), ob.GetLastBlockHeightScanned())

	return nil
}

func (ob *BTCChainClient) loadDB(dbpath string) error {
	if _, err := os.Stat(dbpath); os.IsNotExist(err) {
		err := os.MkdirAll(dbpath, os.ModePerm)
		if err != nil {
			return err
		}
	}
	path := fmt.Sprintf("%s/btc_chain_client", dbpath)
	db, err := gorm.Open(sqlite.Open(path), &gorm.Config{Logger: logger.Default.LogMode(logger.Silent)})
	if err != nil {
		panic("failed to connect database")
	}
	ob.db = db

	err = db.AutoMigrate(&clienttypes.TransactionResultSQLType{},
		&clienttypes.OutTxHashSQLType{},
		&clienttypes.LastBlockSQLType{})
	if err != nil {
		return err
	}

	//Load last block
	err = ob.LoadLastBlock()
	if err != nil {
		return err
	}

	//Load broadcasted transactions
	err = ob.BuildBroadcastedTxMap()

	return err
}

func (ob *BTCChainClient) GetTxID(nonce uint64) string {
	tssAddr := ob.Tss.BTCAddress()
	return fmt.Sprintf("%d-%s-%d", ob.chain.ChainId, tssAddr, nonce)
}

type BTCBlockNHeader struct {
	Header *wire.BlockHeader
	Block  *btcjson.GetBlockVerboseTxResult
}

func (ob *BTCChainClient) GetBlockByNumberCached(blockNumber int64) (*BTCBlockNHeader, error) {
	if result, ok := ob.BlockCache.Get(blockNumber); ok {
		return result.(*BTCBlockNHeader), nil
	}
	// Get the block hash
	hash, err := ob.rpcClient.GetBlockHash(blockNumber)
	if err != nil {
		return nil, err
	}
	// Get the block header
	header, err := ob.rpcClient.GetBlockHeader(hash)
	if err != nil {
		return nil, err
	}
	// Get the block with verbose transactions
	block, err := ob.rpcClient.GetBlockVerboseTx(hash)
	if err != nil {
		return nil, err
	}
	blockNheader := &BTCBlockNHeader{
		Header: header,
		Block:  block,
	}
	ob.BlockCache.Add(blockNumber, blockNheader)
	ob.BlockCache.Add(hash, blockNheader)
	return blockNheader, nil
}<|MERGE_RESOLUTION|>--- conflicted
+++ resolved
@@ -137,12 +137,7 @@
 	bridge interfaces.ZetaCoreBridger,
 	tss interfaces.TSSSigner,
 	dbpath string,
-<<<<<<< HEAD
-	metrics *metricsPkg.Metrics,
 	loggers clientcommon.ClientLogger,
-=======
-	logger zerolog.Logger,
->>>>>>> ea1da8ba
 	btcCfg config.BTCConfig,
 	ts *metrics.TelemetryServer,
 ) (*BTCChainClient, error) {
