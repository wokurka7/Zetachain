--- conflicted
+++ resolved
@@ -3,6 +3,10 @@
 import (
 	"context"
 	"fmt"
+	"math/big"
+	"strings"
+	"time"
+
 	"github.com/ethereum/go-ethereum/accounts/abi"
 	ethcommon "github.com/ethereum/go-ethereum/common"
 	ethtypes "github.com/ethereum/go-ethereum/core/types"
@@ -11,15 +15,11 @@
 	"github.com/rs/zerolog"
 	"github.com/rs/zerolog/log"
 	"github.com/zeta-chain/zetacore/common"
-	"math/big"
-	"strings"
-	"time"
 )
 
 type EVMSigner struct {
-<<<<<<< HEAD
 	client                      *ethclient.Client
-	chain                       common.Chain
+	chain                       *common.Chain
 	chainID                     *big.Int
 	tssSigner                   TSSSigner
 	ethSigner                   ethtypes.Signer
@@ -28,16 +28,6 @@
 	metaContractAddress         ethcommon.Address
 	erc20CustodyContractAddress ethcommon.Address
 	logger                      zerolog.Logger
-=======
-	client              *ethclient.Client
-	chain               *common.Chain
-	chainID             *big.Int
-	tssSigner           TSSSigner
-	ethSigner           ethtypes.Signer
-	abi                 abi.ABI
-	metaContractAddress ethcommon.Address
-	logger              zerolog.Logger
->>>>>>> 4b9e74e4
 }
 
 func NewEVMSigner(chain common.Chain, endpoint string, tssSigner TSSSigner, abiString string, erc20CustodyABIString string, metaContract ethcommon.Address, erc20CustodyContract ethcommon.Address) (*EVMSigner, error) {
@@ -61,9 +51,8 @@
 	}
 
 	return &EVMSigner{
-<<<<<<< HEAD
 		client:                      client,
-		chain:                       chain,
+		chain:                       &chain,
 		tssSigner:                   tssSigner,
 		chainID:                     chainID,
 		ethSigner:                   ethSigner,
@@ -72,16 +61,6 @@
 		metaContractAddress:         metaContract,
 		erc20CustodyContractAddress: erc20CustodyContract,
 		logger:                      log.With().Str("module", "EVMSigner").Logger(),
-=======
-		client:              client,
-		chain:               &chain,
-		tssSigner:           tssSigner,
-		chainID:             chainID,
-		ethSigner:           ethSigner,
-		abi:                 abi,
-		metaContractAddress: metaContract,
-		logger:              log.With().Str("module", "EVMSigner").Logger(),
->>>>>>> 4b9e74e4
 	}, nil
 }
 
