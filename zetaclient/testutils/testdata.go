package testutils

import (
	"encoding/json"
	"os"
	"path"
	"path/filepath"
	"testing"

	"github.com/btcsuite/btcd/btcjson"
	ethtypes "github.com/ethereum/go-ethereum/core/types"
	"github.com/onrik/ethrpc"
	"github.com/stretchr/testify/require"
	"github.com/zeta-chain/zetacore/pkg/coin"
	crosschaintypes "github.com/zeta-chain/zetacore/x/crosschain/types"
	"github.com/zeta-chain/zetacore/zetaclient/config"
	testcctx "github.com/zeta-chain/zetacore/zetaclient/testdata/cctx"
)

const (
	TestDataPathEVM          = "testdata/evm"
	TestDataPathBTC          = "testdata/btc"
	TestDataPathCctx         = "testdata/cctx"
	RestrictedEVMAddressTest = "0x8a81Ba8eCF2c418CAe624be726F505332DF119C6"
	RestrictedBtcAddressTest = "bcrt1qzp4gt6fc7zkds09kfzaf9ln9c5rvrzxmy6qmpp"
)

<<<<<<< HEAD
=======
// cloneCctx returns a deep copy of the cctx
func cloneCctx(t *testing.T, cctx *crosschaintypes.CrossChainTx) *crosschaintypes.CrossChainTx {
	data, err := cctx.Marshal()
	require.NoError(t, err)
	cloned := &crosschaintypes.CrossChainTx{}
	err = cloned.Unmarshal(data)
	require.NoError(t, err)
	return cloned
}

// SaveObjectToJSONFile saves an object to a file in JSON format
func SaveObjectToJSONFile(obj interface{}, filename string) error {
	file, err := os.Create(filepath.Clean(filename))
	if err != nil {
		return err
	}
	defer file.Close()

	// write the struct to the file
	encoder := json.NewEncoder(file)
	return encoder.Encode(obj)
}

>>>>>>> 62ec009a
// LoadObjectFromJSONFile loads an object from a file in JSON format
func LoadObjectFromJSONFile(t *testing.T, obj interface{}, filename string) {
	file, err := os.Open(filepath.Clean(filename))
	require.NoError(t, err)
	defer file.Close()

	// read the struct from the file
	decoder := json.NewDecoder(file)
	err = decoder.Decode(&obj)
	require.NoError(t, err)
}

func ComplianceConfigTest() config.ComplianceConfig {
	return config.ComplianceConfig{
		RestrictedAddresses: []string{RestrictedEVMAddressTest, RestrictedBtcAddressTest},
	}
}

<<<<<<< HEAD
=======
// SaveTrimedEVMBlockTrimTxInput trims tx input data from a block and saves it to a file
func SaveEVMBlockTrimTxInput(block *ethrpc.Block, filename string) error {
	for i := range block.Transactions {
		block.Transactions[i].Input = "0x"
	}
	return SaveObjectToJSONFile(block, filename)
}

// SaveTrimedBTCBlockTrimTx trims tx data from a block and saves it to a file
func SaveBTCBlockTrimTx(blockVb *btcjson.GetBlockVerboseTxResult, filename string) error {
	for i := range blockVb.Tx {
		// reserve one coinbase tx and one non-coinbase tx
		if i >= 2 {
			blockVb.Tx[i].Hex = ""
			blockVb.Tx[i].Vin = nil
			blockVb.Tx[i].Vout = nil
		}
	}
	return SaveObjectToJSONFile(blockVb, filename)
}

// LoadCctxByIntx loads archived cctx by intx
func LoadCctxByIntx(
	t *testing.T,
	chainID int64,
	coinType coin.CoinType,
	intxHash string,
) *crosschaintypes.CrossChainTx {
	// nameCctx := path.Join("../", TestDataPathCctx, FileNameCctxByIntx(chainID, intxHash, coinType))

	// cctx := &crosschaintypes.CrossChainTx{}
	// LoadObjectFromJSONFile(t, &cctx, nameCctx)
	// return cctx

	// get cctx
	cctx, found := testcctx.CctxByIntxMap[chainID][coinType][intxHash]
	require.True(t, found)

	// clone cctx for each individual test
	cloned := cloneCctx(t, cctx)
	return cloned
}

// LoadCctxByNonce loads archived cctx by nonce
func LoadCctxByNonce(
	t *testing.T,
	chainID int64,
	nonce uint64,
) *crosschaintypes.CrossChainTx {
	// nameCctx := path.Join("../", TestDataPathCctx, FileNameCctxByNonce(chainID, nonce))

	// cctx := &crosschaintypes.CrossChainTx{}
	// LoadObjectFromJSONFile(t, &cctx, nameCctx)

	// get cctx
	cctx, found := testcctx.CCtxByNonceMap[chainID][nonce]
	require.True(t, found)

	// clone cctx for each individual test
	cloned := cloneCctx(t, cctx)
	return cloned
}

>>>>>>> 62ec009a
// LoadEVMBlock loads archived evm block from file
func LoadEVMBlock(t *testing.T, chainID int64, blockNumber uint64, trimmed bool) *ethrpc.Block {
	name := path.Join("../", TestDataPathEVM, FileNameEVMBlock(chainID, blockNumber, trimmed))
	block := &ethrpc.Block{}
	LoadObjectFromJSONFile(t, block, name)
	return block
}

// LoadBTCIntxRawResult loads archived Bitcoin intx raw result from file
func LoadBTCIntxRawResult(t *testing.T, chainID int64, txHash string, donation bool) *btcjson.TxRawResult {
	name := path.Join("../", TestDataPathBTC, FileNameBTCIntx(chainID, txHash, donation))
	rawResult := &btcjson.TxRawResult{}
	LoadObjectFromJSONFile(t, rawResult, name)
	return rawResult
}

// LoadBTCTxRawResultNCctx loads archived Bitcoin outtx raw result and corresponding cctx
func LoadBTCTxRawResultNCctx(t *testing.T, chainID int64, nonce uint64) (*btcjson.TxRawResult, *crosschaintypes.CrossChainTx) {
	//nameTx := FileNameBTCOuttx(chainID, nonce)
	nameTx := path.Join("../", TestDataPathBTC, FileNameBTCOuttx(chainID, nonce))
	rawResult := &btcjson.TxRawResult{}
	LoadObjectFromJSONFile(t, rawResult, nameTx)

	cctx := LoadCctxByNonce(t, chainID, nonce)
	return rawResult, cctx
}

// LoadEVMIntx loads archived intx from file
func LoadEVMIntx(
	t *testing.T,
	chainID int64,
	intxHash string,
	coinType coin.CoinType) *ethrpc.Transaction {
	nameTx := path.Join("../", TestDataPathEVM, FileNameEVMIntx(chainID, intxHash, coinType, false))

	tx := &ethrpc.Transaction{}
	LoadObjectFromJSONFile(t, &tx, nameTx)
	return tx
}

// LoadEVMIntxReceipt loads archived intx receipt from file
func LoadEVMIntxReceipt(
	t *testing.T,
	chainID int64,
	intxHash string,
	coinType coin.CoinType) *ethtypes.Receipt {
	nameReceipt := path.Join("../", TestDataPathEVM, FileNameEVMIntxReceipt(chainID, intxHash, coinType, false))

	receipt := &ethtypes.Receipt{}
	LoadObjectFromJSONFile(t, &receipt, nameReceipt)
	return receipt
}

// LoadEVMIntxNReceipt loads archived intx and receipt from file
func LoadEVMIntxNReceipt(
	t *testing.T,
	chainID int64,
	intxHash string,
	coinType coin.CoinType) (*ethrpc.Transaction, *ethtypes.Receipt) {
	// load archived intx and receipt
	tx := LoadEVMIntx(t, chainID, intxHash, coinType)
	receipt := LoadEVMIntxReceipt(t, chainID, intxHash, coinType)

	return tx, receipt
}

// LoadEVMIntxDonation loads archived donation intx from file
func LoadEVMIntxDonation(
	t *testing.T,
	chainID int64,
	intxHash string,
	coinType coin.CoinType) *ethrpc.Transaction {
	nameTx := path.Join("../", TestDataPathEVM, FileNameEVMIntx(chainID, intxHash, coinType, true))

	tx := &ethrpc.Transaction{}
	LoadObjectFromJSONFile(t, &tx, nameTx)
	return tx
}

// LoadEVMIntxReceiptDonation loads archived donation intx receipt from file
func LoadEVMIntxReceiptDonation(
	t *testing.T,
	chainID int64,
	intxHash string,
	coinType coin.CoinType) *ethtypes.Receipt {
	nameReceipt := path.Join("../", TestDataPathEVM, FileNameEVMIntxReceipt(chainID, intxHash, coinType, true))

	receipt := &ethtypes.Receipt{}
	LoadObjectFromJSONFile(t, &receipt, nameReceipt)
	return receipt
}

// LoadEVMIntxNReceiptDonation loads archived donation intx and receipt from file
func LoadEVMIntxNReceiptDonation(
	t *testing.T,
	chainID int64,
	intxHash string,
	coinType coin.CoinType) (*ethrpc.Transaction, *ethtypes.Receipt) {
	// load archived donation intx and receipt
	tx := LoadEVMIntxDonation(t, chainID, intxHash, coinType)
	receipt := LoadEVMIntxReceiptDonation(t, chainID, intxHash, coinType)

	return tx, receipt
}

// LoadEVMIntxNReceiptNCctx loads archived intx, receipt and corresponding cctx from file
func LoadEVMIntxNReceiptNCctx(
	t *testing.T,
	chainID int64,
	intxHash string,
	coinType coin.CoinType) (*ethrpc.Transaction, *ethtypes.Receipt, *crosschaintypes.CrossChainTx) {
	// load archived intx, receipt and cctx
	tx := LoadEVMIntx(t, chainID, intxHash, coinType)
	receipt := LoadEVMIntxReceipt(t, chainID, intxHash, coinType)
	cctx := LoadCctxByIntx(t, chainID, coinType, intxHash)

	return tx, receipt, cctx
}

// LoadEVMOuttx loads archived evm outtx from file
func LoadEVMOuttx(
	t *testing.T,
	chainID int64,
	txHash string,
	coinType coin.CoinType) *ethtypes.Transaction {
	nameTx := path.Join("../", TestDataPathEVM, FileNameEVMOuttx(chainID, txHash, coinType))

	tx := &ethtypes.Transaction{}
	LoadObjectFromJSONFile(t, &tx, nameTx)
	return tx
}

// LoadEVMOuttxReceipt loads archived evm outtx receipt from file
func LoadEVMOuttxReceipt(
	t *testing.T,
	chainID int64,
	txHash string,
	coinType coin.CoinType,
	eventName string) *ethtypes.Receipt {
	nameReceipt := path.Join("../", TestDataPathEVM, FileNameEVMOuttxReceipt(chainID, txHash, coinType, eventName))

	receipt := &ethtypes.Receipt{}
	LoadObjectFromJSONFile(t, &receipt, nameReceipt)
	return receipt
}

// LoadEVMOuttxNReceipt loads archived evm outtx and receipt from file
func LoadEVMOuttxNReceipt(
	t *testing.T,
	chainID int64,
	txHash string,
	coinType coin.CoinType) (*ethtypes.Transaction, *ethtypes.Receipt) {
	// load archived evm outtx and receipt
	tx := LoadEVMOuttx(t, chainID, txHash, coinType)
	receipt := LoadEVMOuttxReceipt(t, chainID, txHash, coinType, "")

	return tx, receipt
}

<<<<<<< HEAD
// SaveObjectToJSONFile saves an object to a file in JSON format
// NOTE: this function is not used in the tests but used when creating test data
func SaveObjectToJSONFile(obj interface{}, filename string) error {
	file, err := os.Create(filepath.Clean(filename))
	if err != nil {
		return err
	}
	defer file.Close()

	// write the struct to the file
	encoder := json.NewEncoder(file)
	return encoder.Encode(obj)
}

// SaveEVMBlockTrimTxInput trims tx input data from a block and saves it to a file
// NOTE: this function is not used in the tests but used when creating test data
func SaveEVMBlockTrimTxInput(block *ethrpc.Block, filename string) error {
	for i := range block.Transactions {
		block.Transactions[i].Input = "0x"
	}
	return SaveObjectToJSONFile(block, filename)
}

// SaveBTCBlockTrimTx trims tx data from a block and saves it to a file
// NOTE: this function is not used in the tests but used when creating test data
func SaveBTCBlockTrimTx(blockVb *btcjson.GetBlockVerboseTxResult, filename string) error {
	for i := range blockVb.Tx {
		// reserve one coinbase tx and one non-coinbase tx
		if i >= 2 {
			blockVb.Tx[i].Hex = ""
			blockVb.Tx[i].Vin = nil
			blockVb.Tx[i].Vout = nil
		}
	}
	return SaveObjectToJSONFile(blockVb, filename)
=======
// LoadEVMOuttxNReceiptNEvent loads archived cctx, outtx and receipt from file
func LoadEVMCctxNOuttxNReceipt(
	t *testing.T,
	chainID int64,
	nonce uint64,
	eventName string) (*crosschaintypes.CrossChainTx, *ethtypes.Transaction, *ethtypes.Receipt) {
	cctx := LoadCctxByNonce(t, chainID, nonce)
	coinType := cctx.GetCurrentOutTxParam().CoinType
	txHash := cctx.GetCurrentOutTxParam().OutboundTxHash
	outtx := LoadEVMOuttx(t, chainID, txHash, coinType)
	receipt := LoadEVMOuttxReceipt(t, chainID, txHash, coinType, eventName)
	return cctx, outtx, receipt
>>>>>>> 62ec009a
}<|MERGE_RESOLUTION|>--- conflicted
+++ resolved
@@ -25,8 +25,6 @@
 	RestrictedBtcAddressTest = "bcrt1qzp4gt6fc7zkds09kfzaf9ln9c5rvrzxmy6qmpp"
 )
 
-<<<<<<< HEAD
-=======
 // cloneCctx returns a deep copy of the cctx
 func cloneCctx(t *testing.T, cctx *crosschaintypes.CrossChainTx) *crosschaintypes.CrossChainTx {
 	data, err := cctx.Marshal()
@@ -37,20 +35,6 @@
 	return cloned
 }
 
-// SaveObjectToJSONFile saves an object to a file in JSON format
-func SaveObjectToJSONFile(obj interface{}, filename string) error {
-	file, err := os.Create(filepath.Clean(filename))
-	if err != nil {
-		return err
-	}
-	defer file.Close()
-
-	// write the struct to the file
-	encoder := json.NewEncoder(file)
-	return encoder.Encode(obj)
-}
-
->>>>>>> 62ec009a
 // LoadObjectFromJSONFile loads an object from a file in JSON format
 func LoadObjectFromJSONFile(t *testing.T, obj interface{}, filename string) {
 	file, err := os.Open(filepath.Clean(filename))
@@ -69,29 +53,6 @@
 	}
 }
 
-<<<<<<< HEAD
-=======
-// SaveTrimedEVMBlockTrimTxInput trims tx input data from a block and saves it to a file
-func SaveEVMBlockTrimTxInput(block *ethrpc.Block, filename string) error {
-	for i := range block.Transactions {
-		block.Transactions[i].Input = "0x"
-	}
-	return SaveObjectToJSONFile(block, filename)
-}
-
-// SaveTrimedBTCBlockTrimTx trims tx data from a block and saves it to a file
-func SaveBTCBlockTrimTx(blockVb *btcjson.GetBlockVerboseTxResult, filename string) error {
-	for i := range blockVb.Tx {
-		// reserve one coinbase tx and one non-coinbase tx
-		if i >= 2 {
-			blockVb.Tx[i].Hex = ""
-			blockVb.Tx[i].Vin = nil
-			blockVb.Tx[i].Vout = nil
-		}
-	}
-	return SaveObjectToJSONFile(blockVb, filename)
-}
-
 // LoadCctxByIntx loads archived cctx by intx
 func LoadCctxByIntx(
 	t *testing.T,
@@ -134,7 +95,6 @@
 	return cloned
 }
 
->>>>>>> 62ec009a
 // LoadEVMBlock loads archived evm block from file
 func LoadEVMBlock(t *testing.T, chainID int64, blockNumber uint64, trimmed bool) *ethrpc.Block {
 	name := path.Join("../", TestDataPathEVM, FileNameEVMBlock(chainID, blockNumber, trimmed))
@@ -294,7 +254,20 @@
 	return tx, receipt
 }
 
-<<<<<<< HEAD
+// LoadEVMCctxNOuttxNReceipt loads archived cctx, outtx and receipt from file
+func LoadEVMCctxNOuttxNReceipt(
+	t *testing.T,
+	chainID int64,
+	nonce uint64,
+	eventName string) (*crosschaintypes.CrossChainTx, *ethtypes.Transaction, *ethtypes.Receipt) {
+	cctx := LoadCctxByNonce(t, chainID, nonce)
+	coinType := cctx.GetCurrentOutTxParam().CoinType
+	txHash := cctx.GetCurrentOutTxParam().OutboundTxHash
+	outtx := LoadEVMOuttx(t, chainID, txHash, coinType)
+	receipt := LoadEVMOuttxReceipt(t, chainID, txHash, coinType, eventName)
+	return cctx, outtx, receipt
+}
+
 // SaveObjectToJSONFile saves an object to a file in JSON format
 // NOTE: this function is not used in the tests but used when creating test data
 func SaveObjectToJSONFile(obj interface{}, filename string) error {
@@ -330,18 +303,4 @@
 		}
 	}
 	return SaveObjectToJSONFile(blockVb, filename)
-=======
-// LoadEVMOuttxNReceiptNEvent loads archived cctx, outtx and receipt from file
-func LoadEVMCctxNOuttxNReceipt(
-	t *testing.T,
-	chainID int64,
-	nonce uint64,
-	eventName string) (*crosschaintypes.CrossChainTx, *ethtypes.Transaction, *ethtypes.Receipt) {
-	cctx := LoadCctxByNonce(t, chainID, nonce)
-	coinType := cctx.GetCurrentOutTxParam().CoinType
-	txHash := cctx.GetCurrentOutTxParam().OutboundTxHash
-	outtx := LoadEVMOuttx(t, chainID, txHash, coinType)
-	receipt := LoadEVMOuttxReceipt(t, chainID, txHash, coinType, eventName)
-	return cctx, outtx, receipt
->>>>>>> 62ec009a
 }