--- conflicted
+++ resolved
@@ -244,18 +244,10 @@
 
 func addTxInputs(t *testing.T, tx *wire.MsgTx, txids []string) {
 	preTxSize := tx.SerializeSize()
-<<<<<<< HEAD
-	assert.Equal(t, bytesEmptyTx, preTxSize)
-	for i, txid := range txids {
-		hash, err := chainhash.NewHashFromStr(txid)
-		assert.Nil(t, err)
-		outpoint := wire.NewOutPoint(hash, uint32(i%3))
-=======
 	for _, txid := range txids {
 		hash, err := chainhash.NewHashFromStr(txid)
-		require.Nil(t, err)
+		assert.Nil(t, err)
 		outpoint := wire.NewOutPoint(hash, uint32(rand.Intn(100)))
->>>>>>> 83568e2a
 		txIn := wire.NewTxIn(outpoint, nil, nil)
 		tx.AddTxIn(txIn)
 		assert.Equal(t, bytesPerInput, tx.SerializeSize()-preTxSize)
@@ -341,18 +333,10 @@
 
 	// Estimate the tx size in vByte
 	// #nosec G701 always positive
-<<<<<<< HEAD
-	txSize := uint64(tx.SerializeSize())
-	sizeEstimated := EstimateSegWitTxSize(uint64(len(utxosTxids)), 3)
-	assert.Equal(t, outTxBytesMin, sizeEstimated)
-	assert.True(t, outTxBytesMin >= txSize)
-	assert.True(t, outTxBytesMin-txSize <= 2) // 2 witness may vary
-=======
 	vBytes := uint64(blockchain.GetTransactionWeight(btcutil.NewTx(tx)) / blockchain.WitnessScaleFactor)
 	vBytesEstimated := EstimateSegWitTxSize(uint64(len(utxosTxids)), 3)
-	require.Equal(t, vBytes, vBytesEstimated)
-	require.Equal(t, vBytes, outTxBytesMin)
->>>>>>> 83568e2a
+	assert.Equal(t, vBytes, vBytesEstimated)
+	assert.Equal(t, vBytes, outTxBytesMin)
 }
 
 func TestP2WPHSize21In3Out(t *testing.T) {
@@ -362,12 +346,7 @@
 
 	// Create a new transaction and add inputs
 	tx := wire.NewMsgTx(wire.TxVersion)
-<<<<<<< HEAD
-	assert.Equal(t, bytesEmptyTx, tx.SerializeSize())
-	addTxInputs(t, tx, utxosTxids)
-=======
 	addTxInputs(t, tx, exampleTxids)
->>>>>>> 83568e2a
 
 	// Add P2WPKH outputs
 	addTxOutputs(t, tx, payerScript, payeeScript)
@@ -377,21 +356,14 @@
 
 	// Estimate the tx size in vByte
 	// #nosec G701 always positive
-<<<<<<< HEAD
-	txSize := uint64(tx.SerializeSize())
-	sizeEstimated := EstimateSegWitTxSize(uint64(len(utxosTxids)), 3)
-	assert.Equal(t, outTxBytesMax, sizeEstimated)
-	assert.True(t, outTxBytesMax >= txSize)
-	assert.True(t, outTxBytesMax-txSize <= 21) // 21 witness may vary
-=======
 	vError := uint64(21 / 4) // 5 vBytes error tolerance
 	vBytes := uint64(blockchain.GetTransactionWeight(btcutil.NewTx(tx)) / blockchain.WitnessScaleFactor)
 	vBytesEstimated := EstimateSegWitTxSize(uint64(len(exampleTxids)), 3)
-	require.Equal(t, vBytesEstimated, outTxBytesMax)
+	assert.Equal(t, vBytesEstimated, outTxBytesMax)
 	if vBytes > vBytesEstimated {
-		require.True(t, vBytes-vBytesEstimated <= vError)
+		assert.True(t, vBytes-vBytesEstimated <= vError)
 	} else {
-		require.True(t, vBytesEstimated-vBytes <= vError)
+		assert.True(t, vBytesEstimated-vBytes <= vError)
 	}
 }
 
@@ -417,14 +389,13 @@
 		vBytes := uint64(blockchain.GetTransactionWeight(btcutil.NewTx(tx)) / blockchain.WitnessScaleFactor)
 		vBytesEstimated := EstimateSegWitTxSize(uint64(len(exampleTxids[:x])), 3)
 		if vBytes > vBytesEstimated {
-			require.True(t, vBytes-vBytesEstimated <= vError)
+			assert.True(t, vBytes-vBytesEstimated <= vError)
 			//fmt.Printf("%d error percentage: %.2f%%\n", float64(vBytes-vBytesEstimated)/float64(vBytes)*100)
 		} else {
-			require.True(t, vBytesEstimated-vBytes <= vError)
+			assert.True(t, vBytesEstimated-vBytes <= vError)
 			//fmt.Printf("error percentage: %.2f%%\n", float64(vBytesEstimated-vBytes)/float64(vBytes)*100)
 		}
 	}
->>>>>>> 83568e2a
 }
 
 func TestP2WPHSizeBreakdown(t *testing.T) {
@@ -435,25 +406,14 @@
 	fmt.Printf("1 input, 1 output: %d\n", sz)
 
 	txSizeDepositor := SegWitTxSizeDepositor()
-<<<<<<< HEAD
-	assert.Equal(t, uint64(149), txSizeDepositor)
+	assert.Equal(t, uint64(68), txSizeDepositor)
 
 	txSizeWithdrawer := SegWitTxSizeWithdrawer()
-	assert.Equal(t, uint64(254), txSizeWithdrawer)
-	assert.Equal(t, txSize2In3Out, txSizeDepositor+txSizeWithdrawer) // 403 = 149 + 254
-
-	depositFee := DepositorFee(5)
-	assert.Equal(t, depositFee, 0.00000745)
-=======
-	require.Equal(t, uint64(68), txSizeDepositor)
-
-	txSizeWithdrawer := SegWitTxSizeWithdrawer()
-	require.Equal(t, uint64(171), txSizeWithdrawer)
-	require.Equal(t, txSize2In3Out, txSizeDepositor+txSizeWithdrawer) // 239 = 68 + 171
+	assert.Equal(t, uint64(171), txSizeWithdrawer)
+	assert.Equal(t, txSize2In3Out, txSizeDepositor+txSizeWithdrawer) // 239 = 68 + 171
 
 	depositFee := DepositorFee(20)
-	require.Equal(t, depositFee, 0.00001360)
->>>>>>> 83568e2a
+	assert.Equal(t, depositFee, 0.00001360)
 }
 
 // helper function to create a new BitcoinChainClient
