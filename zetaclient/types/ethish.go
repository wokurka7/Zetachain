--- conflicted
+++ resolved
@@ -4,23 +4,6 @@
 	"encoding/hex"
 )
 
-<<<<<<< HEAD
-type ChainETHish struct {
-	ConnectorABI                abi.ABI
-	ConnectorContractAddress    string
-	ZETATokenContractAddress    string
-	ERC20CustodyContractAddress string
-	Client                      *ethclient.Client
-	Chain                       common.Chain
-	Topics                      [][]ethcommon.Hash
-	BlockTime                   uint64
-	ConfCount                   uint64
-	Endpoint                    string
-	OutTxObservePeriod          uint64
-}
-
-=======
->>>>>>> 45e546a1
 func BytesToEthHex(b []byte) string {
 	return "0x" + hex.EncodeToString(b)
 }