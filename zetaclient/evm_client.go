--- conflicted
+++ resolved
@@ -456,15 +456,9 @@
 
 // The lowest nonce we observe outTx for each chain
 var lowestOutTxNonceToObserve = map[int64]uint64{
-<<<<<<< HEAD
-	5:    70000,  // Goerli
-	97:   95000,  // BSC testnet
-	8001: 120000, // Matic
-=======
 	5:     70000,  // Goerli
 	97:    95000,  // BSC testnet
 	80001: 120000, // Mumbai
->>>>>>> 736b0546
 }
 
 // FIXME: there's a chance that a txhash in OutTxChan may not deliver when Stop() is called
