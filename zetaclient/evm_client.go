package zetaclient

import (
	"context"
	"encoding/base64"
	"encoding/hex"
	"fmt"
	math2 "math"
	"math/big"
	"os"
	"strconv"
	"strings"
	"sync"
	"sync/atomic"
	"time"

	"gorm.io/driver/sqlite"
	"gorm.io/gorm"

	"cosmossdk.io/math"
	"github.com/pkg/errors"

	"github.com/ethereum/go-ethereum/accounts/abi/bind"
	ethtypes "github.com/ethereum/go-ethereum/core/types"

	erc20custody "github.com/zeta-chain/protocol-contracts/pkg/contracts/evm/erc20custody.sol"
	zetaconnector "github.com/zeta-chain/protocol-contracts/pkg/contracts/evm/zetaconnector.non-eth.sol"
	metricsPkg "github.com/zeta-chain/zetacore/zetaclient/metrics"

	"github.com/ethereum/go-ethereum"
	ethcommon "github.com/ethereum/go-ethereum/common"
	"github.com/ethereum/go-ethereum/ethclient"
	"github.com/rs/zerolog"
	"github.com/rs/zerolog/log"
	"github.com/zeta-chain/zetacore/common"
	"github.com/zeta-chain/zetacore/zetaclient/config"

	cctxtypes "github.com/zeta-chain/zetacore/x/crosschain/types"
	clienttypes "github.com/zeta-chain/zetacore/zetaclient/types"
)

type TxHashEnvelope struct {
	TxHash string
	Done   chan struct{}
}

type OutTx struct {
	SendHash string
	TxHash   string
	Nonce    int64
}
type EVMLog struct {
	ChainLogger          zerolog.Logger // Parent logger
	ExternalChainWatcher zerolog.Logger // Observes external Chains for incoming trasnactions
	WatchGasPrice        zerolog.Logger // Observes external Chains for Gas prices and posts to core
	ObserveOutTx         zerolog.Logger // Observes external Chains for Outgoing transactions
	ConfigUpdater        zerolog.Logger // Observes external Chains for config updates

}

// Chain configuration struct
// Filled with above constants depending on chain
type EVMChainClient struct {
	*ChainMetrics
	ticker                    *time.Ticker
<<<<<<< HEAD
	chain                     common.Chain
	Connector                 *evm.Connector
=======
	Connector                 *zetaconnector.ZetaConnectorNonEth
	ConnectorAddress          ethcommon.Address
>>>>>>> ed0b9833
	ERC20Custody              *erc20custody.ERC20Custody
	EvmClient                 *ethclient.Client
	KlaytnClient              *KlaytnClient
	zetaClient                *ZetaCoreBridge
	Tss                       TSSSigner
	lastBlock                 int64
	BlockTimeExternalChain    uint64 // block time in seconds
	txWatchList               map[ethcommon.Hash]string
	mu                        *sync.Mutex
	db                        *gorm.DB
	outTXConfirmedReceipts    map[int]*ethtypes.Receipt
	outTXConfirmedTransaction map[int]*ethtypes.Transaction
	MinNonce                  int64
	MaxNonce                  int64
	OutTxChan                 chan OutTx // send to this channel if you want something back!
	stop                      chan struct{}
	fileLogger                *zerolog.Logger // for critical info
	logger                    EVMLog
	cfg                       *config.Config
}

var _ ChainClient = (*EVMChainClient)(nil)

// Return configuration based on supplied target chain
func NewEVMChainClient(bridge *ZetaCoreBridge, tss TSSSigner, dbpath string, metrics *metricsPkg.Metrics, logger zerolog.Logger, cfg *config.Config, chain common.Chain) (*EVMChainClient, error) {
	ob := EVMChainClient{
		ChainMetrics: NewChainMetrics(chain.ChainName.String(), metrics),
	}
	chainLogger := logger.With().Str("chain", chain.ChainName.String()).Logger()
	ob.logger = EVMLog{
		ChainLogger:          chainLogger,
		ExternalChainWatcher: chainLogger.With().Str("module", "ExternalChainWatcher").Logger(),
		WatchGasPrice:        chainLogger.With().Str("module", "WatchGasPrice").Logger(),
		ObserveOutTx:         chainLogger.With().Str("module", "ObserveOutTx").Logger(),
		ConfigUpdater:        chainLogger.With().Str("module", "ConfigUpdater").Logger(),
	}
	ob.cfg = cfg
	ob.stop = make(chan struct{})
	ob.chain = chain
	ob.mu = &sync.Mutex{}
	ob.zetaClient = bridge
	ob.txWatchList = make(map[ethcommon.Hash]string)
	ob.Tss = tss
	ob.outTXConfirmedReceipts = make(map[int]*ethtypes.Receipt)
	ob.outTXConfirmedTransaction = make(map[int]*ethtypes.Transaction)
	ob.OutTxChan = make(chan OutTx, 100)

	logFile, err := os.OpenFile(ob.chain.ChainName.String()+"_debug.log", os.O_APPEND|os.O_WRONLY|os.O_CREATE, 0600)
	if err != nil {
		log.Error().Err(err).Msgf("there was an error creating a logFile chain %s", ob.chain.ChainName.String())
	}
	fileLogger := zerolog.New(logFile).With().Logger()
	ob.fileLogger = &fileLogger

	ob.logger.ChainLogger.Info().Msgf("Chain %s endpoint %s", ob.chain.ChainName.String(), ob.EndPoint())
	client, err := ethclient.Dial(ob.EndPoint())
	if err != nil {
		ob.logger.ChainLogger.Error().Err(err).Msg("eth Client Dial")
		return nil, err
	}
	ob.EvmClient = client

	if ob.chain.IsKlaytnChain() {
		kclient, err := Dial(ob.EndPoint())
		if err != nil {
			ob.logger.ChainLogger.Err(err).Msg("klaytn Client Dial")
			return nil, err
		}
		ob.KlaytnClient = kclient
	}

	if ob.ConnectorAddress() == ethcommon.HexToAddress("0x0") {
		return nil, fmt.Errorf("connector contract address %s not configured for chain %s", ob.ConnectorAddress(), ob.chain.String())
	}

	// initialize the connector
<<<<<<< HEAD
	connector, err := evm.NewConnector(ob.ConnectorAddress(), ob.EvmClient)
=======
	connector, err := zetaconnector.NewZetaConnectorNonEth(addr, ob.EvmClient)
>>>>>>> ed0b9833
	if err != nil {
		ob.logger.ChainLogger.Error().Err(err).Msg("Connector")
		return nil, err
	}
	ob.Connector = connector

	// initialize erc20 custody
	erc20CustodyContract, err := erc20custody.NewERC20Custody(ob.ERC20CustodyAddress(), ob.EvmClient)
	if err != nil {
		ob.logger.ChainLogger.Err(err).Msg("ERC20Custody")
		return nil, err
	}
	ob.ERC20Custody = erc20CustodyContract

	// create metric counters
	err = ob.RegisterPromCounter("rpc_getLogs_count", "Number of getLogs")
	if err != nil {
		return nil, err
	}
	err = ob.RegisterPromCounter("rpc_getBlockByNumber_count", "Number of getBlockByNumber")
	if err != nil {
		return nil, err
	}
	err = ob.RegisterPromGauge(metricsPkg.PendingTxs, "Number of pending transactions")
	if err != nil {
		return nil, err
	}

	ob.SetChainDetails()

	err = ob.LoadDB(dbpath, ob.chain)
	if err != nil {
		return nil, err
	}

	ob.logger.ChainLogger.Info().Msgf("%s: start scanning from block %d", ob.chain.String(), ob.GetLastBlockHeight())

	return &ob, nil
}

func (ob *EVMChainClient) Chain() common.Chain {
	return ob.GetChainConfig().Chain
}

func (ob *EVMChainClient) EndPoint() string {
	return ob.GetChainConfig().Endpoint
}

func (ob *EVMChainClient) GetChainConfig() *config.EVMConfig {
	return ob.cfg.EVMChainConfigs[ob.chain.ChainId]
}

func (ob *EVMChainClient) ConnectorAddress() ethcommon.Address {
	return ethcommon.HexToAddress(ob.GetChainConfig().CoreParams.ConnectorContractAddress)
}

func (ob *EVMChainClient) ERC20CustodyAddress() ethcommon.Address {
	return ethcommon.HexToAddress(ob.GetChainConfig().CoreParams.ERC20CustodyContractAddress)
}

func (ob *EVMChainClient) Start() {
	//go ob.UpdateConfig()         // Updates common configuration for the client
	go ob.ExternalChainWatcher() // Observes external Chains for incoming trasnactions
	go ob.WatchGasPrice()        // Observes external Chains for Gas prices and posts to core
	go ob.observeOutTx()         // Populates receipts and confirmed outbound transactions
}

func (ob *EVMChainClient) Stop() {
	ob.logger.ChainLogger.Info().Msgf("ob %s is stopping", ob.chain.String())
	close(ob.stop) // this notifies all goroutines to stop

	ob.logger.ChainLogger.Info().Msg("closing ob.db")
	dbInst, err := ob.db.DB()
	if err != nil {
		ob.logger.ChainLogger.Info().Msg("error getting database instance")
	}
	err = dbInst.Close()
	if err != nil {
		ob.logger.ChainLogger.Error().Err(err).Msg("error closing pendingUtxos")
	}

	ob.logger.ChainLogger.Info().Msgf("%s observer stopped", ob.chain.String())
}

// returns: isIncluded, isConfirmed, Error
// If isConfirmed, it also post to ZetaCore
func (ob *EVMChainClient) IsSendOutTxProcessed(sendHash string, nonce int, cointype common.CoinType, logger zerolog.Logger) (bool, bool, error) {
	ob.mu.Lock()
	receipt, found1 := ob.outTXConfirmedReceipts[nonce]
	transaction, found2 := ob.outTXConfirmedTransaction[nonce]
	ob.mu.Unlock()
	found := found1 && found2
	if !found {
		return false, false, nil
	}
	sendID := fmt.Sprintf("%s-%d", ob.chain.String(), nonce)
	logger = logger.With().Str("sendID", sendID).Logger()
	if cointype == common.CoinType_Gas { // the outbound is a regular Ether/BNB/Matic transfer; no need to check events
		if receipt.Status == 1 {
			zetaHash, err := ob.zetaClient.PostReceiveConfirmation(
				sendHash,
				receipt.TxHash.Hex(),
				receipt.BlockNumber.Uint64(),
				transaction.Value(),
				common.ReceiveStatus_Success,
				ob.chain,
				nonce,
				common.CoinType_Gas,
			)
			if err != nil {
				logger.Error().Err(err).Msg("error posting confirmation to meta core")
			}
			logger.Info().Msgf("Zeta tx hash: %s\n", zetaHash)
			return true, true, nil
		} else if receipt.Status == 0 { // the same as below events flow
			logger.Info().Msgf("Found (failed tx) sendHash %s on chain %s txhash %s", sendHash, ob.chain.String(), receipt.TxHash.Hex())
			zetaTxHash, err := ob.zetaClient.PostReceiveConfirmation(sendHash, receipt.TxHash.Hex(), receipt.BlockNumber.Uint64(), big.NewInt(0), common.ReceiveStatus_Failed, ob.chain, nonce, common.CoinType_Gas)
			if err != nil {
				logger.Error().Err(err).Msgf("PostReceiveConfirmation error in WatchTxHashWithTimeout; zeta tx hash %s", zetaTxHash)
			}
			logger.Info().Msgf("Zeta tx hash: %s", zetaTxHash)
			return true, true, nil
		}
	} else if cointype == common.CoinType_Zeta { // the outbound is a Zeta transfer; need to check events ZetaReceived
		if receipt.Status == 1 {
			logs := receipt.Logs
			for _, vLog := range logs {
				confHeight := vLog.BlockNumber + ob.GetChainConfig().CoreParams.ConfCount
				if confHeight < 0 || confHeight >= math2.MaxInt64 {
					return false, false, fmt.Errorf("confHeight is out of range")
				}
				// TODO rewrite this to return early if not confirmed
				receivedLog, err := ob.Connector.ZetaConnectorNonEthFilterer.ParseZetaReceived(*vLog)
				if err == nil {
					logger.Info().Msgf("Found (outTx) sendHash %s on chain %s txhash %s", sendHash, ob.chain.String(), vLog.TxHash.Hex())
					if int64(confHeight) < ob.GetLastBlockHeight() {
						logger.Info().Msg("Confirmed! Sending PostConfirmation to zetacore...")
						if len(vLog.Topics) != 4 {
							logger.Error().Msgf("wrong number of topics in log %d", len(vLog.Topics))
							return false, false, fmt.Errorf("wrong number of topics in log %d", len(vLog.Topics))
						}
						sendhash := vLog.Topics[3].Hex()
						//var rxAddress string = ethcommon.HexToAddress(vLog.Topics[1].Hex()).Hex()
						mMint := receivedLog.ZetaValue
						zetaHash, err := ob.zetaClient.PostReceiveConfirmation(
							sendhash,
							vLog.TxHash.Hex(),
							vLog.BlockNumber,
							mMint,
							common.ReceiveStatus_Success,
							ob.chain,
							nonce,
							common.CoinType_Zeta,
						)
						if err != nil {
							logger.Error().Err(err).Msg("error posting confirmation to meta core")
							continue
						}
						logger.Info().Msgf("Zeta tx hash: %s\n", zetaHash)
						return true, true, nil
					}
					logger.Info().Msgf("Included; %d blocks before confirmed! chain %s nonce %d", int(vLog.BlockNumber+ob.GetChainConfig().CoreParams.ConfCount)-int(ob.GetLastBlockHeight()), ob.chain.String(), nonce)
					return true, false, nil
				}
				revertedLog, err := ob.Connector.ZetaConnectorNonEthFilterer.ParseZetaReverted(*vLog)
				if err == nil {
					logger.Info().Msgf("Found (revertTx) sendHash %s on chain %s txhash %s", sendHash, ob.chain.String(), vLog.TxHash.Hex())
					if int64(confHeight) < ob.GetLastBlockHeight() {
						logger.Info().Msg("Confirmed! Sending PostConfirmation to zetacore...")
						if len(vLog.Topics) != 3 {
							logger.Error().Msgf("wrong number of topics in log %d", len(vLog.Topics))
							return false, false, fmt.Errorf("wrong number of topics in log %d", len(vLog.Topics))
						}
						sendhash := vLog.Topics[2].Hex()
						mMint := revertedLog.RemainingZetaValue
						metaHash, err := ob.zetaClient.PostReceiveConfirmation(
							sendhash,
							vLog.TxHash.Hex(),
							vLog.BlockNumber,
							mMint,
							common.ReceiveStatus_Success,
							ob.chain,
							nonce,
							common.CoinType_Zeta,
						)
						if err != nil {
							logger.Err(err).Msg("error posting confirmation to meta core")
							continue
						}
						logger.Info().Msgf("Zeta tx hash: %s", metaHash)
						return true, true, nil
					}
					logger.Info().Msgf("Included; %d blocks before confirmed! chain %s nonce %d", int(vLog.BlockNumber+ob.GetChainConfig().CoreParams.ConfCount)-int(ob.GetLastBlockHeight()), ob.chain.String(), nonce)
					return true, false, nil
				}
			}
		} else if receipt.Status == 0 {
			//FIXME: check nonce here by getTransaction RPC
			logger.Info().Msgf("Found (failed tx) sendHash %s on chain %s txhash %s", sendHash, ob.chain.String(), receipt.TxHash.Hex())
			zetaTxHash, err := ob.zetaClient.PostReceiveConfirmation(sendHash, receipt.TxHash.Hex(), receipt.BlockNumber.Uint64(), big.NewInt(0), common.ReceiveStatus_Failed, ob.chain, nonce, common.CoinType_Zeta)
			if err != nil {
				logger.Error().Err(err).Msgf("PostReceiveConfirmation error in WatchTxHashWithTimeout; zeta tx hash %s", zetaTxHash)
			}
			logger.Info().Msgf("Zeta tx hash: %s", zetaTxHash)
			return true, true, nil
		}
	} else if cointype == common.CoinType_ERC20 {
		if receipt.Status == 1 {
			logs := receipt.Logs
			ERC20Custody, err := erc20custody.NewERC20Custody(ob.ERC20CustodyAddress(), ob.EvmClient)
			if err != nil {
				logger.Warn().Msgf("NewERC20Custody err: %s", err)
			}
			for _, vLog := range logs {
				event, err := ERC20Custody.ParseWithdrawn(*vLog)
				confHeight := vLog.BlockNumber + ob.GetChainConfig().CoreParams.ConfCount
				if confHeight < 0 || confHeight >= math2.MaxInt64 {
					return false, false, fmt.Errorf("confHeight is out of range")
				}
				if err == nil {
					logger.Info().Msgf("Found (ERC20Custody.Withdrawn Event) sendHash %s on chain %s txhash %s", sendHash, ob.chain.String(), vLog.TxHash.Hex())
					if int64(confHeight) < ob.GetLastBlockHeight() {

						logger.Info().Msg("Confirmed! Sending PostConfirmation to zetacore...")
						zetaHash, err := ob.zetaClient.PostReceiveConfirmation(
							sendHash,
							vLog.TxHash.Hex(),
							vLog.BlockNumber,
							event.Amount,
							common.ReceiveStatus_Success,
							ob.chain,
							nonce,
							common.CoinType_ERC20,
						)
						if err != nil {
							logger.Error().Err(err).Msg("error posting confirmation to meta core")
							continue
						}
						logger.Info().Msgf("Zeta tx hash: %s\n", zetaHash)
						return true, true, nil
					}
					logger.Info().Msgf("Included; %d blocks before confirmed! chain %s nonce %d", int(vLog.BlockNumber+ob.GetChainConfig().CoreParams.ConfCount)-int(ob.GetLastBlockHeight()), ob.chain.String(), nonce)
					return true, false, nil
				}
			}
		}
	}

	return false, false, nil
}

// FIXME: there's a chance that a txhash in OutTxChan may not deliver when Stop() is called
// observeOutTx periodically checks all the txhash in potential outbound txs
func (ob *EVMChainClient) observeOutTx() {
<<<<<<< HEAD
	ticker := time.NewTicker(time.Duration(ob.GetChainConfig().CoreParams.OutTxTicker) * time.Second)
=======
	ticker := time.NewTicker(2 * time.Second) // FIXME: config this
>>>>>>> ed0b9833
	for {
		select {
		case <-ticker.C:
			trackers, err := ob.zetaClient.GetAllOutTxTrackerByChain(ob.chain)
			if err != nil {
				continue
			}
			outTimeout := time.After(90 * time.Second)
		TRACKERLOOP:
			for _, tracker := range trackers {
				nonceInt := tracker.Nonce
			TXHASHLOOP:
				for _, txHash := range tracker.HashList {
					inTimeout := time.After(3000 * time.Millisecond)
					select {
					case <-outTimeout:
						ob.logger.ObserveOutTx.Warn().Msgf("observeOutTx timeout on nonce %d", nonceInt)
						break TRACKERLOOP
					default:
						receipt, transaction, err := ob.queryTxByHash(txHash.TxHash, int64(nonceInt))
						if err == nil && receipt != nil { // confirmed
							ob.mu.Lock()
							ob.outTXConfirmedReceipts[int(nonceInt)] = receipt
							ob.outTXConfirmedTransaction[int(nonceInt)] = transaction
							ob.mu.Unlock()

							// Convert to DB types
							rec, err := clienttypes.ToReceiptSQLType(receipt, int(nonceInt))
							if err != nil {
								ob.logger.ObserveOutTx.Error().Err(err).Msgf("error converting receipt to db type")
								continue
							}
							trans, err := clienttypes.ToTransactionSQLType(transaction, int(nonceInt))
							if err != nil {
								ob.logger.ObserveOutTx.Err(err).Msgf("error converting transaction to db type")
								continue
							}

							//Save to DB
							if dbc := ob.db.Create(rec); dbc.Error != nil {
								ob.logger.ObserveOutTx.Error().Err(err).Msgf("PurgeTxHashWatchList: error putting nonce %d tx hashes %s to db", nonceInt, receipt.TxHash.Hex())
							}
							if dbc := ob.db.Create(trans); dbc.Error != nil {
								ob.logger.ObserveOutTx.Error().Err(err).Msgf("PurgeTxHashWatchList: error putting nonce %d tx hashes %s to db", nonceInt, transaction.Hash())
							}

							break TXHASHLOOP
						}
						<-inTimeout
					}
				}
			}
		case <-ob.stop:
			ob.logger.ObserveOutTx.Info().Msg("observeOutTx: stopped")
			return
		}
	}
}

// return the status of txHash
// receipt nil, err non-nil: txHash not found
// receipt nil, err nil: txHash receipt recorded, but may not be confirmed
// receipt non-nil, err nil: txHash confirmed
func (ob *EVMChainClient) queryTxByHash(txHash string, nonce int64) (*ethtypes.Receipt, *ethtypes.Transaction, error) {
	logger := ob.logger.ObserveOutTx.With().Str("txHash", txHash).Int64("nonce", nonce).Logger()
	if ob.outTXConfirmedReceipts[int(nonce)] != nil && ob.outTXConfirmedTransaction[int(nonce)] != nil {
		return nil, nil, fmt.Errorf("queryTxByHash: txHash %s receipts already recorded", txHash)
	}
	ctxt, cancel := context.WithTimeout(context.Background(), 3*time.Second)
	defer cancel()

	receipt, err := ob.EvmClient.TransactionReceipt(ctxt, ethcommon.HexToHash(txHash))
	if err != nil {
		if err != ethereum.NotFound {
			logger.Warn().Err(err).Msg("TransactionReceipt/TransactionByHash error")
		}
		return nil, nil, err
	}
	transaction, _, err := ob.EvmClient.TransactionByHash(ctxt, ethcommon.HexToHash(txHash))
	if err != nil {
		return nil, nil, err
	}
	if transaction.Nonce() != uint64(nonce) {
		return nil, nil, fmt.Errorf("queryTxByHash: txHash %s nonce mismatch: wanted %d, got tx nonce %d", txHash, nonce, transaction.Nonce())
	}
	confHeight := receipt.BlockNumber.Uint64() + ob.GetChainConfig().CoreParams.ConfCount
	if confHeight < 0 || confHeight >= math2.MaxInt64 {
		return nil, nil, fmt.Errorf("confHeight is out of range")
	}
	if int64(confHeight) > ob.GetLastBlockHeight() {
		log.Warn().Msgf("included but not confirmed: receipt block %d, current block %d", receipt.BlockNumber, ob.GetLastBlockHeight())
		return nil, nil, fmt.Errorf("included but not confirmed")
	}
	return receipt, transaction, nil
}

func (ob *EVMChainClient) SetLastBlockHeight(block int64) {
	if block < 0 {
		panic("lastBlock is negative")
	}
	if block >= math2.MaxInt64 {
		panic("lastBlock is too large")
	}
	atomic.StoreInt64(&ob.lastBlock, block)
}

func (ob *EVMChainClient) GetLastBlockHeight() int64 {
	height := atomic.LoadInt64(&ob.lastBlock)
	if height < 0 {
		panic("lastBlock is negative")
	}
	if height >= math2.MaxInt64 {
		panic("lastBlock is too large")
	}
	return height
}

func (ob *EVMChainClient) ExternalChainWatcher() {
	// At each tick, query the Connector contract
	ticker := time.NewTicker(time.Duration(ob.GetChainConfig().CoreParams.InTxTicker) * time.Second)
	ob.logger.ExternalChainWatcher.Info().Msg("ExternalChainWatcher started")
	for {
		select {
		case <-ticker.C:
			err := ob.observeInTX()
			if err != nil {
				ob.logger.ExternalChainWatcher.Err(err).Msg("observeInTX error")
				continue
			}
		case <-ob.stop:
			ob.logger.ExternalChainWatcher.Info().Msg("ExternalChainWatcher stopped")
			return
		}
	}
}

func (ob *EVMChainClient) observeInTX() error {
	permssions, err := ob.zetaClient.GetInboundPermissions()
	if err != nil {
		return err
	}
	if !permssions.IsInboundEnabled {
		return errors.New("inbound TXS / Send has been disabled by the protocol")
	}
	header, err := ob.EvmClient.HeaderByNumber(context.Background(), nil)
	if err != nil {
		return err
	}
	counter, err := ob.GetPromCounter("rpc_getBlockByNumber_count")
	if err != nil {
		ob.logger.ExternalChainWatcher.Error().Err(err).Msg("GetPromCounter:")
	}
	counter.Inc()

	// "confirmed" current block number
	confirmedBlockNum := header.Number.Uint64() - ob.GetChainConfig().CoreParams.ConfCount
	// skip if no new block is produced.
	sampledLogger := ob.logger.ExternalChainWatcher.Sample(&zerolog.BasicSampler{N: 10})
	if confirmedBlockNum < 0 || confirmedBlockNum > math2.MaxUint64 {
		sampledLogger.Error().Msg("Skipping observer , confirmedBlockNum is negative or too large ")
		return nil
	}
	if confirmedBlockNum <= uint64(ob.GetLastBlockHeight()) {
		sampledLogger.Info().Msg("Skipping observer , No new block is produced ")
		return nil
	}
	lastBlock := ob.GetLastBlockHeight()
	startBlock := lastBlock + 1
	toBlock := lastBlock + config.MaxBlocksPerPeriod // read at most 10 blocks in one go
	if uint64(toBlock) >= confirmedBlockNum {
		toBlock = int64(confirmedBlockNum)
	}
	//ob.logger.Info().Msgf("%s current block %d, querying from %d to %d, %d blocks left to catch up, watching MPI address %s", ob.chain.String(), header.Number.Uint64(), ob.GetLastBlockHeight()+1, toBlock, int(toBlock)-int(confirmedBlockNum), ob.ConnectorAddress.Hex())

	// Query evm chain for zeta sent logs
	if startBlock < 0 || startBlock >= math2.MaxInt64 {
		return fmt.Errorf("startBlock is negative or too large")
	}
	if toBlock < 0 || toBlock >= math2.MaxInt64 {
		return fmt.Errorf("toBlock is negative or too large")
	}
	tb := uint64(toBlock)
	logs, err := ob.Connector.FilterZetaSent(&bind.FilterOpts{
		Start:   uint64(startBlock),
		End:     &tb,
		Context: context.TODO(),
	}, []ethcommon.Address{}, []*big.Int{})

	if err != nil {
		return err
	}
	cnt, err := ob.GetPromCounter("rpc_getLogs_count")
	if err != nil {
		return err
	}
	cnt.Inc()

	// Pull out arguments from logs
	for logs.Next() {
		event := logs.Event
		ob.logger.ExternalChainWatcher.Info().Msgf("TxBlockNumber %d Transaction Hash: %s Message : %s", event.Raw.BlockNumber, event.Raw.TxHash, event.Message)
		destChain := common.GetChainFromChainID(event.DestinationChainId.Int64())
		destAddr := clienttypes.BytesToEthHex(event.DestinationAddress)

		// TODO : refactor this to not use GLOBAL Config
		if strings.EqualFold(destAddr, ob.cfg.EVMChainConfigs[destChain.ChainId].CoreParams.ZETATokenContractAddress) {
			ob.logger.ExternalChainWatcher.Warn().Msgf("potential attack attempt: %s destination address is ZETA token contract address %s", destChain, destAddr)
		}
		zetaHash, err := ob.zetaClient.PostSend(
			event.ZetaTxSenderAddress.Hex(),
			ob.chain.ChainId,
			event.SourceTxOriginAddress.Hex(),
			clienttypes.BytesToEthHex(event.DestinationAddress),
			destChain.ChainId,
			math.NewUintFromBigInt(event.ZetaValueAndGas),
			base64.StdEncoding.EncodeToString(event.Message),
			event.Raw.TxHash.Hex(),
			event.Raw.BlockNumber,
			event.DestinationGasLimit.Uint64(),
			common.CoinType_Zeta,
			PostSendNonEVMGasLimit,
			"",
		)
		if err != nil {
			ob.logger.ExternalChainWatcher.Error().Err(err).Msg("error posting to zeta core")
			continue
		}
		ob.logger.ExternalChainWatcher.Info().Msgf("ZetaSent event detected and reported: PostSend zeta tx: %s", zetaHash)
	}

	// Query evm chain for deposited logs
	if startBlock < 0 || startBlock >= math2.MaxInt64 {
		ob.logger.ExternalChainWatcher.Error().Msgf("startBlock is out of range: %d", startBlock)
	}
	if toBlock < 0 || toBlock >= math2.MaxInt64 {
		ob.logger.ExternalChainWatcher.Error().Msgf("toBlock is out of range: %d", toBlock)
	}
	toB := uint64(toBlock)
	depositedLogs, err := ob.ERC20Custody.FilterDeposited(&bind.FilterOpts{
		Start:   uint64(startBlock),
		End:     &toB,
		Context: context.TODO(),
	}, []ethcommon.Address{})

	if err != nil {
		return err
	}
	cnt, err = ob.GetPromCounter("rpc_getLogs_count")
	if err != nil {
		return err
	}
	cnt.Inc()

	// Pull out arguments from logs
	for depositedLogs.Next() {
		event := depositedLogs.Event
		ob.logger.ExternalChainWatcher.Info().Msgf("TxBlockNumber %d Transaction Hash: %s Message : %s", event.Raw.BlockNumber, event.Raw.TxHash, event.Message)
		// TODO :add logger to POSTSEND
		zetaHash, err := ob.zetaClient.PostSend(
			"",
			ob.chain.ChainId,
			"",
			clienttypes.BytesToEthHex(event.Recipient),
			ob.cfg.EVMChainConfigs[common.ZetaChain().ChainId].Chain.ChainId,
			math.NewUintFromBigInt(event.Amount),
			hex.EncodeToString(event.Message),
			event.Raw.TxHash.Hex(),
			event.Raw.BlockNumber,
			1_500_000,
			common.CoinType_ERC20,
			PostSendEVMGasLimit,
			event.Asset.String(),
		)
		if err != nil {
			ob.logger.ExternalChainWatcher.Error().Err(err).Msg("error posting to zeta core")
			continue
		}
		ob.logger.ExternalChainWatcher.Info().Msgf("ZRC20Cusotdy Deposited event detected and reported: PostSend zeta tx: %s", zetaHash)
	}

	// ============= query the incoming tx to TSS address ==============
	tssAddress := ob.Tss.EVMAddress()
	// query incoming gas asset
	if !ob.chain.IsKlaytnChain() {
		for bn := startBlock; bn <= toBlock; bn++ {
			//block, err := ob.EvmClient.BlockByNumber(context.Background(), big.NewInt(int64(bn)))
			block, err := ob.EvmClient.BlockByNumber(context.Background(), big.NewInt(bn))
			if err != nil {
				ob.logger.ExternalChainWatcher.Error().Err(err).Msgf("error getting block: %d", bn)
				continue
			}
			ob.logger.ExternalChainWatcher.Debug().Msgf("block %d: num txs: %d", bn, len(block.Transactions()))
			for _, tx := range block.Transactions() {
				if tx.To() == nil {
					continue
				}
				if *tx.To() == tssAddress {
					receipt, err := ob.EvmClient.TransactionReceipt(context.Background(), tx.Hash())
					if err != nil {
						ob.logger.ExternalChainWatcher.Err(err).Msg("TransactionReceipt error")
						continue
					}
					if receipt.Status != 1 { // 1: successful, 0: failed
						ob.logger.ExternalChainWatcher.Info().Msgf("tx %s failed; don't act", tx.Hash().Hex())
						continue
					}

					from, err := ob.EvmClient.TransactionSender(context.Background(), tx, block.Hash(), receipt.TransactionIndex)
					if err != nil {
						ob.logger.ExternalChainWatcher.Err(err).Msg("TransactionSender error; trying local recovery (assuming LondonSigner dynamic fee tx type) of sender address")
						chainConf, found := ob.cfg.EVMChainConfigs[ob.chain.ChainId]
						if !found || chainConf == nil {
							ob.logger.ExternalChainWatcher.Error().Msgf("chain %s not found in config", ob.chain.String())
							continue
						}
						signer := ethtypes.NewLondonSigner(big.NewInt(chainConf.Chain.ChainId))
						from, err = signer.Sender(tx)
						if err != nil {
							ob.logger.ExternalChainWatcher.Err(err).Msg("local recovery of sender address failed")
							continue
						}
					}
					zetaHash, err := ob.ReportTokenSentToTSS(tx.Hash(), tx.Value(), receipt, from, tx.Data())
					if err != nil {
						ob.logger.ExternalChainWatcher.Error().Err(err).Msg("error posting to zeta core")
						continue
					}
					ob.logger.ExternalChainWatcher.Info().Msgf("Gas Deposit detected and reported: PostSend zeta tx: %s", zetaHash)
				}
			}
		}
	} else { // for Klaytn
		for bn := startBlock; bn <= toBlock; bn++ {
			//block, err := ob.EvmClient.BlockByNumber(context.Background(), big.NewInt(int64(bn)))
			block, err := ob.KlaytnClient.BlockByNumber(context.Background(), big.NewInt(bn))
			if err != nil {
				ob.logger.ExternalChainWatcher.Error().Err(err).Msgf("error getting block: %d", bn)
				continue
			}
			for _, tx := range block.Transactions {
				if tx.To == nil {
					continue
				}
				if *tx.To == tssAddress {
					receipt, err := ob.EvmClient.TransactionReceipt(context.Background(), tx.Hash)
					if err != nil {
						ob.logger.ExternalChainWatcher.Err(err).Msg("TransactionReceipt error")
						continue
					}
					if receipt.Status != 1 { // 1: successful, 0: failed
						ob.logger.ExternalChainWatcher.Info().Msgf("tx %s failed; don't act", tx.Hash.Hex())
						continue
					}

					from := *tx.From
					value := tx.Value.ToInt()

					zetaHash, err := ob.ReportTokenSentToTSS(tx.Hash, value, receipt, from, tx.Input)
					if err != nil {
						ob.logger.ExternalChainWatcher.Error().Err(err).Msg("error posting to zeta core")
						continue
					}
					ob.logger.ExternalChainWatcher.Info().Msgf("ZetaSent event detected and reported: PostSend zeta tx: %s", zetaHash)
				}
			}
		}
	}
	// ============= end of query the incoming tx to TSS address ==============
	ob.SetLastBlockHeight(toBlock)
	if err := ob.db.Save(clienttypes.ToLastBlockSQLType(ob.GetLastBlockHeight())).Error; err != nil {
		ob.logger.ExternalChainWatcher.Error().Err(err).Msg("error writing toBlock to db")
	}
	return nil
}

func (ob *EVMChainClient) ReportTokenSentToTSS(txhash ethcommon.Hash, value *big.Int, receipt *ethtypes.Receipt, from ethcommon.Address, data []byte) (string, error) {
	ob.logger.ExternalChainWatcher.Info().Msgf("TSS inTx detected: %s, blocknum %d", txhash.Hex(), receipt.BlockNumber)
	ob.logger.ExternalChainWatcher.Info().Msgf("TSS inTx value: %s", value.String())
	ob.logger.ExternalChainWatcher.Info().Msgf("TSS inTx from: %s", from.Hex())
	message := ""
	if len(data) != 0 {
		message = hex.EncodeToString(data)
	}
	zetaHash, err := ob.zetaClient.PostSend(
		from.Hex(),
		ob.chain.ChainId,
		from.Hex(),
		from.Hex(),
		common.ZetaChain().ChainId,
		math.NewUintFromBigInt(value),
		message,
		txhash.Hex(),
		receipt.BlockNumber.Uint64(),
		90_000,
		common.CoinType_Gas,
		PostSendEVMGasLimit,
		"",
	)
	return zetaHash, err
}

// query the base gas price for the block number bn.
//func (ob *EVMChainClient) GetBaseGasPrice() *big.Int {
//	gasPrice, err := ob.EvmClient.SuggestGasPrice(context.TODO())
//	if err != nil {
//		ob.logger.Err(err).Msg("GetBaseGasPrice")
//		return nil
//	}
//	return gasPrice
//}

func (ob *EVMChainClient) PostNonceIfNotRecorded(logger zerolog.Logger) error {
	zetaClient := ob.zetaClient
	evmClient := ob.EvmClient
	tss := ob.Tss
	chain := ob.chain

	_, err := zetaClient.GetNonceByChain(chain)
	if err != nil { // if Nonce of Chain is not found in ZetaCore; report it
		nonce, err := evmClient.NonceAt(context.TODO(), tss.EVMAddress(), nil)
		if err != nil {
			return errors.Wrap(err, "NonceAt")
		}
		pendingNonce, err := evmClient.PendingNonceAt(context.TODO(), tss.EVMAddress())
		if err != nil {
			return errors.Wrap(err, "PendingNonceAt")
		}
		if pendingNonce != nonce {
			return errors.Errorf(fmt.Sprintf("fatal: pending nonce %d != nonce %d", pendingNonce, nonce))
		}
		if err != nil {
			return errors.Wrap(err, "NonceAt")
		}
		zetahash, err := zetaClient.PostNonce(chain, nonce)
		if err != nil {
			return errors.Wrap(err, "PostNonce")
		}
		zetaClient.GetKeys()
		logger.Debug().Msgf("PostNonce zeta tx %s , Signer %s , nonce %d", zetahash, zetaClient.keys.GetOperatorAddress(), nonce)
	}
	return nil
}

func (ob *EVMChainClient) WatchGasPrice() {

	err := ob.PostGasPrice()
	if err != nil {
		ob.logger.WatchGasPrice.Error().Err(err).Msg("PostGasPrice error on " + ob.chain.String())
	}
	ticker := time.NewTicker(time.Duration(ob.GetChainConfig().CoreParams.GasPriceTicker) * time.Second)
	for {
		select {
		case <-ticker.C:
			err := ob.PostGasPrice()
			if err != nil {
				ob.logger.WatchGasPrice.Error().Err(err).Msg("PostGasPrice error on " + ob.chain.String())
				continue
			}
		case <-ob.stop:
			ob.logger.WatchGasPrice.Info().Msg("WatchGasPrice stopped")
			return
		}
	}
}

func (ob *EVMChainClient) PostGasPrice() error {
	// GAS PRICE
	gasPrice, err := ob.EvmClient.SuggestGasPrice(context.TODO())
	if err != nil {
		ob.logger.WatchGasPrice.Err(err).Msg("PostGasPrice:")
		return err
	}
	blockNum, err := ob.EvmClient.BlockNumber(context.TODO())
	if err != nil {
		ob.logger.WatchGasPrice.Err(err).Msg("PostGasPrice:")
		return err
	}

	// SUPPLY
	var supply string // lockedAmount on ETH, totalSupply on other chains
	supply = "100"

	zetaHash, err := ob.zetaClient.PostGasPrice(ob.chain, gasPrice.Uint64(), supply, blockNum)
	if err != nil {
		ob.logger.WatchGasPrice.Err(err).Msg("PostGasPrice:")
		return err
	}
	ob.logger.WatchGasPrice.Debug().Msgf("PostGasPrice zeta tx: %s", zetaHash)

	return nil
}

// query ZetaCore about the last block that it has heard from a specific chain.
// return 0 if not existent.
func (ob *EVMChainClient) getLastHeight() (int64, error) {
	lastheight, err := ob.zetaClient.GetLastBlockHeightByChain(ob.chain)
	if err != nil {
		return 0, errors.Wrap(err, "getLastHeight")
	}
	return int64(lastheight.LastSendHeight), nil
}

func (ob *EVMChainClient) BuildBlockIndex() error {
	logger := ob.logger.ChainLogger.With().Str("module", "BuildBlockIndex").Logger()
	envvar := ob.chain.String() + "_SCAN_FROM"
	scanFromBlock := os.Getenv(envvar)
	if scanFromBlock != "" {
		logger.Info().Msgf("envvar %s is set; scan from  block %s", envvar, scanFromBlock)
		if scanFromBlock == clienttypes.EnvVarLatest {
			header, err := ob.EvmClient.HeaderByNumber(context.Background(), nil)
			if err != nil {
				return err
			}
			ob.SetLastBlockHeight(header.Number.Int64())
		} else {
			scanFromBlockInt, err := strconv.ParseInt(scanFromBlock, 10, 64)
			if err != nil {
				return err
			}
			ob.SetLastBlockHeight(scanFromBlockInt)
		}
	} else { // last observed block
		var lastBlockNum clienttypes.LastBlockSQLType
		if err := ob.db.First(&lastBlockNum, clienttypes.LastBlockNumID).Error; err != nil {
			logger.Info().Msg("db PosKey does not exist; read from ZetaCore")
			lastheight, err := ob.getLastHeight()
			if err != nil {
				logger.Warn().Err(err).Msg("getLastHeight error")
			}
			ob.SetLastBlockHeight(lastheight)
			// if ZetaCore does not have last heard block height, then use current
			if ob.GetLastBlockHeight() == 0 {
				header, err := ob.EvmClient.HeaderByNumber(context.Background(), nil)
				if err != nil {
					return err
				}
				ob.SetLastBlockHeight(header.Number.Int64())
			}
			if dbc := ob.db.Save(clienttypes.ToLastBlockSQLType(ob.GetLastBlockHeight())); dbc.Error != nil {
				logger.Error().Err(dbc.Error).Msg("error writing ob.LastBlock to db: ")
			}
		} else {
			ob.SetLastBlockHeight(lastBlockNum.Num)
		}
	}
	return nil
}

func (ob *EVMChainClient) BuildReceiptsMap() error {
	logger := ob.logger
	var receipts []clienttypes.ReceiptSQLType
	if err := ob.db.Find(&receipts).Error; err != nil {
		logger.ChainLogger.Error().Err(err).Msg("error iterating over db")
		return err
	}
	for _, receipt := range receipts {
		r, err := clienttypes.FromReceiptDBType(receipt.Receipt)
		if err != nil {
			return err
		}
		ob.outTXConfirmedReceipts[receipt.Nonce] = r
	}

	return nil
}

func (ob *EVMChainClient) BuildTransactionsMap() error {
	logger := ob.logger
	var transactions []clienttypes.TransactionSQLType
	if err := ob.db.Find(&transactions).Error; err != nil {
		logger.ChainLogger.Error().Err(err).Msg("error iterating over db")
		return err
	}
	for _, transaction := range transactions {
		trans, err := clienttypes.FromTransactionDBType(transaction.Transaction)
		if err != nil {
			return err
		}
		ob.outTXConfirmedTransaction[transaction.Nonce] = trans
	}
	return nil
}

// LoadDB open sql database and load data into EVMChainClient
func (ob *EVMChainClient) LoadDB(dbPath string, chain common.Chain) error {
	if dbPath != "" {
		if _, err := os.Stat(dbPath); os.IsNotExist(err) {
			err := os.MkdirAll(dbPath, os.ModePerm)
			if err != nil {
				return err
			}
		}
		path := fmt.Sprintf("%s/%s", dbPath, chain.ChainName.String()) //Use "file::memory:?cache=shared" for temp db
		db, err := gorm.Open(sqlite.Open(path), &gorm.Config{})
		if err != nil {
			panic("failed to connect database")
		}

		err = db.AutoMigrate(&clienttypes.ReceiptSQLType{},
			&clienttypes.TransactionSQLType{},
			&clienttypes.LastBlockSQLType{})
		if err != nil {
			return err
		}

		ob.db = db
		err = ob.BuildBlockIndex()
		if err != nil {
			return err
		}

		err = ob.BuildReceiptsMap()
		if err != nil {
			return err
		}

		err = ob.BuildTransactionsMap()
		if err != nil {
			return err
		}

	}
	return nil
}

<<<<<<< HEAD
func (ob *EVMChainClient) SetChainDetails() {
	MinObInterval := 24
	ob.ticker = time.NewTicker(time.Duration(MaxInt(int(ob.GetChainConfig().CoreParams.BlockTimeExternalChain), MinObInterval)) * time.Second)
=======
func (ob *EVMChainClient) SetChainDetails(chain common.Chain) {
	MinObInterval := 2
	chainconfig := config.ChainConfigs[chain.ChainName.String()]
	ob.confCount = chainconfig.ConfCount
	ob.BlockTime = chainconfig.BlockTime
	ob.ticker = time.NewTicker(time.Duration(MaxInt(int(chainconfig.BlockTime), MinObInterval)) * time.Second)
>>>>>>> ed0b9833
}

func (ob *EVMChainClient) SetMinAndMaxNonce(trackers []cctxtypes.OutTxTracker) error {
	minNonce, maxNonce := int64(-1), int64(0)
	for _, tracker := range trackers {
		conv := tracker.Nonce
		intNonce := int64(conv)
		if minNonce == -1 {
			minNonce = intNonce
		}
		if intNonce < minNonce {
			minNonce = intNonce
		}
		if intNonce > maxNonce {
			maxNonce = intNonce
		}
	}
	if minNonce != -1 {
		atomic.StoreInt64(&ob.MinNonce, minNonce)
	}
	if maxNonce > 0 {
		atomic.StoreInt64(&ob.MaxNonce, maxNonce)
	}
	return nil
}<|MERGE_RESOLUTION|>--- conflicted
+++ resolved
@@ -63,13 +63,8 @@
 type EVMChainClient struct {
 	*ChainMetrics
 	ticker                    *time.Ticker
-<<<<<<< HEAD
 	chain                     common.Chain
-	Connector                 *evm.Connector
-=======
 	Connector                 *zetaconnector.ZetaConnectorNonEth
-	ConnectorAddress          ethcommon.Address
->>>>>>> ed0b9833
 	ERC20Custody              *erc20custody.ERC20Custody
 	EvmClient                 *ethclient.Client
 	KlaytnClient              *KlaytnClient
@@ -146,11 +141,7 @@
 	}
 
 	// initialize the connector
-<<<<<<< HEAD
-	connector, err := evm.NewConnector(ob.ConnectorAddress(), ob.EvmClient)
-=======
-	connector, err := zetaconnector.NewZetaConnectorNonEth(addr, ob.EvmClient)
->>>>>>> ed0b9833
+	connector, err := zetaconnector.NewZetaConnectorNonEth(ob.ConnectorAddress(), ob.EvmClient)
 	if err != nil {
 		ob.logger.ChainLogger.Error().Err(err).Msg("Connector")
 		return nil, err
@@ -405,11 +396,7 @@
 // FIXME: there's a chance that a txhash in OutTxChan may not deliver when Stop() is called
 // observeOutTx periodically checks all the txhash in potential outbound txs
 func (ob *EVMChainClient) observeOutTx() {
-<<<<<<< HEAD
 	ticker := time.NewTicker(time.Duration(ob.GetChainConfig().CoreParams.OutTxTicker) * time.Second)
-=======
-	ticker := time.NewTicker(2 * time.Second) // FIXME: config this
->>>>>>> ed0b9833
 	for {
 		select {
 		case <-ticker.C:
@@ -1035,18 +1022,9 @@
 	return nil
 }
 
-<<<<<<< HEAD
 func (ob *EVMChainClient) SetChainDetails() {
 	MinObInterval := 24
 	ob.ticker = time.NewTicker(time.Duration(MaxInt(int(ob.GetChainConfig().CoreParams.BlockTimeExternalChain), MinObInterval)) * time.Second)
-=======
-func (ob *EVMChainClient) SetChainDetails(chain common.Chain) {
-	MinObInterval := 2
-	chainconfig := config.ChainConfigs[chain.ChainName.String()]
-	ob.confCount = chainconfig.ConfCount
-	ob.BlockTime = chainconfig.BlockTime
-	ob.ticker = time.NewTicker(time.Duration(MaxInt(int(chainconfig.BlockTime), MinObInterval)) * time.Second)
->>>>>>> ed0b9833
 }
 
 func (ob *EVMChainClient) SetMinAndMaxNonce(trackers []cctxtypes.OutTxTracker) error {
