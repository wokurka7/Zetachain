package zetaclient

import (
	"bytes"
	"encoding/base64"
	"encoding/hex"
	"fmt"
	"path"
	"path/filepath"
	"sort"
	"strings"

	observertypes "github.com/zeta-chain/zetacore/x/observer/types"

	"github.com/zeta-chain/zetacore/zetaclient/metrics"

	"github.com/btcsuite/btcd/chaincfg/chainhash"
	peer2 "github.com/libp2p/go-libp2p/core/peer"
	"github.com/zeta-chain/zetacore/common"
	"github.com/zeta-chain/zetacore/x/crosschain/types"
	"github.com/zeta-chain/zetacore/zetaclient/config"
	"gitlab.com/thorchain/tss/go-tss/p2p"

	"github.com/binance-chain/tss-lib/ecdsa/keygen"
	"github.com/btcsuite/btcutil"
	ethcommon "github.com/ethereum/go-ethereum/common"
	"github.com/rs/zerolog"
	zcommon "github.com/zeta-chain/zetacore/common/cosmos"
	thorcommon "gitlab.com/thorchain/tss/go-tss/common"

	"os"
	"time"

	"github.com/ethereum/go-ethereum/crypto"
	"github.com/rs/zerolog/log"
	"gitlab.com/thorchain/tss/go-tss/keysign"
	"gitlab.com/thorchain/tss/go-tss/tss"

	tmcrypto "github.com/tendermint/tendermint/crypto"
)

//var testPubKeys = []string{
//	"zetapub1addwnpepqtdklw8tf3anjz7nn5fly3uvq2e67w2apn560s4smmrt9e3x52nt2m5cmyy",
//	"zetapub1addwnpepqtspqyy6gk22u37ztra4hq3hdakc0w0k60sfy849mlml2vrpfr0wvszlzhs",
//	"zetapub1addwnpepq2ryyje5zr09lq7gqptjwnxqsy2vcdngvwd6z7yt5yjcnyj8c8cn5la9ezs",
//	"zetapub1addwnpepqfjcw5l4ay5t00c32mmlky7qrppepxzdlkcwfs2fd5u73qrwna0vzksjyd8",
//}
//
//var testPrivKeys = []string{
//	"MjQ1MDc2MmM4MjU5YjRhZjhhNmFjMmI0ZDBkNzBkOGE1ZTBmNDQ5NGI4NzM4OTYyM2E3MmI0OWMzNmE1ODZhNw==",
//	"YmNiMzA2ODU1NWNjMzk3NDE1OWMwMTM3MDU0NTNjN2YwMzYzZmVhZDE5NmU3NzRhOTMwOWIxN2QyZTQ0MzdkNg==",
//	"ZThiMDAxOTk2MDc4ODk3YWE0YThlMjdkMWY0NjA1MTAwZDgyNDkyYzdhNmMwZWQ3MDBhMWIyMjNmNGMzYjVhYg==",
//	"ZTc2ZjI5OTIwOGVlMDk2N2M3Yzc1MjYyODQ0OGUyMjE3NGJiOGRmNGQyZmVmODg0NzQwNmUzYTk1YmQyODlmNA==",
//}

type TSSKey struct {
	PubkeyInBytes  []byte // FIXME: compressed pubkey?
	PubkeyInBech32 string // FIXME: same above
	AddressInHex   string
}

func NewTSSKey(pk string) (*TSSKey, error) {
	TSSKey := &TSSKey{
		PubkeyInBech32: pk,
	}
	pubkey, err := zcommon.GetPubKeyFromBech32(zcommon.Bech32PubKeyTypeAccPub, pk)
	if err != nil {
		log.Error().Err(err).Msgf("GetPubKeyFromBech32 from %s", pk)
		return nil, fmt.Errorf("GetPubKeyFromBech32: %w", err)
	}
	decompresspubkey, err := crypto.DecompressPubkey(pubkey.Bytes())
	if err != nil {
		return nil, fmt.Errorf("NewTSS: DecompressPubkey error: %w", err)
	}
	TSSKey.PubkeyInBytes = crypto.FromECDSAPub(decompresspubkey)
	TSSKey.AddressInHex = crypto.PubkeyToAddress(*decompresspubkey).Hex()
	return TSSKey, nil
}

var _ TSSSigner = (*TSS)(nil)

// TSS is a struct that holds the server and the keys for TSS
type TSS struct {
	Server        *tss.TssServer
	Keys          map[string]*TSSKey // PubkeyInBech32 => TSSKey
	CurrentPubkey string
	logger        zerolog.Logger
	Signers       []string
	CoreBridge    ZetaCoreBridger
	Metrics       *ChainMetrics
}

// NewTSS creates a new TSS instance
func NewTSS(
	peer p2p.AddrList,
	privkey tmcrypto.PrivKey,
	preParams *keygen.LocalPreParams,
	cfg *config.Config,
	bridge ZetaCoreBridger,
	tssHistoricalList []types.TSS,
	metrics *metrics.Metrics,
) (*TSS, error) {
	server, err := SetupTSSServer(peer, privkey, preParams, cfg)
	if err != nil {
		return nil, fmt.Errorf("SetupTSSServer error: %w", err)
	}
	newTss := TSS{
		Server:        server,
		Keys:          make(map[string]*TSSKey),
		CurrentPubkey: cfg.CurrentTssPubkey,
		logger:        log.With().Str("module", "tss_signer").Logger(),
		CoreBridge:    bridge,
	}

	err = newTss.LoadTssFilesFromDirectory(cfg.TssPath)
	if err != nil {
		return nil, err
	}
	_, pubkeyInBech32, err := GetKeyringKeybase(cfg)
	if err != nil {
		return nil, err
	}
	err = newTss.VerifyKeysharesForPubkeys(tssHistoricalList, pubkeyInBech32)
	if err != nil {
		bridge.GetLogger().Error().Err(err).Msg("VerifyKeysharesForPubkeys fail")
	}
	err = newTss.RegisterMetrics(metrics)
	if err != nil {
		bridge.GetLogger().Err(err).Msg("tss.RegisterMetrics")
		return nil, err
	}

	return &newTss, nil
}

func SetupTSSServer(peer p2p.AddrList, privkey tmcrypto.PrivKey, preParams *keygen.LocalPreParams, cfg *config.Config) (*tss.TssServer, error) {
	bootstrapPeers := peer
	log.Info().Msgf("Peers AddrList %v", bootstrapPeers)

	tsspath := cfg.TssPath
	if len(tsspath) == 0 {
		log.Error().Msg("empty env TSSPATH")
		homedir, err := os.UserHomeDir()
		if err != nil {
			log.Error().Err(err).Msgf("cannot get UserHomeDir")
			return nil, err
		}
		tsspath = path.Join(homedir, ".Tss")
		log.Info().Msgf("create temporary TSSPATH: %s", tsspath)
	}
	IP := cfg.PublicIP
	if len(IP) == 0 {
		log.Info().Msg("empty public IP in config")
	}
	tssServer, err := tss.NewTss(
		bootstrapPeers,
		6668,
		privkey,
		"MetaMetaOpenTheDoor",
		tsspath,
		thorcommon.TssConfig{
			EnableMonitor:   true,
			KeyGenTimeout:   300 * time.Second, // must be shorter than constants.JailTimeKeygen
			KeySignTimeout:  30 * time.Second,  // must be shorter than constants.JailTimeKeysign
			PartyTimeout:    30 * time.Second,
			PreParamTimeout: 5 * time.Minute,
		},
		preParams, // use pre-generated pre-params if non-nil
		IP,        // for docker test
	)
	if err != nil {
		log.Error().Err(err).Msg("NewTSS error")
		return nil, fmt.Errorf("NewTSS error: %w", err)
	}

	err = tssServer.Start()
	if err != nil {
		log.Error().Err(err).Msg("tss server start error")
	}

	log.Info().Msgf("LocalID: %v", tssServer.GetLocalPeerID())
	if tssServer.GetLocalPeerID() == "" ||
		tssServer.GetLocalPeerID() == "0" ||
		tssServer.GetLocalPeerID() == "000000000000000000000000000000" ||
		tssServer.GetLocalPeerID() == peer2.ID("").String() {
		log.Error().Msg("tss server start error")
		return nil, fmt.Errorf("tss server start error")
	}

	return tssServer, nil
}

// FIXME: does it return pubkey in compressed form or uncompressed?
func (tss *TSS) Pubkey() []byte {
	return tss.Keys[tss.CurrentPubkey].PubkeyInBytes
}

// digest should be Hashes of some data
// Sign: Specify optionalPubkey to use a different pubkey than the current pubkey set during keygen
func (tss *TSS) Sign(digest []byte, height uint64, nonce uint64, chain *common.Chain, optionalPubKey string) ([65]byte, error) {
	H := digest
	log.Debug().Msgf("hash of digest is %s", H)

	tssPubkey := tss.CurrentPubkey
	if optionalPubKey != "" {
		tssPubkey = optionalPubKey
	}
	// #nosec G701 always in range
	keysignReq := keysign.NewRequest(tssPubkey, []string{base64.StdEncoding.EncodeToString(H)}, int64(height), nil, "0.14.0")
	ksRes, err := tss.Server.KeySign(keysignReq)
	if err != nil {
		log.Warn().Msg("keysign fail")
	}
	if ksRes.Status == thorcommon.Fail {
		log.Warn().Msgf("keysign status FAIL posting blame to core, blaming node(s): %#v", ksRes.Blame.BlameNodes)

		digest := hex.EncodeToString(digest)
		index := observertypes.GetBlameIndex(chain.ChainId, nonce, digest, height)

		zetaHash, err := tss.CoreBridge.PostBlameData(&ksRes.Blame, chain.ChainId, index)
		if err != nil {
			log.Error().Err(err).Msg("error sending blame data to core")
			return [65]byte{}, err
		}

		// Increment Blame counter
		for _, node := range ksRes.Blame.BlameNodes {
			counter, err := tss.Metrics.GetPromCounter(node.Pubkey)
			if err != nil {
				log.Error().Err(err).Msgf("error getting counter: %s", node.Pubkey)
				continue
			}
			counter.Inc()
		}

		log.Info().Msgf("keysign posted blame data tx hash: %s", zetaHash)
	}
	signature := ksRes.Signatures

	// [{cyP8i/UuCVfQKDsLr1kpg09/CeIHje1FU6GhfmyMD5Q= D4jXTH3/CSgCg+9kLjhhfnNo3ggy9DTQSlloe3bbKAs= eY++Z2LwsuKG1JcghChrsEJ4u9grLloaaFZNtXI3Ujk= AA==}]
	// 32B msg hash, 32B R, 32B S, 1B RC
	log.Info().Msgf("signature of digest is... %v", signature)

	if len(signature) == 0 {
		log.Warn().Err(err).Msgf("signature has length 0")
		return [65]byte{}, fmt.Errorf("keysign fail: %s", err)
	}
	if !verifySignature(tssPubkey, signature, H) {
		log.Error().Err(err).Msgf("signature verification failure")
		return [65]byte{}, fmt.Errorf("signuature verification fail")
	}
	var sigbyte [65]byte
	_, err = base64.StdEncoding.Decode(sigbyte[:32], []byte(signature[0].R))
	if err != nil {
		log.Error().Err(err).Msg("decoding signature R")
		return [65]byte{}, fmt.Errorf("signuature verification fail")
	}
	_, err = base64.StdEncoding.Decode(sigbyte[32:64], []byte(signature[0].S))
	if err != nil {
		log.Error().Err(err).Msg("decoding signature S")
		return [65]byte{}, fmt.Errorf("signuature verification fail")
	}
	_, err = base64.StdEncoding.Decode(sigbyte[64:65], []byte(signature[0].RecoveryID))
	if err != nil {
		log.Error().Err(err).Msg("decoding signature RecoveryID")
		return [65]byte{}, fmt.Errorf("signuature verification fail")
	}

	return sigbyte, nil
}

<<<<<<< HEAD
// SignBatch is hash of some data
// digest should be batch of hashes of some data
func (tss *TSS) SignBatch(digests [][]byte, height uint64, chain *common.Chain) ([][65]byte, error) {
=======
// digest should be batch of Hashes of some data
func (tss *TSS) SignBatch(digests [][]byte, height uint64, nonce uint64, chain *common.Chain) ([][65]byte, error) {
>>>>>>> 0ab8ed08
	tssPubkey := tss.CurrentPubkey
	digestBase64 := make([]string, len(digests))
	for i, digest := range digests {
		digestBase64[i] = base64.StdEncoding.EncodeToString(digest)
	}
	// #nosec G701 always in range
	keysignReq := keysign.NewRequest(tssPubkey, digestBase64, int64(height), nil, "0.14.0")

	ksRes, err := tss.Server.KeySign(keysignReq)
	if err != nil {
		log.Warn().Err(err).Msg("keysign fail")
	}

	if ksRes.Status == thorcommon.Fail {
		log.Warn().Msg("keysign status FAIL posting blame to core")
		digest := combineDigests(digestBase64)
		index := observertypes.GetBlameIndex(chain.ChainId, nonce, hex.EncodeToString(digest), height)

		zetaHash, err := tss.CoreBridge.PostBlameData(&ksRes.Blame, chain.ChainId, index)
		if err != nil {
			log.Error().Err(err).Msg("error sending blame data to core")
			return [][65]byte{}, err
		}

		// Increment Blame counter
		for _, node := range ksRes.Blame.BlameNodes {
			counter, err := tss.Metrics.GetPromCounter(node.Pubkey)
			if err != nil {
				log.Error().Err(err).Msgf("error getting counter: %s", node.Pubkey)
				continue
			}
			counter.Inc()
		}

		log.Info().Msgf("keysign posted blame data tx hash: %s", zetaHash)
	}

	signatures := ksRes.Signatures
	// [{cyP8i/UuCVfQKDsLr1kpg09/CeIHje1FU6GhfmyMD5Q= D4jXTH3/CSgCg+9kLjhhfnNo3ggy9DTQSlloe3bbKAs= eY++Z2LwsuKG1JcghChrsEJ4u9grLloaaFZNtXI3Ujk= AA==}]
	// 32B msg hash, 32B R, 32B S, 1B RC

	if len(signatures) != len(digests) {
		log.Warn().Err(err).Msgf("signature has length (%d) not equal to length of digests (%d)", len(signatures), len(digests))
		return [][65]byte{}, fmt.Errorf("keysign fail: %s", err)
	}

	//if !verifySignatures(tssPubkey, signatures, digests) {
	//	log.Error().Err(err).Msgf("signature verification failure")
	//	return [][65]byte{}, fmt.Errorf("signuature verification fail")
	//}
	pubkey, err := zcommon.GetPubKeyFromBech32(zcommon.Bech32PubKeyTypeAccPub, tssPubkey)
	if err != nil {
		log.Error().Msg("get pubkey from bech32 fail")
	}
	sigBytes := make([][65]byte, len(digests))
	for j, H := range digests {
		found := false
		D := base64.StdEncoding.EncodeToString(H)
		for _, signature := range signatures {
			if D == signature.Msg {
				found = true
				_, err = base64.StdEncoding.Decode(sigBytes[j][:32], []byte(signature.R))
				if err != nil {
					log.Error().Err(err).Msg("decoding signature R")
					return [][65]byte{}, fmt.Errorf("signuature verification fail")
				}
				_, err = base64.StdEncoding.Decode(sigBytes[j][32:64], []byte(signature.S))
				if err != nil {
					log.Error().Err(err).Msg("decoding signature S")
					return [][65]byte{}, fmt.Errorf("signuature verification fail")
				}
				_, err = base64.StdEncoding.Decode(sigBytes[j][64:65], []byte(signature.RecoveryID))
				if err != nil {
					log.Error().Err(err).Msg("decoding signature RecoveryID")
					return [][65]byte{}, fmt.Errorf("signuature verification fail")
				}
				sigPublicKey, err := crypto.SigToPub(H, sigBytes[j][:])
				if err != nil {
					log.Error().Err(err).Msg("SigToPub error in verify_signature")
					return [][65]byte{}, fmt.Errorf("signuature verification fail")
				}
				compressedPubkey := crypto.CompressPubkey(sigPublicKey)
				if bytes.Compare(pubkey.Bytes(), compressedPubkey) != 0 {
					log.Warn().Msgf("%d-th pubkey %s recovered pubkey %s", j, pubkey.String(), hex.EncodeToString(compressedPubkey))
					return [][65]byte{}, fmt.Errorf("signuature verification fail")
				}
			}
		}
		if !found {
			log.Error().Err(err).Msg("signature not found")
			return [][65]byte{}, fmt.Errorf("signuature verification fail")
		}
	}

	return sigBytes, nil
}

func (tss *TSS) Validate() error {
	evmAddress := tss.EVMAddress()
	blankAddress := ethcommon.Address{}
	if evmAddress == blankAddress {
		return fmt.Errorf("invalid evm address : %s", evmAddress.String())
	}
	if tss.BTCAddressWitnessPubkeyHash() == nil {
		return fmt.Errorf("invalid btc pub key hash : %s", tss.BTCAddress())
	}
	return nil
}

func (tss *TSS) EVMAddress() ethcommon.Address {
	addr, err := GetTssAddrEVM(tss.CurrentPubkey)
	if err != nil {
		log.Error().Err(err).Msg("getKeyAddr error")
		return ethcommon.Address{}
	}
	return addr
}

// BTCAddress generates a bech32 p2wpkh address from pubkey
func (tss *TSS) BTCAddress() string {
	addr, err := GetTssAddrBTC(tss.CurrentPubkey)
	if err != nil {
		log.Error().Err(err).Msg("getKeyAddr error")
		return ""
	}
	return addr
}

func (tss *TSS) BTCAddressWitnessPubkeyHash() *btcutil.AddressWitnessPubKeyHash {
	addrWPKH, err := getKeyAddrBTCWitnessPubkeyHash(tss.CurrentPubkey)
	if err != nil {
		log.Error().Err(err).Msg("BTCAddressPubkeyHash error")
		return nil
	}
	return addrWPKH
}

func (tss *TSS) PubKeyCompressedBytes() []byte {
	pubk, err := zcommon.GetPubKeyFromBech32(zcommon.Bech32PubKeyTypeAccPub, tss.CurrentPubkey)
	if err != nil {
		log.Error().Err(err).Msg("PubKeyCompressedBytes error")
		return nil
	}
	return pubk.Bytes()
}

// InsertPubKey adds a new key to the TSS keys map
func (tss *TSS) InsertPubKey(pk string) error {
	TSSKey, err := NewTSSKey(pk)
	if err != nil {
		return err
	}
	tss.Keys[pk] = TSSKey
	return nil
}

func (tss *TSS) RegisterMetrics(metrics *metrics.Metrics) error {
	tss.Metrics = NewChainMetrics("tss", metrics)
	keygenRes, err := tss.CoreBridge.GetKeyGen()
	if err != nil {
		return err
	}
	for _, key := range keygenRes.GranteePubkeys {
		err := tss.Metrics.RegisterPromCounter(key, "tss node blame counter")
		if err != nil {
			return err
		}
	}
	return nil
}

func (tss *TSS) VerifyKeysharesForPubkeys(tssList []types.TSS, granteePubKey32 string) error {
	for _, t := range tssList {
		if wasNodePartOfTss(granteePubKey32, t.TssParticipantList) {
			if _, ok := tss.Keys[t.TssPubkey]; !ok {
				return fmt.Errorf("pubkey %s not found in keyshare", t.TssPubkey)
			}
		}
	}
	return nil
}
func (tss *TSS) LoadTssFilesFromDirectory(tssPath string) error {
	files, err := os.ReadDir(tssPath)
	if err != nil {
		fmt.Println("ReadDir error :", err.Error())
		return err
	}
	found := false
	var sharefiles []os.DirEntry
	for _, file := range files {
		if !file.IsDir() && strings.HasPrefix(filepath.Base(file.Name()), "localstate") {
			sharefiles = append(sharefiles, file)
		}
	}
	if len(sharefiles) > 0 {
		sort.SliceStable(sharefiles, func(i, j int) bool {
			fi, err := sharefiles[i].Info()
			if err != nil {
				return false
			}
			fj, err := sharefiles[j].Info()
			if err != nil {
				return false
			}
			return fi.ModTime().After(fj.ModTime())
		})
		tss.logger.Info().Msgf("found %d localstate files", len(sharefiles))
		for _, localStateFile := range sharefiles {
			filename := filepath.Base(localStateFile.Name())
			filearray := strings.Split(filename, "-")
			if len(filearray) == 2 {
				log.Info().Msgf("Found stored Pubkey in local state: %s", filearray[1])
				pk := strings.TrimSuffix(filearray[1], ".json")

				err = tss.InsertPubKey(pk)
				if err != nil {
					log.Error().Err(err).Msg("InsertPubKey  in NewTSS fail")
				}
				tss.logger.Info().Msgf("registering TSS pubkey %s (eth hex %s)", pk, tss.Keys[pk].AddressInHex)
				found = true
			}
		}
	}
	if !found {
		log.Info().Msg("TSS Keyshare file NOT found")
	}
	return nil
}

// FIXME: mainnet/testnet
func GetTssAddrBTC(tssPubkey string) (string, error) {
	addrWPKH, err := getKeyAddrBTCWitnessPubkeyHash(tssPubkey)
	if err != nil {
		log.Fatal().Err(err)
		return "", err
	}

	return addrWPKH.EncodeAddress(), nil
}

func GetTssAddrEVM(tssPubkey string) (ethcommon.Address, error) {
	var keyAddr ethcommon.Address
	pubk, err := zcommon.GetPubKeyFromBech32(zcommon.Bech32PubKeyTypeAccPub, tssPubkey)
	if err != nil {
		log.Fatal().Err(err)
		return keyAddr, err
	}
	//keyAddrBytes := pubk.EVMAddress().Bytes()
	pubk.Bytes()
	decompresspubkey, err := crypto.DecompressPubkey(pubk.Bytes())
	if err != nil {
		log.Fatal().Err(err).Msg("decompress err")
		return keyAddr, err
	}

	keyAddr = crypto.PubkeyToAddress(*decompresspubkey)

	return keyAddr, nil
}

func TestKeysign(tssPubkey string, tssServer *tss.TssServer) error {
	log.Info().Msg("trying keysign...")
	data := []byte("hello meta")
	H := crypto.Keccak256Hash(data)
	log.Info().Msgf("hash of data (hello meta) is %s", H)

	keysignReq := keysign.NewRequest(tssPubkey, []string{base64.StdEncoding.EncodeToString(H.Bytes())}, 10, nil, "0.14.0")
	ksRes, err := tssServer.KeySign(keysignReq)
	if err != nil {
		log.Warn().Msg("keysign fail")
	}
	signature := ksRes.Signatures
	// [{cyP8i/UuCVfQKDsLr1kpg09/CeIHje1FU6GhfmyMD5Q= D4jXTH3/CSgCg+9kLjhhfnNo3ggy9DTQSlloe3bbKAs= eY++Z2LwsuKG1JcghChrsEJ4u9grLloaaFZNtXI3Ujk= AA==}]
	// 32B msg hash, 32B R, 32B S, 1B RC
	log.Info().Msgf("signature of helloworld... %v", signature)

	if len(signature) == 0 {
		log.Info().Msgf("signature has length 0, skipping verify")
		return fmt.Errorf("signature has length 0")
	}
	verifySignature(tssPubkey, signature, H.Bytes())
	if verifySignature(tssPubkey, signature, H.Bytes()) {
		return nil
	}
	return fmt.Errorf("verify signature fail")
}

func verifySignature(tssPubkey string, signature []keysign.Signature, H []byte) bool {
	if len(signature) == 0 {
		log.Warn().Msg("verify_signature: empty signature array")
		return false
	}
	pubkey, err := zcommon.GetPubKeyFromBech32(zcommon.Bech32PubKeyTypeAccPub, tssPubkey)
	if err != nil {
		log.Error().Msg("get pubkey from bech32 fail")
	}
	// verify the signature of msg.
	var sigbyte [65]byte
	_, err = base64.StdEncoding.Decode(sigbyte[:32], []byte(signature[0].R))
	if err != nil {
		log.Error().Err(err).Msg("decoding signature R")
		return false
	}
	_, err = base64.StdEncoding.Decode(sigbyte[32:64], []byte(signature[0].S))
	if err != nil {
		log.Error().Err(err).Msg("decoding signature S")
		return false
	}
	_, err = base64.StdEncoding.Decode(sigbyte[64:65], []byte(signature[0].RecoveryID))
	if err != nil {
		log.Error().Err(err).Msg("decoding signature RecoveryID")
		return false
	}
	sigPublicKey, err := crypto.SigToPub(H, sigbyte[:])
	if err != nil {
		log.Error().Err(err).Msg("SigToPub error in verify_signature")
		return false
	}
	compressedPubkey := crypto.CompressPubkey(sigPublicKey)
	log.Info().Msgf("pubkey %s recovered pubkey %s", pubkey.String(), hex.EncodeToString(compressedPubkey))
	return bytes.Compare(pubkey.Bytes(), compressedPubkey) == 0
}

func combineDigests(digestList []string) []byte {
	digestConcat := strings.Join(digestList[:], "")
	digestBytes := chainhash.DoubleHashH([]byte(digestConcat))
	return digestBytes.CloneBytes()
}

func wasNodePartOfTss(granteePubKey32 string, granteeList []string) bool {
	for _, grantee := range granteeList {
		if granteePubKey32 == grantee {
			return true
		}
	}
	return false
}

func getKeyAddrBTCWitnessPubkeyHash(tssPubkey string) (*btcutil.AddressWitnessPubKeyHash, error) {
	pubk, err := zcommon.GetPubKeyFromBech32(zcommon.Bech32PubKeyTypeAccPub, tssPubkey)
	if err != nil {
		return nil, err
	}
	addr, err := btcutil.NewAddressWitnessPubKeyHash(btcutil.Hash160(pubk.Bytes()), config.BitconNetParams)
	if err != nil {
		return nil, err
	}
	return addr, nil
}<|MERGE_RESOLUTION|>--- conflicted
+++ resolved
@@ -269,14 +269,9 @@
 	return sigbyte, nil
 }
 
-<<<<<<< HEAD
 // SignBatch is hash of some data
 // digest should be batch of hashes of some data
-func (tss *TSS) SignBatch(digests [][]byte, height uint64, chain *common.Chain) ([][65]byte, error) {
-=======
-// digest should be batch of Hashes of some data
 func (tss *TSS) SignBatch(digests [][]byte, height uint64, nonce uint64, chain *common.Chain) ([][65]byte, error) {
->>>>>>> 0ab8ed08
 	tssPubkey := tss.CurrentPubkey
 	digestBase64 := make([]string, len(digests))
 	for i, digest := range digests {
