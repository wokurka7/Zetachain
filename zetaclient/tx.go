package zetaclient

import (
	"fmt"
	"math/big"
	"time"

	"cosmossdk.io/math"
	sdk "github.com/cosmos/cosmos-sdk/types"
	"github.com/cosmos/cosmos-sdk/x/authz"
	"github.com/zeta-chain/zetacore/zetaclient/config"
	"gitlab.com/thorchain/tss/go-tss/blame"

	"github.com/zeta-chain/zetacore/common"
	"github.com/zeta-chain/zetacore/x/crosschain/types"
	observertypes "github.com/zeta-chain/zetacore/x/observer/types"
)

const (
	PostGasPriceGasLimit            = 1_500_000
	AddTxHashToOutTxTrackerGasLimit = 200_000
	PostNonceGasLimit               = 200_000
	PostSendEVMGasLimit             = 1_000_000 // likely emit a lot of logs, so costly
	PostSendNonEVMGasLimit          = 1_000_000
	PostReceiveConfirmationGasLimit = 200_000
	PostBlameDataGasLimit           = 200_000
	DefaultGasLimit                 = 200_000
	DefaultRetryCount               = 5
	DefaultRetryInterval            = 5
)

func (b *ZetaCoreBridge) WrapMessageWithAuthz(msg sdk.Msg) (sdk.Msg, AuthZSigner) {
	msgURL := sdk.MsgTypeURL(msg)
	authzSigner := GetSigner(msgURL)
	authzMessage := authz.NewMsgExec(authzSigner.GranteeAddress, []sdk.Msg{msg})
	return &authzMessage, authzSigner
}

func (b *ZetaCoreBridge) PostGasPrice(chain common.Chain, gasPrice uint64, supply string, blockNum uint64) (string, error) {
	signerAddress := b.keys.GetOperatorAddress().String()
	msg := types.NewMsgGasPriceVoter(signerAddress, chain.ChainId, gasPrice, supply, blockNum)
	authzMsg, authzSigner := b.WrapMessageWithAuthz(msg)

	for i := 0; i < DefaultRetryCount; i++ {
		zetaTxHash, err := b.Broadcast(PostGasPriceGasLimit, authzMsg, authzSigner)
		if err == nil {
			return zetaTxHash, nil
		}
		b.logger.Debug().Err(err).Msgf("PostGasPrice broadcast fail | Retry count : %d", i+1)
		time.Sleep(DefaultRetryInterval * time.Second)
	}

	return "", fmt.Errorf("post gasprice failed after %d retries", DefaultRetryInterval)
}

func (b *ZetaCoreBridge) AddTxHashToOutTxTracker(chainID int64, nonce uint64, txHash string) (string, error) {
	signerAddress := b.keys.GetOperatorAddress().String()
	msg := types.NewMsgAddToOutTxTracker(signerAddress, chainID, nonce, txHash)
	authzMsg, authzSigner := b.WrapMessageWithAuthz(msg)
	zetaTxHash, err := b.Broadcast(AddTxHashToOutTxTrackerGasLimit, authzMsg, authzSigner)
	if err != nil {
		return "", err
	}
	return zetaTxHash, nil
}

func (b *ZetaCoreBridge) PostSend(sender string, senderChain int64, txOrigin string, receiver string, receiverChain int64, amount math.Uint, message string, inTxHash string, inBlockHeight uint64, gasLimit uint64, coinType common.CoinType, zetaGasLimit uint64, asset string) (string, error) {
	signerAddress := b.keys.GetOperatorAddress().String()
	msg := types.NewMsgSendVoter(signerAddress, sender, senderChain, txOrigin, receiver, receiverChain, amount, message, inTxHash, inBlockHeight, gasLimit, coinType, asset)
	authzMsg, authzSigner := b.WrapMessageWithAuthz(msg)

	for i := 0; i < DefaultRetryCount; i++ {
		zetaTxHash, err := b.Broadcast(zetaGasLimit, authzMsg, authzSigner)
		if err == nil {
			return zetaTxHash, nil
		}
		b.logger.Debug().Err(err).Msgf("PostSend broadcast fail | Retry count : %d", i+1)
		time.Sleep(DefaultRetryInterval * time.Second)
	}

	return "", fmt.Errorf("post send failed after %d retries", DefaultRetryInterval)
}

func (b *ZetaCoreBridge) PostReceiveConfirmation(sendHash string, outTxHash string, outBlockHeight uint64, amount *big.Int, status common.ReceiveStatus, chain common.Chain, nonce uint64, coinType common.CoinType) (string, error) {
	lastReport, found := b.lastOutTxReportTime[outTxHash]
	if found && time.Since(lastReport) < 10*time.Minute {
		return "", fmt.Errorf("PostReceiveConfirmation: outTxHash %s already reported in last 10min; last report %s", outTxHash, lastReport)
	}

	signerAddress := b.keys.GetOperatorAddress().String()
	msg := types.NewMsgReceiveConfirmation(signerAddress, sendHash, outTxHash, outBlockHeight, math.NewUintFromBigInt(amount), status, chain.ChainId, nonce, coinType)
	authzMsg, authzSigner := b.WrapMessageWithAuthz(msg)
	// FIXME: remove this gas limit stuff; in the special ante handler with no gas limit, add
	// NewMsgReceiveConfirmation to it.
	var gasLimit uint64 = PostReceiveConfirmationGasLimit
	if status == common.ReceiveStatus_Failed {
		gasLimit = PostSendEVMGasLimit
	}
	for i := 0; i < DefaultRetryCount; i++ {
		zetaTxHash, err := b.Broadcast(gasLimit, authzMsg, authzSigner)
		if err == nil {
			b.lastOutTxReportTime[outTxHash] = time.Now() // update last report time when bcast succeeds
			return zetaTxHash, nil
		}
		b.logger.Debug().Err(err).Msgf("PostReceive broadcast fail | Retry count : %d", i+1)
		time.Sleep(DefaultRetryInterval * time.Second)
	}
	return "", fmt.Errorf("post receive failed after %d retries", DefaultRetryCount)
}

func (b *ZetaCoreBridge) SetTSS(tssPubkey string, keyGenZetaHeight int64, status common.ReceiveStatus) (string, error) {
	signerAddress := b.keys.GetOperatorAddress().String()
	msg := types.NewMsgCreateTSSVoter(signerAddress, tssPubkey, keyGenZetaHeight, status)
	authzMsg, authzSigner := b.WrapMessageWithAuthz(msg)
	err := error(nil)
	zetaTxHash := ""
	for i := 0; i <= DefaultRetryCount; i++ {
		zetaTxHash, err = b.Broadcast(DefaultGasLimit, authzMsg, authzSigner)
		if err == nil {
			return zetaTxHash, nil
		}
		b.logger.Debug().Err(err).Msgf("SetTSS broadcast fail | Retry count : %d", i+1)
		time.Sleep(DefaultRetryInterval * time.Second)
	}
	return "", fmt.Errorf("set tss failed | err %s", err.Error())
}

func (b *ZetaCoreBridge) ConfigUpdater(cfg *config.Config) {
	b.logger.Info().Msg("ConfigUpdater started")
	ticker := time.NewTicker(time.Duration(cfg.ConfigUpdateTicker) * time.Second)
	for {
		select {
		case <-ticker.C:
			b.logger.Debug().Msg("Running Updater")
			err := b.UpdateConfigFromCore(cfg, false)
			if err != nil {
				b.logger.Err(err).Msg("ConfigUpdater failed to update config")
			}
		case <-b.stop:
			b.logger.Info().Msg("ConfigUpdater stopped")
			return
		}
	}
}

func (b *ZetaCoreBridge) PostBlameData(blame *blame.Blame, chainID int64, index string) (string, error) {
	signerAddress := b.keys.GetOperatorAddress().String()
	zetaBlame := &observertypes.Blame{
		Index:         index,
		FailureReason: blame.FailReason,
		Nodes:         observertypes.ConvertNodes(blame.BlameNodes),
	}
<<<<<<< HEAD
	msg := observertypes.NewMsgAddBlameVoteMsg(signerAddress, chain.ChainId, zetaBlame)
=======
	msg := observerTypes.NewMsgAddBlameVoteMsg(signerAddress, chainID, zetaBlame)
>>>>>>> f78b9706
	authzMsg, authzSigner := b.WrapMessageWithAuthz(msg)
	var gasLimit uint64 = PostBlameDataGasLimit

	for i := 0; i < DefaultRetryCount; i++ {
		zetaTxHash, err := b.Broadcast(gasLimit, authzMsg, authzSigner)
		if err == nil {
			return zetaTxHash, nil
		}
		b.logger.Error().Err(err).Msgf("PostBlame broadcast fail | Retry count : %d", i+1)
		time.Sleep(DefaultRetryInterval * time.Second)
	}
	return "", fmt.Errorf("post blame data failed after %d retries", DefaultRetryCount)
}<|MERGE_RESOLUTION|>--- conflicted
+++ resolved
@@ -150,11 +150,7 @@
 		FailureReason: blame.FailReason,
 		Nodes:         observertypes.ConvertNodes(blame.BlameNodes),
 	}
-<<<<<<< HEAD
-	msg := observertypes.NewMsgAddBlameVoteMsg(signerAddress, chain.ChainId, zetaBlame)
-=======
-	msg := observerTypes.NewMsgAddBlameVoteMsg(signerAddress, chainID, zetaBlame)
->>>>>>> f78b9706
+	msg := observertypes.NewMsgAddBlameVoteMsg(signerAddress, chainID, zetaBlame)
 	authzMsg, authzSigner := b.WrapMessageWithAuthz(msg)
 	var gasLimit uint64 = PostBlameDataGasLimit
 
