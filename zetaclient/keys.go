--- conflicted
+++ resolved
@@ -26,31 +26,15 @@
 }
 
 // NewKeysWithKeybase create a new instance of Keys
-<<<<<<< HEAD
-func NewKeysWithKeybase(kb ckeys.Keyring, granterAddress sdk.AccAddress, name, password string) *Keys {
-	return &Keys{
-		signerName:      name,
-=======
 func NewKeysWithKeybase(kb ckeys.Keyring, granterAddress sdk.AccAddress, granteeName, password string) *Keys {
 	return &Keys{
 		signerName:      granteeName,
->>>>>>> 34a4b761
 		password:        password,
 		kb:              kb,
 		operatorAddress: granterAddress,
 	}
 }
 
-<<<<<<< HEAD
-func GetGranteeKeyName(keyType common.KeyType, signerName string) string {
-	return fmt.Sprintf("%s_%s", signerName, keyType.String())
-}
-
-// GetKeyringKeybase return keyring and key info
-func GetKeyringKeybase(requireKeytypes []common.KeyType, chainHomeFolder, signerName, password string) (ckeys.Keyring, error) {
-	logger := log.Logger.With().Str("module", "GetKeyringKeybase").Logger()
-	if len(signerName) == 0 {
-=======
 func GetGranteeKeyName(signerName string) string {
 	return fmt.Sprintf("%s", signerName)
 }
@@ -59,7 +43,6 @@
 func GetKeyringKeybase(granteeName, chainHomeFolder, password string) (ckeys.Keyring, error) {
 	logger := log.Logger.With().Str("module", "GetKeyringKeybase").Logger()
 	if len(granteeName) == 0 {
->>>>>>> 34a4b761
 		return nil, fmt.Errorf("signer name is empty")
 	}
 	if len(password) == 0 {
@@ -80,20 +63,11 @@
 		os.Stdin = oldStdIn
 	}()
 	os.Stdin = nil
-<<<<<<< HEAD
-	for _, keyType := range requireKeytypes {
-		logger.Debug().Msgf("Checking for Key: %s  \n", GetGranteeKeyName(keyType, signerName))
-		_, err = kb.Key(GetGranteeKeyName(keyType, signerName))
-		if err != nil {
-			return nil, fmt.Errorf("key not presnt with name (%s): %w", GetGranteeKeyName(keyType, signerName), err)
-		}
-=======
 
 	logger.Debug().Msgf("Checking for Hotkey Key: %s \nFolder %s\nBackend %s", granteeName, chainHomeFolder, kb.Backend())
 	_, err = kb.Key(granteeName)
 	if err != nil {
 		return nil, fmt.Errorf("key not presnt with name (%s): %w", granteeName, err)
->>>>>>> 34a4b761
 	}
 
 	return kb, nil
@@ -115,13 +89,8 @@
 }
 
 // GetSignerInfo return signer info
-<<<<<<< HEAD
-func (k *Keys) GetSignerInfo(keyType common.KeyType) *ckeys.Record {
-	signer := GetGranteeKeyName(keyType, k.signerName)
-=======
 func (k *Keys) GetSignerInfo() *ckeys.Record {
 	signer := GetGranteeKeyName(k.signerName)
->>>>>>> 34a4b761
 	info, err := k.kb.Key(signer)
 	if err != nil {
 		panic(err)
@@ -133,13 +102,8 @@
 	return k.operatorAddress
 }
 
-<<<<<<< HEAD
-func (k *Keys) GetAddress(keyType common.KeyType) sdk.AccAddress {
-	signer := GetGranteeKeyName(keyType, k.signerName)
-=======
 func (k *Keys) GetAddress() sdk.AccAddress {
 	signer := GetGranteeKeyName(k.signerName)
->>>>>>> 34a4b761
 	info, err := k.kb.Key(signer)
 	if err != nil {
 		panic(err)
@@ -149,13 +113,9 @@
 }
 
 // GetPrivateKey return the private key
-func (k *Keys) GetPrivateKey(keyType common.KeyType) (cryptotypes.PrivKey, error) {
+func (k *Keys) GetPrivateKey() (cryptotypes.PrivKey, error) {
 	// return k.kb.ExportPrivateKeyObject(k.signerName)
-<<<<<<< HEAD
-	signer := GetGranteeKeyName(keyType, k.signerName)
-=======
 	signer := GetGranteeKeyName(k.signerName)
->>>>>>> 34a4b761
 	privKeyArmor, err := k.kb.ExportPrivKeyArmor(signer, k.password)
 	if err != nil {
 		return nil, err
@@ -172,17 +132,13 @@
 	return k.kb
 }
 
-func (k *Keys) GetPubKeySet(keyType common.KeyType) (common.PubKeySet, error) {
+func (k *Keys) GetPubKeySet() (common.PubKeySet, error) {
 	pubkeySet := common.PubKeySet{
 		Secp256k1: "",
 		Ed25519:   "",
 	}
 
-<<<<<<< HEAD
-	pK, err := k.GetPrivateKey(keyType)
-=======
 	pK, err := k.GetPrivateKey()
->>>>>>> 34a4b761
 	if err != nil {
 		return pubkeySet, err
 	}
