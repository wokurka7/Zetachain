--- conflicted
+++ resolved
@@ -7,12 +7,8 @@
 	"strings"
 	"sync"
 
-<<<<<<< HEAD
-	"github.com/ethereum/go-ethereum/ethclient"
-=======
 	ethcommon "github.com/ethereum/go-ethereum/common"
 	"github.com/rs/zerolog"
->>>>>>> f78b9706
 	"github.com/zeta-chain/zetacore/common"
 	observertypes "github.com/zeta-chain/zetacore/x/observer/types"
 )
@@ -43,43 +39,21 @@
 
 // TODO: use snake case for json fields
 type Config struct {
-<<<<<<< HEAD
-	Peer          string
-	PublicIP      string
-	LogFormat     string
-	LogLevel      int8 // zerolog level
-	LogSampler    bool
-	PreParamsPath string
-	Keygen        zetaObserverTypes.Keygen
-	ChainID       string
-	ZetaCoreURL   string
-	AuthzGranter  string
-	AuthzHotkey   string
-
-	ChainsEnabled       []common.Chain
-	EVMChainConfigs     map[int64]*EVMConfig // TODO : chain to chain id
-	BitcoinConfig       *BTCConfig
-	P2PDiagnostic       bool
-	ConfigUpdateTicker  uint64
-	P2PDiagnosticTicker uint64
-	TssPath             string
-	TestTssKeysign      bool
-=======
-	Peer                string        `json:"Peer"`
-	PublicIP            string        `json:"PublicIP"`
-	LogFormat           string        `json:"LogFormat"`
-	LogLevel            zerolog.Level `json:"LogLevel"`
-	LogSampler          bool          `json:"LogSampler"`
-	PreParamsPath       string        `json:"PreParamsPath"`
-	ChainID             string        `json:"ChainID"`
-	ZetaCoreURL         string        `json:"ZetaCoreURL"`
-	AuthzGranter        string        `json:"AuthzGranter"`
-	AuthzHotkey         string        `json:"AuthzHotkey"`
-	P2PDiagnostic       bool          `json:"P2PDiagnostic"`
-	ConfigUpdateTicker  uint64        `json:"ConfigUpdateTicker"`
-	P2PDiagnosticTicker uint64        `json:"P2PDiagnosticTicker"`
-	TssPath             string        `json:"TssPath"`
-	TestTssKeysign      bool          `json:"TestTssKeysign"`
+	Peer                string `json:"Peer"`
+	PublicIP            string `json:"PublicIP"`
+	LogFormat           string `json:"LogFormat"`
+	LogLevel            int8   `json:"LogLevel"`
+	LogSampler          bool   `json:"LogSampler"`
+	PreParamsPath       string `json:"PreParamsPath"`
+	ChainID             string `json:"ChainID"`
+	ZetaCoreURL         string `json:"ZetaCoreURL"`
+	AuthzGranter        string `json:"AuthzGranter"`
+	AuthzHotkey         string `json:"AuthzHotkey"`
+	P2PDiagnostic       bool   `json:"P2PDiagnostic"`
+	ConfigUpdateTicker  uint64 `json:"ConfigUpdateTicker"`
+	P2PDiagnosticTicker uint64 `json:"P2PDiagnosticTicker"`
+	TssPath             string `json:"TssPath"`
+	TestTssKeysign      bool   `json:"TestTssKeysign"`
 
 	// chain specific fields are updatable at runtime and shared across threads
 	cfgLock         *sync.RWMutex        `json:"-"`
@@ -87,7 +61,6 @@
 	ChainsEnabled   []common.Chain       `json:"ChainsEnabled"`
 	EVMChainConfigs map[int64]*EVMConfig `json:"EVMChainConfigs"`
 	BitcoinConfig   *BTCConfig           `json:"BitcoinConfig"`
->>>>>>> f78b9706
 }
 
 func NewConfig() *Config {
