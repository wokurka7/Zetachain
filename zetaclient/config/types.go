--- conflicted
+++ resolved
@@ -85,17 +85,10 @@
 	AuthzGranter  string
 	AuthzHotkey   string
 
-<<<<<<< HEAD
 	ChainsEnabled   []common.Chain
 	EVMChainConfigs map[int64]*EVMConfig // TODO : chain to chain id
 	BitcoinConfig   *BTCConfig
-=======
-	ChainsEnabled []common.Chain
-	ChainConfigs  map[string]*ChainETHish
-	BitcoinConfig *ChainBitcoinish
-
-	P2PDiagnostic bool
->>>>>>> ed0b9833
+	P2PDiagnostic   bool
 }
 
 func (c Config) GetAuthzHotkey() string {
