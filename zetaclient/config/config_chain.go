--- conflicted
+++ resolved
@@ -54,17 +54,12 @@
 		Chain:    chains.GoerliChain(),
 		Endpoint: "",
 	},
-<<<<<<< HEAD
-	common.SepoliaChain().ChainId: {
-		Chain:    common.SepoliaChain(),
+	chains.SepoliaChain().ChainId: {
+		Chain:    chains.SepoliaChain(),
 		Endpoint: "",
 	},
-	common.BscTestnetChain().ChainId: {
-		Chain:    common.BscTestnetChain(),
-=======
 	chains.BscTestnetChain().ChainId: {
 		Chain:    chains.BscTestnetChain(),
->>>>>>> 62999f66
 		Endpoint: "",
 	},
 	chains.MumbaiChain().ChainId: {
