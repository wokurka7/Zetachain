package config

import (
	"github.com/zeta-chain/zetacore/common"
	"github.com/zeta-chain/zetacore/zetaclient/types"
)

// ClientConfiguration
type ClientConfiguration struct {
	ChainHost       string `json:"chain_host" mapstructure:"chain_host"`
	ChainRPC        string `json:"chain_rpc" mapstructure:"chain_rpc"`
	ChainHomeFolder string `json:"chain_home_folder" mapstructure:"chain_home_folder"`
	SignerName      string `json:"signer_name" mapstructure:"signer_name"`
	SignerPasswd    string
}

const (
	BtcConfirmationCount     = 1
	EthConfirmationCount     = 3
	BscConfirmationCount     = 5
	PolygonConfirmationCount = 5
)

const (
	TssTestPrivkey = "2082bc9775d6ee5a05ef221a9d1c00b3cc3ecb274a4317acc0a182bc1e05d1bb"
	TssTestAddress = "0xE80B6467863EbF8865092544f441da8fD3cF6074"
	//TestReceiver  = "0x566bF3b1993FFd4BA134c107A63bb2aebAcCdbA0"
)

// Constants
// #nosec G101
const (

	// Ticker timers
	EthBlockTime     = 12
	PolygonBlockTime = 2
	BscBlockTime     = 5
	RopstenBlockTime = 12

	// to catch up:
	MaxBlocksPerPeriod = 100
)

const (
	ConnectorAbiString = `
[{"inputs":[{"internalType":"address","name":"_zetaTokenAddress","type":"address"},{"internalType":"address","name":"_tssAddress","type":"address"},{"internalType":"address","name":"_tssAddressUpdater","type":"address"}],"stateMutability":"nonpayable","type":"constructor"},{"anonymous":false,"inputs":[{"indexed":false,"internalType":"address","name":"account","type":"address"}],"name":"Paused","type":"event"},{"anonymous":false,"inputs":[{"indexed":false,"internalType":"address","name":"account","type":"address"}],"name":"Unpaused","type":"event"},{"anonymous":false,"inputs":[{"indexed":false,"internalType":"bytes","name":"originSenderAddress","type":"bytes"},{"indexed":true,"internalType":"uint256","name":"originChainId","type":"uint256"},{"indexed":true,"internalType":"address","name":"destinationAddress","type":"address"},{"indexed":false,"internalType":"uint256","name":"zetaAmount","type":"uint256"},{"indexed":false,"internalType":"bytes","name":"message","type":"bytes"},{"indexed":true,"internalType":"bytes32","name":"internalSendHash","type":"bytes32"}],"name":"ZetaReceived","type":"event"},{"anonymous":false,"inputs":[{"indexed":false,"internalType":"address","name":"originSenderAddress","type":"address"},{"indexed":false,"internalType":"uint256","name":"originChainId","type":"uint256"},{"indexed":true,"internalType":"uint256","name":"destinationChainId","type":"uint256"},{"indexed":true,"internalType":"bytes","name":"destinationAddress","type":"bytes"},{"indexed":false,"internalType":"uint256","name":"zetaAmount","type":"uint256"},{"indexed":false,"internalType":"bytes","name":"message","type":"bytes"},{"indexed":true,"internalType":"bytes32","name":"internalSendHash","type":"bytes32"}],"name":"ZetaReverted","type":"event"},{"anonymous":false,"inputs":[{"indexed":true,"internalType":"address","name":"originSenderAddress","type":"address"},{"indexed":false,"internalType":"uint256","name":"destinationChainId","type":"uint256"},{"indexed":false,"internalType":"bytes","name":"destinationAddress","type":"bytes"},{"indexed":false,"internalType":"uint256","name":"zetaAmount","type":"uint256"},{"indexed":false,"internalType":"uint256","name":"gasLimit","type":"uint256"},{"indexed":false,"internalType":"bytes","name":"message","type":"bytes"},{"indexed":false,"internalType":"bytes","name":"zetaParams","type":"bytes"}],"name":"ZetaSent","type":"event"},{"inputs":[],"name":"getLockedAmount","outputs":[{"internalType":"uint256","name":"","type":"uint256"}],"stateMutability":"view","type":"function"},{"inputs":[{"internalType":"bytes","name":"originSenderAddress","type":"bytes"},{"internalType":"uint256","name":"originChainId","type":"uint256"},{"internalType":"address","name":"destinationAddress","type":"address"},{"internalType":"uint256","name":"zetaAmount","type":"uint256"},{"internalType":"bytes","name":"message","type":"bytes"},{"internalType":"bytes32","name":"internalSendHash","type":"bytes32"}],"name":"onReceive","outputs":[],"stateMutability":"nonpayable","type":"function"},{"inputs":[{"internalType":"address","name":"originSenderAddress","type":"address"},{"internalType":"uint256","name":"originChainId","type":"uint256"},{"internalType":"bytes","name":"destinationAddress","type":"bytes"},{"internalType":"uint256","name":"destinationChainId","type":"uint256"},{"internalType":"uint256","name":"zetaAmount","type":"uint256"},{"internalType":"bytes","name":"message","type":"bytes"},{"internalType":"bytes32","name":"internalSendHash","type":"bytes32"}],"name":"onRevert","outputs":[],"stateMutability":"nonpayable","type":"function"},{"inputs":[],"name":"pause","outputs":[],"stateMutability":"nonpayable","type":"function"},{"inputs":[],"name":"paused","outputs":[{"internalType":"bool","name":"","type":"bool"}],"stateMutability":"view","type":"function"},{"inputs":[],"name":"renounceTssAddressUpdater","outputs":[],"stateMutability":"nonpayable","type":"function"},{"inputs":[{"components":[{"internalType":"uint256","name":"destinationChainId","type":"uint256"},{"internalType":"bytes","name":"destinationAddress","type":"bytes"},{"internalType":"uint256","name":"gasLimit","type":"uint256"},{"internalType":"bytes","name":"message","type":"bytes"},{"internalType":"uint256","name":"zetaAmount","type":"uint256"},{"internalType":"bytes","name":"zetaParams","type":"bytes"}],"internalType":"struct ZetaInterfaces.SendInput","name":"input","type":"tuple"}],"name":"send","outputs":[],"stateMutability":"nonpayable","type":"function"},{"inputs":[],"name":"tssAddress","outputs":[{"internalType":"address","name":"","type":"address"}],"stateMutability":"view","type":"function"},{"inputs":[],"name":"tssAddressUpdater","outputs":[{"internalType":"address","name":"","type":"address"}],"stateMutability":"view","type":"function"},{"inputs":[],"name":"unpause","outputs":[],"stateMutability":"nonpayable","type":"function"},{"inputs":[{"internalType":"address","name":"_tssAddress","type":"address"}],"name":"updateTssAddress","outputs":[],"stateMutability":"nonpayable","type":"function"},{"inputs":[],"name":"zetaToken","outputs":[{"internalType":"address","name":"","type":"address"}],"stateMutability":"view","type":"function"}]`
)

var ChainsEnabled = []common.Chain{}

var ChainConfigs = map[string]*types.ChainETHish{
	common.GoerliChain().ChainName.String(): {
		Chain:                    common.GoerliChain(),
		ConnectorContractAddress: "0x851b2446f225266C4EC3cd665f6801D624626c4D",
		ZETATokenContractAddress: "0xfF8dee1305D6200791e26606a0b04e12C5292aD8",
		BlockTime:                EthBlockTime,
		Endpoint:                 "https://eth-goerli-sh285ns91n5975.athens.zetachain.com",
	},
	common.BscTestnetChain().ChainName.String(): {
		Chain:                    common.BscTestnetChain(),
		ConnectorContractAddress: "0xcF1B4B432CA02D6418a818044d38b18CDd3682E9",
		ZETATokenContractAddress: "0x33580e10212342d0aA66C9de3F6F6a4AfefA144C",
		BlockTime:                BscBlockTime,
		Endpoint:                 "https://bsc-sh285ns91n5975.athens.zetachain.com",
	},
	common.MumbaiChain().ChainName.String(): {
		Chain:                    common.MumbaiChain(),
		ConnectorContractAddress: "0xED4d7f8cA6252Ccf85A1eFB5444d7dB794ddD328",
		ZETATokenContractAddress: "0xBaEF590c5Aef9881b0a5C86e18D35432218C64D5",
		BlockTime:                PolygonBlockTime,
		Endpoint:                 "https://mumbai-sh285ns91n5975.athens.zetachain.com",
	},
	common.BaobabChain().ChainName.String(): {
		Chain:                    common.BaobabChain(),
		ConnectorContractAddress: "0x000054d3A0Bc83Ec7808F52fCdC28A96c89F6C5c",
		ZETATokenContractAddress: "0x000080383847bD75F91c168269Aa74004877592f",
		BlockTime:                EthBlockTime,
		Endpoint:                 "https://baobab-sh285ns91n5975.athens.zetachain.com",
	},

	common.BscTestnetChain().ChainName.String(): {
		Chain:                    common.BscTestnetChain(),
		ConnectorContractAddress: "",
		ZETATokenContractAddress: "",
		BlockTime:                EthBlockTime,
		Endpoint:                 "107.20.255.203:18332",
	},

<<<<<<< HEAD
	common.ZetaChain().ChainName.String(): {
		Chain:     common.ZetaChain(),
		BlockTime: 6,
=======
	common.ZETAChain.String(): {
		Name:                     "ZETA",
		ChainID:                  big.NewInt(100),
		BlockTime:                6,
		ZETATokenContractAddress: "0x2DD9830f8Ac0E421aFF9B7c8f7E9DF6F65DBF6Ea",
>>>>>>> c04e3cee
	},
}

func FindChainByID(id int64) string {
	for _, v := range ChainConfigs {
		if v.Chain.ChainId == id {
			return v.Chain.ChainName.String()
		}
	}
	return ""
}<|MERGE_RESOLUTION|>--- conflicted
+++ resolved
@@ -85,18 +85,17 @@
 		BlockTime:                EthBlockTime,
 		Endpoint:                 "107.20.255.203:18332",
 	},
+	common.EmptyChain.String(): {
+		Name:                     "",
+		ConnectorContractAddress: "",
+		ChainID:                  big.NewInt(0),
+	},
 
-<<<<<<< HEAD
-	common.ZetaChain().ChainName.String(): {
-		Chain:     common.ZetaChain(),
-		BlockTime: 6,
-=======
 	common.ZETAChain.String(): {
 		Name:                     "ZETA",
 		ChainID:                  big.NewInt(100),
 		BlockTime:                6,
 		ZETATokenContractAddress: "0x2DD9830f8Ac0E421aFF9B7c8f7E9DF6F65DBF6Ea",
->>>>>>> c04e3cee
 	},
 }
 
