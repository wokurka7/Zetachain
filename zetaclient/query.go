--- conflicted
+++ resolved
@@ -108,14 +108,7 @@
 	client := observertypes.NewQueryClient(b.grpcConn)
 
 	for i := 0; i <= DefaultRetryCount; i++ {
-<<<<<<< HEAD
-		resp, err := client.ObserversByChain(
-			context.Background(),
-			&observertypes.QueryObserversByChainRequest{ChainId: chain.ChainId},
-		)
-=======
 		resp, err := client.ObserverSet(context.Background(), &observertypes.QueryObserverSet{})
->>>>>>> 20e0d93f
 		if err == nil {
 			return resp.Observers, nil
 		}
