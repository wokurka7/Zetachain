--- conflicted
+++ resolved
@@ -43,17 +43,11 @@
 	return resp.CoreParams, nil
 }
 
-<<<<<<< HEAD
 func (b *ZetaCoreBridge) GetCoreParams() ([]*observertypes.CoreParams, error) {
 	client := observertypes.NewQueryClient(b.grpcConn)
-	err := error(nil)
+	var err error
+
 	resp := &observertypes.QueryGetCoreParamsResponse{}
-=======
-func (b *ZetaCoreBridge) GetCoreParams() ([]*zetaObserverTypes.CoreParams, error) {
-	client := zetaObserverTypes.NewQueryClient(b.grpcConn)
-	var err error
-	resp := &zetaObserverTypes.QueryGetCoreParamsResponse{}
->>>>>>> 4722b4e2
 	for i := 0; i <= DefaultRetryCount; i++ {
 		resp, err = client.GetCoreParams(context.Background(), &observertypes.QueryGetCoreParamsRequest{})
 		if err == nil {
@@ -114,14 +108,9 @@
 }
 
 func (b *ZetaCoreBridge) GetObserverList(chain common.Chain) ([]string, error) {
-<<<<<<< HEAD
-	client := observertypes.NewQueryClient(b.grpcConn)
-	err := error(nil)
-=======
 	var err error
-
-	client := zetaObserverTypes.NewQueryClient(b.grpcConn)
->>>>>>> 4722b4e2
+	client := observertypes.NewQueryClient(b.grpcConn)
+
 	for i := 0; i <= DefaultRetryCount; i++ {
 		resp, err := client.ObserversByChain(context.Background(), &observertypes.QueryObserversByChainRequest{ObservationChain: chain.ChainName.String()})
 		if err == nil {
@@ -212,16 +201,10 @@
 	return resp.NodeAccount, nil
 }
 
-<<<<<<< HEAD
 func (b *ZetaCoreBridge) GetKeyGen() (*observertypes.Keygen, error) {
-	client := observertypes.NewQueryClient(b.grpcConn)
-	err := error(nil)
-=======
-func (b *ZetaCoreBridge) GetKeyGen() (*zetaObserverTypes.Keygen, error) {
 	var err error
-
-	client := zetaObserverTypes.NewQueryClient(b.grpcConn)
->>>>>>> 4722b4e2
+	client := observertypes.NewQueryClient(b.grpcConn)
+
 	for i := 0; i <= ExtendedRetryCount; i++ {
 		resp, err := client.Keygen(context.Background(), &observertypes.QueryGetKeygenRequest{})
 		if err == nil {
