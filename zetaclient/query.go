package zetaclient

import (
	"context"
	"fmt"
	"sort"

	"time"

	"github.com/cosmos/cosmos-sdk/client/grpc/tmservice"
	"github.com/cosmos/cosmos-sdk/types/query"
	upgradetypes "github.com/cosmos/cosmos-sdk/x/upgrade/types"
	tmtypes "github.com/tendermint/tendermint/proto/tendermint/types"
	"github.com/zeta-chain/zetacore/common"
	"github.com/zeta-chain/zetacore/x/crosschain/types"
	zetaObserverTypes "github.com/zeta-chain/zetacore/x/observer/types"
	"google.golang.org/grpc"
)

type Order string

const (
	NoOrder    Order = ""
	Ascending  Order = "ASC"
	Descending Order = "DESC"
)

func (b *ZetaCoreBridge) GetPermissionFlags() (zetaObserverTypes.PermissionFlags, error) {
	client := zetaObserverTypes.NewQueryClient(b.grpcConn)
	resp, err := client.PermissionFlags(context.Background(), &zetaObserverTypes.QueryGetPermissionFlagsRequest{})
	if err != nil {
		return zetaObserverTypes.PermissionFlags{}, err
	}
	return resp.PermissionFlags, nil
}

func (b *ZetaCoreBridge) GetCoreParamsForChainID(externalChainID int64) (*zetaObserverTypes.CoreParams, error) {
	client := zetaObserverTypes.NewQueryClient(b.grpcConn)
	resp, err := client.GetCoreParamsForChain(context.Background(), &zetaObserverTypes.QueryGetCoreParamsForChainRequest{ChainId: externalChainID})
	if err != nil {
		return &zetaObserverTypes.CoreParams{}, err
	}
	return resp.CoreParams, nil
}

func (b *ZetaCoreBridge) GetCoreParams() ([]*zetaObserverTypes.CoreParams, error) {
	client := zetaObserverTypes.NewQueryClient(b.grpcConn)
	err := error(nil)
	resp := &zetaObserverTypes.QueryGetCoreParamsResponse{}
	for i := 0; i <= DefaultRetryCount; i++ {
		resp, err = client.GetCoreParams(context.Background(), &zetaObserverTypes.QueryGetCoreParamsRequest{})
		if err == nil {
			return resp.CoreParams.CoreParams, nil
		}
		time.Sleep(DefaultRetryInterval * time.Second)
	}
	return nil, fmt.Errorf("failed to get core params | err %s", err.Error())
}

func (b *ZetaCoreBridge) GetObserverParams() (zetaObserverTypes.Params, error) {
	client := zetaObserverTypes.NewQueryClient(b.grpcConn)
	resp, err := client.Params(context.Background(), &zetaObserverTypes.QueryParamsRequest{})
	if err != nil {
		return zetaObserverTypes.Params{}, err
	}
	return resp.Params, nil
}

func (b *ZetaCoreBridge) GetUpgradePlan() (*upgradetypes.Plan, error) {
	client := upgradetypes.NewQueryClient(b.grpcConn)

	resp, err := client.CurrentPlan(context.Background(), &upgradetypes.QueryCurrentPlanRequest{})
	if err != nil {
		return nil, err
	}
	return resp.Plan, nil
}

//func (b *ZetaCoreBridge) GetAccountDetails(address string) (string, error) {
//	client := authtypes.NewQueryClient(b.grpcConn)
//	resp, err := client.Account(context.Background(), &authtypes.QueryAccountRequest{
//		Address: address,
//	})
//	if err != nil {
//		b.logger.Error().Err(err).Msg("Query account failed")
//		return "", err
//	}
//
//	err := resp.UnpackInterfaces
//	return resp.Account.GetTypeUrl(), nil
//
//}

func (b *ZetaCoreBridge) GetAllCctx() ([]*types.CrossChainTx, error) {
	client := types.NewQueryClient(b.grpcConn)
	resp, err := client.CctxAll(context.Background(), &types.QueryAllCctxRequest{})
	if err != nil {
		return nil, err
	}
	return resp.CrossChainTx, nil
}

func (b *ZetaCoreBridge) GetCctxByHash(sendHash string) (*types.CrossChainTx, error) {
	client := types.NewQueryClient(b.grpcConn)
	resp, err := client.Cctx(context.Background(), &types.QueryGetCctxRequest{Index: sendHash})
	if err != nil {
		return nil, err
	}
	return resp.CrossChainTx, nil
}

func (b *ZetaCoreBridge) GetCctxByNonce(chainID int64, nonce uint64) (*types.CrossChainTx, error) {
	client := types.NewQueryClient(b.grpcConn)
	resp, err := client.CctxByNonce(context.Background(), &types.QueryGetCctxByNonceRequest{
		ChainID: chainID,
		Nonce:   nonce,
	})
	if err != nil {
		return nil, err
	}
	return resp.CrossChainTx, nil
}

func (b *ZetaCoreBridge) GetObserverList(chain common.Chain) ([]string, error) {
	client := zetaObserverTypes.NewQueryClient(b.grpcConn)
	resp, err := client.ObserversByChain(context.Background(), &zetaObserverTypes.QueryObserversByChainRequest{
		ObservationChain: chain.ChainName.String(),
	})
	for i := 0; i <= DefaultRetryCount; i++ {
		if err == nil {
			return resp.Observers, nil
		}
		time.Sleep(DefaultRetryInterval * time.Second)
	}
	return nil, err
}

func (b *ZetaCoreBridge) GetAllPendingCctx(chainID int64) ([]*types.CrossChainTx, error) {
	client := types.NewQueryClient(b.grpcConn)
	maxSizeOption := grpc.MaxCallRecvMsgSize(32 * 1024 * 1024)
	resp, err := client.CctxAllPending(context.Background(), &types.QueryAllCctxPendingRequest{ChainId: chainID}, maxSizeOption)
	if err != nil {
		return nil, err
	}
	return resp.CrossChainTx, nil
}

func (b *ZetaCoreBridge) GetLastBlockHeight() ([]*types.LastBlockHeight, error) {
	client := types.NewQueryClient(b.grpcConn)
	resp, err := client.LastBlockHeightAll(context.Background(), &types.QueryAllLastBlockHeightRequest{})
	if err != nil {
		b.logger.Error().Err(err).Msg("query GetBlockHeight error")
		return nil, err
	}
	return resp.LastBlockHeight, nil
}

func (b *ZetaCoreBridge) GetLatestZetaBlock() (*tmtypes.Block, error) {
	client := tmservice.NewServiceClient(b.grpcConn)
	res, err := client.GetLatestBlock(context.Background(), &tmservice.GetLatestBlockRequest{})
	if err != nil {
		return nil, err
	}
	return res.Block, nil
}

func (b *ZetaCoreBridge) GetNodeInfo() (*tmservice.GetNodeInfoResponse, error) {
	client := tmservice.NewServiceClient(b.grpcConn)
	res, err := client.GetNodeInfo(context.Background(), &tmservice.GetNodeInfoRequest{})
	for i := 0; i <= DefaultRetryCount; i++ {
		if err == nil {
			return res, nil
		}
		time.Sleep(DefaultRetryInterval * time.Second)
	}
	return nil, err
}

func (b *ZetaCoreBridge) GetLastBlockHeightByChain(chain common.Chain) (*types.LastBlockHeight, error) {
	client := types.NewQueryClient(b.grpcConn)
	resp, err := client.LastBlockHeight(context.Background(), &types.QueryGetLastBlockHeightRequest{Index: chain.ChainName.String()})
	if err != nil {
		return nil, err
	}
	return resp.LastBlockHeight, nil
}

func (b *ZetaCoreBridge) GetZetaBlockHeight() (int64, error) {
	client := types.NewQueryClient(b.grpcConn)
	resp, err := client.LastZetaHeight(context.Background(), &types.QueryLastZetaHeightRequest{})
	if err != nil {
		return 0, err
	}
	return resp.Height, nil
}

func (b *ZetaCoreBridge) GetNonceByChain(chain common.Chain) (*types.ChainNonces, error) {
	client := types.NewQueryClient(b.grpcConn)
	resp, err := client.ChainNonces(context.Background(), &types.QueryGetChainNoncesRequest{Index: chain.ChainName.String()})
	if err != nil {
		return nil, err
	}
	return resp.ChainNonces, nil
}

func (b *ZetaCoreBridge) GetAllNodeAccounts() ([]*zetaObserverTypes.NodeAccount, error) {
	client := zetaObserverTypes.NewQueryClient(b.grpcConn)
	resp, err := client.NodeAccountAll(context.Background(), &zetaObserverTypes.QueryAllNodeAccountRequest{})
	if err != nil {
		return nil, err
	}
	b.logger.Debug().Msgf("GetAllNodeAccounts: %d", len(resp.NodeAccount))
	return resp.NodeAccount, nil
}

func (b *ZetaCoreBridge) GetKeyGen() (*zetaObserverTypes.Keygen, error) {
	client := zetaObserverTypes.NewQueryClient(b.grpcConn)
	resp, err := client.Keygen(context.Background(), &zetaObserverTypes.QueryGetKeygenRequest{})
	if err != nil {
		return nil, err
	}
	return resp.Keygen, nil
}

func (b *ZetaCoreBridge) GetCurrentTss() (*types.TSS, error) {
	client := types.NewQueryClient(b.grpcConn)
	resp, err := client.TSS(context.Background(), &types.QueryGetTSSRequest{})
	if err != nil {
		return nil, err
	}
	return resp.TSS, nil
}

func (b *ZetaCoreBridge) GetTssHistory() ([]types.TSS, error) {
	client := types.NewQueryClient(b.grpcConn)
	resp, err := client.TssHistory(context.Background(), &types.QueryTssHistoryRequest{})
	if err != nil {
		return nil, err
	}
	return resp.TssList, nil
}

func (b *ZetaCoreBridge) GetOutTxTracker(chain common.Chain, nonce uint64) (*types.OutTxTracker, error) {
	client := types.NewQueryClient(b.grpcConn)
	resp, err := client.OutTxTracker(context.Background(), &types.QueryGetOutTxTrackerRequest{
		ChainID: chain.ChainId,
		Nonce:   nonce,
	})
	if err != nil {
		return nil, err
	}
	return &resp.OutTxTracker, nil
}

func (b *ZetaCoreBridge) GetAllOutTxTrackerByChain(chain common.Chain, order Order) ([]types.OutTxTracker, error) {
	client := types.NewQueryClient(b.grpcConn)
	resp, err := client.OutTxTrackerAllByChain(context.Background(), &types.QueryAllOutTxTrackerByChainRequest{
		Chain: chain.ChainId,
		Pagination: &query.PageRequest{
			Key:        nil,
			Offset:     0,
			Limit:      2000,
			CountTotal: false,
			Reverse:    false,
		},
	})
	if err != nil {
		return nil, err
	}
	if order == Ascending {
		sort.SliceStable(resp.OutTxTracker, func(i, j int) bool {
			return resp.OutTxTracker[i].Nonce < resp.OutTxTracker[j].Nonce
		})
	}
	if order == Descending {
		sort.SliceStable(resp.OutTxTracker, func(i, j int) bool {
			return resp.OutTxTracker[i].Nonce > resp.OutTxTracker[j].Nonce
		})
	}
	return resp.OutTxTracker, nil
}

func (b *ZetaCoreBridge) GetClientParams(chainID int64) (zetaObserverTypes.QueryGetCoreParamsForChainResponse, error) {
	client := zetaObserverTypes.NewQueryClient(b.grpcConn)
	resp, err := client.GetCoreParamsForChain(context.Background(), &zetaObserverTypes.QueryGetCoreParamsForChainRequest{ChainId: chainID})
	if err != nil {
		return zetaObserverTypes.QueryGetCoreParamsForChainResponse{}, err
	}
	return *resp, nil
}

<<<<<<< HEAD
func (b *ZetaCoreBridge) GetPendingNoncesByChain(chainID int64) (types.PendingNonces, error) {
	client := types.NewQueryClient(b.grpcConn)
	resp, err := client.PendingNoncesByChain(context.Background(), &types.QueryPendingNoncesByChainRequest{ChainId: chainID})
	if err != nil {
		return types.PendingNonces{}, err
	}
	return resp.PendingNonces, nil
=======
func (b *ZetaCoreBridge) GetSupportedChains() ([]*common.Chain, error) {
	client := zetaObserverTypes.NewQueryClient(b.grpcConn)
	resp, err := client.SupportedChains(context.Background(), &zetaObserverTypes.QuerySupportedChains{})
	if err != nil {
		return nil, err
	}
	return resp.GetChains(), nil
>>>>>>> a70d9871
}

func (b *ZetaCoreBridge) GetPendingNonces() (*types.QueryAllPendingNoncesResponse, error) {
	client := types.NewQueryClient(b.grpcConn)
	resp, err := client.PendingNoncesAll(context.Background(), &types.QueryAllPendingNoncesRequest{})
	if err != nil {
		return nil, err
	}
	return resp, nil
}

func (b *ZetaCoreBridge) Prove(blockHash string, txHash string, txIndex int64, proof *common.Proof, chainID uint64) (bool, error) {
	client := zetaObserverTypes.NewQueryClient(b.grpcConn)
	resp, err := client.Prove(context.Background(), &zetaObserverTypes.QueryProveRequest{
		BlockHash: blockHash,
		TxIndex:   txIndex,
		Proof:     proof,
		ChainId:   chainID,
		TxHash:    txHash,
	})
	if err != nil {
		return false, err
	}
	return resp.Valid, nil
}<|MERGE_RESOLUTION|>--- conflicted
+++ resolved
@@ -135,7 +135,7 @@
 	return nil, err
 }
 
-func (b *ZetaCoreBridge) GetAllPendingCctx(chainID int64) ([]*types.CrossChainTx, error) {
+func (b *ZetaCoreBridge) GetAllPendingCctx(chainID uint64) ([]*types.CrossChainTx, error) {
 	client := types.NewQueryClient(b.grpcConn)
 	maxSizeOption := grpc.MaxCallRecvMsgSize(32 * 1024 * 1024)
 	resp, err := client.CctxAllPending(context.Background(), &types.QueryAllCctxPendingRequest{ChainId: chainID}, maxSizeOption)
@@ -289,7 +289,6 @@
 	return *resp, nil
 }
 
-<<<<<<< HEAD
 func (b *ZetaCoreBridge) GetPendingNoncesByChain(chainID int64) (types.PendingNonces, error) {
 	client := types.NewQueryClient(b.grpcConn)
 	resp, err := client.PendingNoncesByChain(context.Background(), &types.QueryPendingNoncesByChainRequest{ChainId: chainID})
@@ -297,7 +296,8 @@
 		return types.PendingNonces{}, err
 	}
 	return resp.PendingNonces, nil
-=======
+}
+
 func (b *ZetaCoreBridge) GetSupportedChains() ([]*common.Chain, error) {
 	client := zetaObserverTypes.NewQueryClient(b.grpcConn)
 	resp, err := client.SupportedChains(context.Background(), &zetaObserverTypes.QuerySupportedChains{})
@@ -305,7 +305,6 @@
 		return nil, err
 	}
 	return resp.GetChains(), nil
->>>>>>> a70d9871
 }
 
 func (b *ZetaCoreBridge) GetPendingNonces() (*types.QueryAllPendingNoncesResponse, error) {
