--- conflicted
+++ resolved
@@ -208,15 +208,9 @@
 	connector := stub.MockConnectorNonEth(chainID)
 	event := testutils.ParseReceiptZetaSent(receipt, connector)
 
-<<<<<<< HEAD
-	// create config
+	// create test compliance config
 	cfg := config.Config{
 		ComplianceConfig: config.ComplianceConfig{},
-=======
-	// create test compliance config
-	cfg := &config.Config{
-		ComplianceConfig: &config.ComplianceConfig{},
->>>>>>> 9aacfb7a
 	}
 
 	t.Run("should return vote msg for archived ZetaSent event", func(t *testing.T) {
