--- conflicted
+++ resolved
@@ -644,13 +644,8 @@
 // getEVMRPC is a helper function to set up the client and signer, also initializes a mock client for unit tests
 func getEVMRPC(endpoint string) (interfaces.EVMRPCClient, ethtypes.Signer, error) {
 	if endpoint == stub.EVMRPCEnabled {
-<<<<<<< HEAD
 		chainID := big.NewInt(chains.BscMainnetChain().ChainId)
-		ethSigner := ethtypes.NewEIP155Signer(chainID)
-=======
-		chainID := big.NewInt(common.BscMainnetChain().ChainId)
 		ethSigner := ethtypes.NewLondonSigner(chainID)
->>>>>>> a225b9d6
 		client := &stub.MockEvmClient{}
 		return client, ethSigner, nil
 	}
