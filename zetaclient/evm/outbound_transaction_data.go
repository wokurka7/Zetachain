package evm

import (
	"context"
	"encoding/base64"
	"encoding/hex"
	"errors"
	"fmt"
	"math/big"

	ethcommon "github.com/ethereum/go-ethereum/common"
	"github.com/rs/zerolog"
	"github.com/zeta-chain/zetacore/pkg/chains"
	"github.com/zeta-chain/zetacore/pkg/coin"
	"github.com/zeta-chain/zetacore/x/crosschain/types"
	"github.com/zeta-chain/zetacore/zetaclient/interfaces"
)

const (
	MinGasLimit = 100_000
	MaxGasLimit = 1_000_000
)

// OutBoundTransactionData is a data structure containing input fields used to construct each type of transaction.
// This is populated using cctx and other input parameters passed to TryProcessOutTx
type OutBoundTransactionData struct {
	srcChainID *big.Int
	toChainID  *big.Int
	sender     ethcommon.Address
	to         ethcommon.Address
	asset      ethcommon.Address
	amount     *big.Int
	gasPrice   *big.Int
	gasLimit   uint64
	message    []byte
	nonce      uint64
	height     uint64

	// sendHash field is the inbound message digest that is sent to the destination contract
	sendHash [32]byte

	// outboundParams field contains data detailing the receiver chain and outbound transaction
	outboundParams *types.OutboundTxParams
}

// SetChainAndSender populates the destination address and Chain ID based on the status of the cross chain tx
// returns true if transaction should be skipped
// returns false otherwise
func (txData *OutBoundTransactionData) SetChainAndSender(cctx *types.CrossChainTx, logger zerolog.Logger) bool {
	switch cctx.CctxStatus.Status {
	case types.CctxStatus_PendingRevert:
		txData.to = ethcommon.HexToAddress(cctx.InboundTxParams.Sender)
		txData.toChainID = big.NewInt(cctx.InboundTxParams.SenderChainId)
		logger.Info().Msgf("Abort: reverting inbound")
	case types.CctxStatus_PendingOutbound:
		txData.to = ethcommon.HexToAddress(cctx.GetCurrentOutTxParam().Receiver)
		txData.toChainID = big.NewInt(cctx.GetCurrentOutTxParam().ReceiverChainId)
	default:
		logger.Info().Msgf("Transaction doesn't need to be processed status: %d", cctx.CctxStatus.Status)
		return true
	}
	return false
}

// SetupGas sets the gas limit and price
func (txData *OutBoundTransactionData) SetupGas(
	cctx *types.CrossChainTx,
	logger zerolog.Logger,
	client interfaces.EVMRPCClient,
	chain *chains.Chain,
) error {

	txData.gasLimit = cctx.GetCurrentOutTxParam().OutboundTxGasLimit
	if txData.gasLimit < MinGasLimit {
		txData.gasLimit = MinGasLimit
		logger.Warn().Msgf("gasLimit %d is too low; set to %d", cctx.GetCurrentOutTxParam().OutboundTxGasLimit, txData.gasLimit)
	}
	if txData.gasLimit > MaxGasLimit {
		txData.gasLimit = MaxGasLimit
		logger.Warn().Msgf("gasLimit %d is too high; set to %d", cctx.GetCurrentOutTxParam().OutboundTxGasLimit, txData.gasLimit)
	}

	// use dynamic gas price for ethereum chains.
	// The code below is a fix for https://github.com/zeta-chain/node/issues/1085
	// doesn't close directly the issue because we should determine if we want to keep using SuggestGasPrice if no OutboundTxGasPrice
	// we should possibly remove it completely and return an error if no OutboundTxGasPrice is provided because it means no fee is processed on ZetaChain
	specified, ok := new(big.Int).SetString(cctx.GetCurrentOutTxParam().OutboundTxGasPrice, 10)
	if !ok {
		if chains.IsEthereumChain(chain.ChainId) {
			suggested, err := client.SuggestGasPrice(context.Background())
			if err != nil {
				return errors.Join(err, fmt.Errorf("cannot get gas price from chain %s ", chain))
			}
			txData.gasPrice = roundUpToNearestGwei(suggested)
		} else {
			return fmt.Errorf("cannot convert gas price  %s ", cctx.GetCurrentOutTxParam().OutboundTxGasPrice)
		}
	} else {
		txData.gasPrice = specified
	}
	return nil
}

// NewOutBoundTransactionData populates transaction input fields parsed from the cctx and other parameters
// returns
//  1. New OutBoundTransaction Data struct or nil if an error occurred.
//  2. bool (skipTx) - if the transaction doesn't qualify to be processed the function will return true, meaning that this
//     cctx will be skipped and false otherwise.
//  3. error
func NewOutBoundTransactionData(
	cctx *types.CrossChainTx,
	evmClient *ChainClient,
	evmRPC interfaces.EVMRPCClient,
	logger zerolog.Logger,
	height uint64,
) (*OutBoundTransactionData, bool, error) {
	txData := OutBoundTransactionData{}
	txData.outboundParams = cctx.GetCurrentOutTxParam()
	txData.amount = cctx.GetCurrentOutTxParam().Amount.BigInt()
	txData.nonce = cctx.GetCurrentOutTxParam().OutboundTxTssNonce
	txData.sender = ethcommon.HexToAddress(cctx.InboundTxParams.Sender)
	txData.srcChainID = big.NewInt(cctx.InboundTxParams.SenderChainId)
	txData.asset = ethcommon.HexToAddress(cctx.InboundTxParams.Asset)
	txData.height = height

	skipTx := txData.SetChainAndSender(cctx, logger)
	if skipTx {
		return nil, true, nil
	}

	toChain := chains.GetChainFromChainID(txData.toChainID.Int64())
	if toChain == nil {
		return nil, true, fmt.Errorf("unknown chain: %d", txData.toChainID.Int64())
	}

	// Get nonce, Early return if the cctx is already processed
	nonce := cctx.GetCurrentOutTxParam().OutboundTxTssNonce
	included, confirmed, err := evmClient.IsSendOutTxProcessed(cctx, logger)
	if err != nil {
		return nil, true, errors.New("IsSendOutTxProcessed failed")
	}
	if included || confirmed {
		logger.Info().Msgf("CCTX already processed; exit signer")
		return nil, true, nil
	}

	// Set up gas limit and gas price
	err = txData.SetupGas(cctx, logger, evmRPC, toChain)
	if err != nil {
		return nil, true, err
	}

	// Get sendHash
	logger.Info().Msgf("chain %s minting %d to %s, nonce %d, finalized zeta bn %d", toChain, cctx.InboundTxParams.Amount, txData.to.Hex(), nonce, cctx.InboundTxParams.InboundTxFinalizedZetaHeight)
	sendHash, err := hex.DecodeString(cctx.Index[2:]) // remove the leading 0x
	if err != nil || len(sendHash) != 32 {
		return nil, true, fmt.Errorf("decode CCTX %s error", cctx.Index)
	}
	copy(txData.sendHash[:32], sendHash[:32])

	// In case there is a pending transaction, make sure this keysign is a transaction replacement
	pendingTx := evmClient.GetPendingTx(nonce)
	if pendingTx != nil {
		if txData.gasPrice.Cmp(pendingTx.GasPrice()) > 0 {
			logger.Info().Msgf("replace pending outTx %s nonce %d using gas price %d", pendingTx.Hash().Hex(), nonce, txData.gasPrice)
		} else {
			logger.Info().Msgf("please wait for pending outTx %s nonce %d to be included", pendingTx.Hash().Hex(), nonce)
			return nil, true, nil
		}
	}

	// Base64 decode message
<<<<<<< HEAD
	if cctx.InboundTxParams.CoinType != common.CoinType_Cmd {
=======
	if cctx.GetCurrentOutTxParam().CoinType != coin.CoinType_Cmd {
>>>>>>> 1e0d8593
		txData.message, err = base64.StdEncoding.DecodeString(cctx.RelayedMessage)
		if err != nil {
			logger.Err(err).Msgf("decode CCTX.Message %s error", cctx.RelayedMessage)
		}
	}

	return &txData, false, nil
}<|MERGE_RESOLUTION|>--- conflicted
+++ resolved
@@ -170,11 +170,7 @@
 	}
 
 	// Base64 decode message
-<<<<<<< HEAD
-	if cctx.InboundTxParams.CoinType != common.CoinType_Cmd {
-=======
-	if cctx.GetCurrentOutTxParam().CoinType != coin.CoinType_Cmd {
->>>>>>> 1e0d8593
+	if cctx.InboundTxParams.CoinType != coin.CoinType_Cmd {
 		txData.message, err = base64.StdEncoding.DecodeString(cctx.RelayedMessage)
 		if err != nil {
 			logger.Err(err).Msgf("decode CCTX.Message %s error", cctx.RelayedMessage)
