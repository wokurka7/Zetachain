package zetaclient

import (
	"encoding/base64"
	"encoding/hex"
	"fmt"
	cctxtypes "github.com/zeta-chain/zetacore/x/crosschain/types"
	"math/big"
	"os"
	"sort"
	"strconv"
	"sync"
	"sync/atomic"
	"time"

	"github.com/btcsuite/btcd/btcjson"
	"github.com/btcsuite/btcd/chaincfg"
	"github.com/btcsuite/btcd/chaincfg/chainhash"
	"github.com/btcsuite/btcd/rpcclient"
	"github.com/btcsuite/btcutil"
	"github.com/rs/zerolog"
	"github.com/rs/zerolog/log"
	"github.com/syndtr/goleveldb/leveldb"
	"github.com/zeta-chain/zetacore/common"
	"github.com/zeta-chain/zetacore/zetaclient/config"
	metricsPkg "github.com/zeta-chain/zetacore/zetaclient/metrics"
	clienttypes "github.com/zeta-chain/zetacore/zetaclient/types"
)

var _ ChainClient = &BitcoinChainClient{}

// Chain configuration struct
// Filled with above constants depending on chain
type BitcoinChainClient struct {
	*ChainMetrics

	chain        common.Chain
	endpoint     string
	rpcClient    *rpcclient.Client
	zetaClient   *ZetaCoreBridge
	Tss          TSSSigner
	lastBlock    uint64
	confCount    uint64                                  // must wait this many blocks to be considered "confirmed"
	BlockTime    uint64                                  // block time in seconds
	submittedTx  map[string]btcjson.GetTransactionResult // key: chain-nonce
	mu           *sync.Mutex
	utxos        []btcjson.ListUnspentResult
	pendingUtxos *leveldb.DB // key is txid_outpoint, value is ListUnspentResult
	stop         chan struct{}
	logger       zerolog.Logger
}

const (
	minConfirmations = 6
	firstBlock       = 2406680
	chunkSize        = 500
)

// Return configuration based on supplied target chain
func NewBitcoinClient(chain common.Chain, bridge *ZetaCoreBridge, tss TSSSigner, dbpath string, metrics *metricsPkg.Metrics) (*BitcoinChainClient, error) {
	ob := BitcoinChainClient{
		ChainMetrics: NewChainMetrics(chain.String(), metrics),
	}
	ob.stop = make(chan struct{})
	ob.chain = chain
	if chain.IsEVMChain() {
		return nil, fmt.Errorf("chain %s is not a Bitcoin chain", chain.String())
	}
	ob.mu = &sync.Mutex{}
	ob.logger = log.With().Str("chain", chain.String()).Logger()
	ob.zetaClient = bridge
	ob.Tss = tss
	ob.confCount = 0

<<<<<<< HEAD
	path := fmt.Sprintf("%s/btc_utxos.pendingUtxos", dbpath)
	db, err := leveldb.OpenFile(path, nil)
	if err != nil {
		return nil, err
	}
	ob.pendingUtxos = db
	ob.endpoint = config.Chains[chain.String()].Endpoint
=======
	ob.endpoint = config.ChainConfigs[chain.ChainName.String()].Endpoint
>>>>>>> 201a8800

	// initialize the Client
	ob.logger.Info().Msgf("Chain %s endpoint %s", ob.chain.String(), ob.endpoint)

	connCfg := &rpcclient.ConnConfig{
		Host:         ob.endpoint,
		User:         "user",
		Pass:         "pass",
		HTTPPostMode: true,
		DisableTLS:   true,
	}
	client, err := rpcclient.New(connCfg, nil)
	if err != nil {
		return nil, fmt.Errorf("error creating rpc client: %s", err)
	}
	ob.rpcClient = client
	bn, err := ob.rpcClient.GetBlockCount()
	if err != nil {
		return nil, fmt.Errorf("error getting block count: %s", err)
	}

	ob.logger.Info().Msgf("%s: start scanning from block %d", chain.String(), bn)

	envvar := ob.chain.String() + "_SCAN_FROM"
	scanFromBlock := os.Getenv(envvar)
	if scanFromBlock != "" {
		ob.logger.Info().Msgf("envvar %s is set; scan from  block %s", envvar, scanFromBlock)
		if scanFromBlock == clienttypes.EnvVarLatest {
			ob.SetLastBlockHeight(uint64(bn))
		} else {
			scanFromBlockInt, err := strconv.ParseInt(scanFromBlock, 10, 64)
			if err != nil {
				return nil, err
			}
			ob.SetLastBlockHeight(uint64(scanFromBlockInt))
		}
	}

	return &ob, nil
}

func (ob *BitcoinChainClient) Start() {
	go ob.WatchInTx()
	go ob.WatchUTXOS()
	go ob.WatchGasPrice()
}

func (ob *BitcoinChainClient) Stop() {
	ob.logger.Info().Msgf("ob %s is stopping", ob.chain.String())
	close(ob.stop) // this notifies all goroutines to stop
	//
	//ob.logger.Info().Msg("closing ob.pendingUtxos")
	//err := ob.pendingUtxos.Close()
	//if err != nil {
	//	ob.logger.Error().Err(err).Msg("error closing pendingUtxos")
	//}
	//
	ob.logger.Info().Msgf("%s observer stopped", ob.chain.String())
}

func (ob *BitcoinChainClient) SetLastBlockHeight(block uint64) {
	atomic.StoreUint64(&ob.lastBlock, block)
}

func (ob *BitcoinChainClient) GetLastBlockHeight() uint64 {
	return atomic.LoadUint64(&ob.lastBlock)
}

// TODO
func (ob *BitcoinChainClient) GetBaseGasPrice() *big.Int {
	return big.NewInt(0)
}

func (ob *BitcoinChainClient) WatchInTx() {
	ticker := time.NewTicker(30 * time.Second)
	for {
		select {
		case <-ticker.C:
			err := ob.observeInTx()
			if err != nil {
				ob.logger.Error().Err(err).Msg("error observing in tx")
				continue
			}
		case <-ob.stop:
			ob.logger.Info().Msg("WatchInTx stopped")
			return
		}
	}
}

// TODO
func (ob *BitcoinChainClient) observeInTx() error {
	lastBN := ob.GetLastBlockHeight()
	cnt, err := ob.rpcClient.GetBlockCount()
	if err != nil {
		return fmt.Errorf("error getting block count: %s", err)
	}
	currentBlock := uint64(cnt)
	// query incoming gas asset
	if currentBlock > lastBN {
		bn := lastBN + 1
		ob.logger.Info().Msgf("filtering block %d, current block %d, last block %d", bn, currentBlock, lastBN)
		hash, err := ob.rpcClient.GetBlockHash(int64(bn))
		if err != nil {
			return err
		}

		block, err := ob.rpcClient.GetBlockVerboseTx(hash)
		if err != nil {
			return err
		}

		tssAddress := ob.Tss.BTCAddress()
		inTxs := FilterAndParseIncomingTx(block.Tx, uint64(block.Height), tssAddress, &ob.logger)

		for _, inTx := range inTxs {
			//ob.logger.Info().Msgf("incoming tx %v", inTx)
			amount := big.NewFloat(inTx.Value)
			amount = amount.Mul(amount, big.NewFloat(1e8))
			amountInt, _ := amount.Int(nil)
			message := hex.EncodeToString(inTx.MemoBytes)
			zetaHash, err := ob.zetaClient.PostSend(
				inTx.FromAddress,
				ob.chain.ChainId,
				inTx.FromAddress,
				inTx.FromAddress,
				common.ZetaChain().ChainId,
				amountInt.String(),
				amountInt.String(),
				message,
				inTx.TxHash,
				inTx.BlockNumber,
				0,
				common.CoinType_Gas,
				PostSendEVMGasLimit,
				"",
			)
			if err != nil {
				ob.logger.Error().Err(err).Msg("error posting to zeta core")
				continue
			}
			ob.logger.Info().Msgf("ZetaSent event detected and reported: PostSend zeta tx: %s", zetaHash)
		}

		ob.SetLastBlockHeight((bn))
	}

	return nil
}

<<<<<<< HEAD
// returns isIncluded, isConfirmed, Error
func (ob *BitcoinChainClient) IsSendOutTxProcessed(send *cctxtypes.CrossChainTx) (bool, bool, error) {
	sendHash := send.Index
	nonce := send.OutBoundTxParams.OutBoundTxTSSNonce
	chain := ob.chain.String()
	outTxID := fmt.Sprintf("%s-%d", chain, nonce)
	res, found := ob.submittedTx[outTxID]
	if !found {
		return false, false, nil
	}
	if res.Confirmations == 0 {
		return true, false, nil
	} else if res.Confirmations > 0 { // FIXME: use configured block confirmation
		amountInSat, _ := big.NewFloat(res.Amount * 1e8).Int(nil)
		zetaHash, err := ob.zetaClient.PostReceiveConfirmation(
			sendHash,
			res.TxID,
			uint64(res.BlockIndex),
			amountInSat,
			common.ReceiveStatus_Success,
			ob.chain.String(),
			int(nonce),
			common.CoinType_Gas,
		)
		if err != nil {
			ob.logger.Error().Err(err).Msgf("error posting to zeta core")
		} else {
			ob.logger.Info().Msgf("Bitcoin outTx confirmed: PostReceiveConfirmation zeta tx: %s", zetaHash)
		}
		return true, true, nil
	}
=======
// TODO
func (ob *BitcoinChainClient) IsSendOutTxProcessed(sendHash string, nonce int, cointype common.CoinType) (bool, bool, error) {
>>>>>>> 201a8800
	return false, false, nil
}

func (ob *BitcoinChainClient) PostNonceIfNotRecorded() error {
	return nil
}

func (ob *BitcoinChainClient) WatchGasPrice() {
	gasTicker := time.NewTicker(60 * time.Second)
	for {
		select {
		case <-gasTicker.C:
			err := ob.PostGasPrice()
			if err != nil {
				ob.logger.Error().Err(err).Msg("PostGasPrice error on " + ob.chain.String())
				continue
			}
		case <-ob.stop:
			ob.logger.Info().Msg("WatchGasPrice stopped")
			return
		}
	}
}

func (ob *BitcoinChainClient) PostGasPrice() error {
	// EstimateSmartFee returns the fees per kilobyte (BTC/kb) targeting given block confirmation
	feeResult, err := ob.rpcClient.EstimateSmartFee(1, &btcjson.EstimateModeConservative)
	if err != nil {
		return err
	}
	gasPrice := big.NewFloat(0)
	gasPriceU64, _ := gasPrice.Mul(big.NewFloat(*feeResult.FeeRate), big.NewFloat(1e8)).Uint64()
	bn, err := ob.rpcClient.GetBlockCount()
	if err != nil {
		return err
	}
	_, err = ob.zetaClient.PostGasPrice(ob.chain, gasPriceU64, "100", uint64(bn))
	if err != nil {
		ob.logger.Err(err).Msg("PostGasPrice:")
		return err
	}
	_ = feeResult
	return nil
}

type BTCInTxEvnet struct {
	FromAddress string  // the first input address
	ToAddress   string  // some TSS address
	Value       float64 // in BTC, not satoshi
	MemoBytes   []byte
	BlockNumber uint64
	TxHash      string
}

// given txs list returned by the "getblock 2" RPC command, return the txs that are relevant to us
// relevant tx must have the following vouts as the first two vouts:
// vout0: p2wpkh to the TSS address (targetAddress)
// vout1: OP_RETURN memo, base64 encoded
func FilterAndParseIncomingTx(txs []btcjson.TxRawResult, blockNumber uint64, targetAddress string, logger *zerolog.Logger) []*BTCInTxEvnet {
	inTxs := make([]*BTCInTxEvnet, 0)
	for _, tx := range txs {
		found := false
		var value float64
		var memo []byte
		if len(tx.Vout) >= 2 {
			// first vout must to addressed to the targetAddress with p2wpkh scriptPubKey
			out := tx.Vout[0]
			script := out.ScriptPubKey.Hex
			if len(script) == 44 && script[:4] == "0014" { // segwit output: 0x00 + 20 bytes of pubkey hash
				hash, err := hex.DecodeString(script[4:])
				if err != nil {
					continue
				}
				wpkhAddress, err := btcutil.NewAddressWitnessPubKeyHash(hash, &chaincfg.TestNet3Params)
				if err != nil {
					continue
				}
				if wpkhAddress.EncodeAddress() != targetAddress {
					continue
				}
				value = out.Value
				out = tx.Vout[1]
				script = out.ScriptPubKey.Hex
				if len(script) >= 4 && script[:2] == "6a" { // OP_RETURN
					memoSize, err := strconv.ParseInt(script[2:4], 16, 32)
					if err != nil {
						logger.Warn().Err(err).Msgf("error decoding pubkey hash")
						continue
					}
					if int(memoSize) != (len(script)-4)/2 {
						logger.Warn().Msgf("memo size mismatch: %d != %d", memoSize, (len(script)-4)/2)
						continue
					}
					memoStr, err := hex.DecodeString(script[4:])
					if err != nil {
						logger.Warn().Err(err).Msgf("error hex decoding memo")
						continue
					}
					memoBytes, err := base64.StdEncoding.DecodeString(string(memoStr))
					if err != nil {
						logger.Warn().Err(err).Msg("error b64 decoding memo")
						continue
					}
					memo = memoBytes
					found = true

				}
			}

		}
		if found {
			var fromAddress string
			if len(tx.Vin) > 0 {
				vin := tx.Vin[0]
				//log.Info().Msgf("vin: %v", vin.Witness)
				if len(vin.Witness) == 2 {
					pk := vin.Witness[1]
					pkBytes, err := hex.DecodeString(pk)
					if err != nil {
						logger.Warn().Msgf("error decoding pubkey: %s", err)
						break
					}
					hash := btcutil.Hash160(pkBytes)
					addr, err := btcutil.NewAddressWitnessPubKeyHash(hash, &chaincfg.TestNet3Params)
					if err != nil {
						logger.Warn().Msgf("error decoding pubkey hash: %s", err)
						break
					}
					fromAddress = addr.EncodeAddress()
				}
			}
			inTxs = append(inTxs, &BTCInTxEvnet{
				FromAddress: fromAddress,
				ToAddress:   targetAddress,
				Value:       value,
				MemoBytes:   memo,
				BlockNumber: blockNumber,
				TxHash:      tx.Txid,
			})
		}
	}
	return inTxs
}

func (ob *BitcoinChainClient) WatchUTXOS() {
	ticker := time.NewTicker(10 * time.Minute)
	for {
		select {
		case <-ticker.C:
			err := ob.fetchUTXOS()
			if err != nil {
				ob.logger.Error().Err(err).Msg("error fetching btc utxos")
				continue
			}
		case <-ob.stop:
			ob.logger.Info().Msg("WatchUTXOS stopped")
			return
		}
	}
}

func (ob *BitcoinChainClient) fetchUTXOS() error {
	// get the current block height.
	bh, err := ob.rpcClient.GetBlockCount()
	if err != nil {
		return fmt.Errorf("btc: error getting block height : %v", err)
	}
	maxConfirmations := int(bh - firstBlock)

	// List unspent.
	tssAddr := ob.Tss.BTCAddress()
	address, err := btcutil.DecodeAddress(tssAddr, &chaincfg.TestNet3Params)
	if err != nil {
		return fmt.Errorf("btc: error decoding wallet address (%s) : %s", tssAddr, err.Error())
	}
	addresses := []btcutil.Address{address}
	var utxos []btcjson.ListUnspentResult

	// populate utxos array
	for i := minConfirmations; i < maxConfirmations; i += chunkSize {
		unspents, err := ob.rpcClient.ListUnspentMinMaxAddresses(i, i+chunkSize, addresses)
		if err != nil {
			return err
		}
		utxos = append(utxos, unspents...)
	}
	// filter pending
	var filtered []btcjson.ListUnspentResult
	for _, utxo := range utxos {
		pending, err := ob.isPending(utxoKey(utxo))
		if err != nil {
			return fmt.Errorf("btc: error accessing pending utxos pendingUtxos: %v", err.Error())
		}
		if !pending {
			filtered = append(filtered, utxo)
		}
	}
	// sort by value
	sort.Slice(filtered, func(i, j int) bool {
		return filtered[i].Amount < filtered[j].Amount
	})
	ob.utxos = filtered
	// remove completed from pending pendingUtxos
	ob.housekeepPending()
	return nil
}

func (ob *BitcoinChainClient) housekeepPending() {
	// create map with utxos
	utxosMap := make(map[string]bool, len(ob.utxos))
	for _, utxo := range ob.utxos {
		utxosMap[utxoKey(utxo)] = true
	}

	// traverse pending pendingUtxos
	var removed int64
	iter := ob.pendingUtxos.NewIterator(nil, nil)
	for iter.Next() {
		key := iter.Key()
		// if key not in utxos map, remove from pendingUtxos
		if !utxosMap[string(key)] {
			if err := ob.pendingUtxos.Delete(key, nil); err != nil {
				ob.logger.Warn().Err(err).Msgf("btc: error removing key [%s] from pending utxos pendingUtxos", key)
			}
		}
	}
	iter.Release()
	err := iter.Error()
	if err != nil {
		ob.logger.Warn().Err(err).Msgf("btc: pending utxos housekeeping")
	}
	if removed > 0 {
		ob.logger.Info().Msgf("btc : %d txs purged from pending pendingUtxos", removed)
	}
}

func (ob *BitcoinChainClient) isPending(utxoKey string) (bool, error) {
	if _, err := ob.pendingUtxos.Get([]byte(utxoKey), nil); err != nil {
		if err == leveldb.ErrNotFound {
			return false, nil
		}
		return false, err
	}
	return true, nil
}

func (ob *BitcoinChainClient) observeOutTx() {
	ticker := time.NewTicker(10 * time.Minute)
	for {
		select {
		case <-ticker.C:
			trackers, err := ob.zetaClient.GetAllOutTxTrackerByChain(ob.chain)
			if err != nil {
				ob.logger.Error().Err(err).Msg("error GetAllOutTxTrackerByChain")
				continue
			}
			for _, tracker := range trackers {
				outTxID := fmt.Sprintf("%s-%s", tracker.Chain, tracker.Nonce)
				for _, txHash := range tracker.HashList {
					hash, err := chainhash.NewHashFromStr(txHash.TxHash)
					if err != nil {
						ob.logger.Error().Err(err).Msg("error NewHashFromStr")
						continue
					}
					getTxResult, err := ob.rpcClient.GetTransaction(hash)
					if err != nil {
						continue
					}
					if getTxResult.Confirmations >= 0 {
						ob.submittedTx[outTxID] = *getTxResult
					}
				}
			}
		case <-ob.stop:
			ob.logger.Info().Msg("observeOutTx stopped")
			return
		}
	}
}<|MERGE_RESOLUTION|>--- conflicted
+++ resolved
@@ -4,7 +4,7 @@
 	"encoding/base64"
 	"encoding/hex"
 	"fmt"
-	cctxtypes "github.com/zeta-chain/zetacore/x/crosschain/types"
+	"github.com/btcsuite/btcd/chaincfg/chainhash"
 	"math/big"
 	"os"
 	"sort"
@@ -15,7 +15,6 @@
 
 	"github.com/btcsuite/btcd/btcjson"
 	"github.com/btcsuite/btcd/chaincfg"
-	"github.com/btcsuite/btcd/chaincfg/chainhash"
 	"github.com/btcsuite/btcd/rpcclient"
 	"github.com/btcsuite/btcutil"
 	"github.com/rs/zerolog"
@@ -51,7 +50,7 @@
 }
 
 const (
-	minConfirmations = 6
+	minConfirmations = 1
 	firstBlock       = 2406680
 	chunkSize        = 500
 )
@@ -63,8 +62,8 @@
 	}
 	ob.stop = make(chan struct{})
 	ob.chain = chain
-	if chain.IsEVMChain() {
-		return nil, fmt.Errorf("chain %s is not a Bitcoin chain", chain.String())
+	if !chain.IsBitcoinChain() {
+		return nil, fmt.Errorf("chain %s is not a Bitcoin chain", chain)
 	}
 	ob.mu = &sync.Mutex{}
 	ob.logger = log.With().Str("chain", chain.String()).Logger()
@@ -72,17 +71,13 @@
 	ob.Tss = tss
 	ob.confCount = 0
 
-<<<<<<< HEAD
 	path := fmt.Sprintf("%s/btc_utxos.pendingUtxos", dbpath)
 	db, err := leveldb.OpenFile(path, nil)
 	if err != nil {
 		return nil, err
 	}
 	ob.pendingUtxos = db
-	ob.endpoint = config.Chains[chain.String()].Endpoint
-=======
 	ob.endpoint = config.ChainConfigs[chain.ChainName.String()].Endpoint
->>>>>>> 201a8800
 
 	// initialize the Client
 	ob.logger.Info().Msgf("Chain %s endpoint %s", ob.chain.String(), ob.endpoint)
@@ -233,13 +228,10 @@
 	return nil
 }
 
-<<<<<<< HEAD
 // returns isIncluded, isConfirmed, Error
-func (ob *BitcoinChainClient) IsSendOutTxProcessed(send *cctxtypes.CrossChainTx) (bool, bool, error) {
-	sendHash := send.Index
-	nonce := send.OutBoundTxParams.OutBoundTxTSSNonce
-	chain := ob.chain.String()
-	outTxID := fmt.Sprintf("%s-%d", chain, nonce)
+func (ob *BitcoinChainClient) IsSendOutTxProcessed(sendHash string, nonce int, cointype common.CoinType) (bool, bool, error) {
+	chain := ob.chain.ChainId
+	outTxID := fmt.Sprintf("%d-%d", chain, nonce)
 	res, found := ob.submittedTx[outTxID]
 	if !found {
 		return false, false, nil
@@ -254,7 +246,7 @@
 			uint64(res.BlockIndex),
 			amountInSat,
 			common.ReceiveStatus_Success,
-			ob.chain.String(),
+			ob.chain,
 			int(nonce),
 			common.CoinType_Gas,
 		)
@@ -265,10 +257,6 @@
 		}
 		return true, true, nil
 	}
-=======
-// TODO
-func (ob *BitcoinChainClient) IsSendOutTxProcessed(sendHash string, nonce int, cointype common.CoinType) (bool, bool, error) {
->>>>>>> 201a8800
 	return false, false, nil
 }
 
@@ -526,7 +514,7 @@
 				continue
 			}
 			for _, tracker := range trackers {
-				outTxID := fmt.Sprintf("%s-%s", tracker.Chain, tracker.Nonce)
+				outTxID := fmt.Sprintf("%d-%d", tracker.ChainId, tracker.Nonce)
 				for _, txHash := range tracker.HashList {
 					hash, err := chainhash.NewHashFromStr(txHash.TxHash)
 					if err != nil {
