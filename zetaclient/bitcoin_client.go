--- conflicted
+++ resolved
@@ -76,14 +76,8 @@
 const (
 	minConfirmations = 0
 	maxHeightDiff    = 10000
-<<<<<<< HEAD
 	btcBlocksPerDay  = 144
 	bytesPerKB       = 1000
-=======
-	dustOffset       = 2000
-	bytesPerKB       = 1000
-	btcBlocksPerDay  = 144
->>>>>>> 9c0eed2c
 )
 
 func (ob *BitcoinChainClient) WithZetaClient(bridge *ZetaCoreBridge) {
@@ -352,34 +346,8 @@
 		inTxs := FilterAndParseIncomingTx(res.Block.Tx, uint64(res.Block.Height), tssAddress, &ob.logger.WatchInTx)
 
 		for _, inTx := range inTxs {
-<<<<<<< HEAD
 			msg := ob.GetInboundVoteMessageFromBtcEvent(inTx)
 			zetaHash, err := ob.zetaClient.PostSend(PostSendEVMGasLimit, msg)
-=======
-			ob.logger.WatchInTx.Debug().Msgf("Processing inTx: %s", inTx.TxHash)
-			sats, err := getSatoshis(inTx.Value)
-			if err != nil {
-				ob.logger.WatchInTx.Error().Err(err).Msgf("getSatoshis error: %s", err)
-				continue
-			}
-			amountInt := big.NewInt(sats)
-			message := hex.EncodeToString(inTx.MemoBytes)
-			zetaHash, err := ob.zetaClient.PostSend(
-				inTx.FromAddress,
-				ob.chain.ChainId,
-				inTx.FromAddress,
-				inTx.FromAddress,
-				common.ZetaChain().ChainId,
-				math.NewUintFromBigInt(amountInt),
-				message,
-				inTx.TxHash,
-				inTx.BlockNumber,
-				0,
-				common.CoinType_Gas,
-				PostSendEVMGasLimit,
-				"",
-			)
->>>>>>> 9c0eed2c
 			if err != nil {
 				ob.logger.WatchInTx.Error().Err(err).Msg("error posting to zeta core")
 				continue
@@ -430,7 +398,7 @@
 	}
 
 	// Get original cctx parameters
-	params, err := ob.GetPendingCctxParams(nonce)
+	params, err = ob.GetPendingCctxParams(nonce)
 	if err != nil {
 		ob.logger.ObserveOutTx.Info().Msgf("IsSendOutTxProcessed: can't find pending cctx for nonce %d", nonce)
 		return false, false, err
@@ -1288,13 +1256,4 @@
 	ob.BlockCache.Add(blockNumber, blockNheader)
 	ob.BlockCache.Add(hash, blockNheader)
 	return blockNheader, nil
-<<<<<<< HEAD
-=======
-}
-
-// A very special value to mark current nonce in UTXO
-func NonceMarkAmount(nonce uint64) int64 {
-	// #nosec G701 always in range
-	return int64(nonce) + config.DustOffset // +2000 to avoid being a dust rejection
->>>>>>> 9c0eed2c
 }