--- conflicted
+++ resolved
@@ -74,12 +74,7 @@
 const (
 	minConfirmations = 0
 	maxHeightDiff    = 10000
-<<<<<<< HEAD
-	dustOffset       = 2000
-=======
->>>>>>> e8161c57
 	btcBlocksPerDay  = 144
-	bytesPerKB       = 1000
 )
 
 func (ob *BitcoinChainClient) WithZetaClient(bridge *ZetaCoreBridge) {
