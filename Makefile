.PHONY: build


PACKAGES=$(shell go list ./... | grep -v '/simulation')
VERSION := $(shell git describe --tags)
COMMIT := $(shell [ -z "${COMMIT_ID}" ] && git log -1 --format='%H' || echo ${COMMIT_ID} )
BUILDTIME := $(shell date -u +"%Y%m%d.%H%M%S" )
DOCKER ?= docker
DOCKER_BUF := $(DOCKER) run --rm -v $(CURDIR):/workspace --workdir /workspace bufbuild/buf
GOFLAGS:=""

ldflags = -X github.com/cosmos/cosmos-sdk/version.Name=zetacore \
	-X github.com/cosmos/cosmos-sdk/version.ServerName=zetacored \
	-X github.com/cosmos/cosmos-sdk/version.ClientName=zetaclientd \
	-X github.com/cosmos/cosmos-sdk/version.Version=$(VERSION) \
	-X github.com/cosmos/cosmos-sdk/version.Commit=$(COMMIT) \
	-X github.com/zeta-chain/zetacore/common.Name=zetacored \
	-X github.com/zeta-chain/zetacore/common.Version=$(VERSION) \
	-X github.com/zeta-chain/zetacore/common.CommitHash=$(COMMIT) \
	-X github.com/zeta-chain/zetacore/common.BuildTime=$(BUILDTIME) \
	-X github.com/cosmos/cosmos-sdk/types.DBBackend=pebbledb

BUILD_FLAGS := -ldflags '$(ldflags)' -tags PRIVNET,pebbledb,ledger
TESTNET_BUILD_FLAGS := -ldflags '$(ldflags)' -tags TESTNET,pebbledb,ledger

TEST_DIR?="./..."
TEST_BUILD_FLAGS := -tags TESTNET,pebbledb,ledger
PRIV_BUILD_FLAGS := -tags PRIVNET,pebbledb,ledger

clean: clean-binaries clean-dir clean-test-dir clean-coverage

clean-binaries:
	@rm -rf ${GOBIN}/zetacored
	@rm -rf ${GOBIN}/zetaclientd

clean-dir:
	@rm -rf ~/.zetacored
	@rm -rf ~/.zetacore

all: install

test-coverage-exclude-core:
	@go test ${TEST_BUILD_FLAGS} -v -coverprofile coverage.out $(go list ./... | grep -v /x/zetacore/)

test-coverage:
	-@go test ${TEST_BUILD_FLAGS} -v -coverprofile coverage.out ${TEST_DIR}

coverage-report: test-coverage
	@go tool cover -html=coverage.out -o coverage.html

clean-coverage:
	@rm -f coverage.out
	@rm -f coverage.html

clean-test-dir:
	@rm -rf x/crosschain/client/integrationtests/.zetacored
	@rm -rf x/crosschain/client/querytests/.zetacored
	@rm -rf x/observer/client/querytests/.zetacored

run-test:
	@go test ${TEST_BUILD_FLAGS} ${TEST_DIR}

test :clean-test-dir run-test

test-priv:
	@go test ${PRIV_BUILD_FLAGS} ${TEST_DIR}

gosec:
	gosec  -exclude-dir=localnet ./...

install-testnet: go.sum
		@echo "--> Installing zetacored & zetaclientd"
		@go install -mod=readonly $(TESTNET_BUILD_FLAGS) ./cmd/zetacored
		@go install -mod=readonly $(TESTNET_BUILD_FLAGS) ./cmd/zetaclientd

build-testnet-ubuntu: go.sum
		docker build -t zetacore-ubuntu --platform linux/amd64 -f ./Dockerfile-athens3-ubuntu .
		docker create --name temp-container zetacore-ubuntu
		docker cp temp-container:/go/bin/zetaclientd .
		docker cp temp-container:/go/bin/zetacored .
		docker rm temp-container

install: go.sum
		@echo "--> Installing zetacored & zetaclientd"
		@go install -mod=readonly $(BUILD_FLAGS) ./cmd/zetacored
		@go install -mod=readonly $(BUILD_FLAGS) ./cmd/zetaclientd

install-zetaclient: go.sum
		@echo "--> Installing zetaclientd"
		@go install -mod=readonly $(BUILD_FLAGS) ./cmd/zetaclientd

# running with race detector on will be slow
install-zetaclient-race-test-only-build: go.sum
		@echo "--> Installing zetaclientd"
		@go install -race -mod=readonly $(BUILD_FLAGS) ./cmd/zetaclientd

install-zetacore: go.sum
		@echo "--> Installing zetacored"
		@go install -mod=readonly $(BUILD_FLAGS) ./cmd/zetacored

install-zetacore-testnet: go.sum
		@echo "--> Installing zetacored"
		@go install -mod=readonly $(TESTNET_BUILD_FLAGS) ./cmd/zetacored

install-smoketest: go.sum
		@echo "--> Installing orchestrator"
		@go install -mod=readonly $(BUILD_FLAGS) ./contrib/localnet/orchestrator/smoketest

go.sum: go.mod
		@echo "--> Ensure dependencies have not been modified"
		GO111MODULE=on go mod verify

test-cctx:
	./standalone-network/cctx-creator.sh

init:
	./standalone-network/init.sh

run:
	./standalone-network/run.sh

chain-init: clean install-zetacore init
chain-run: clean install-zetacore init run
chain-stop:
	@killall zetacored
	@killall tail


chain-init-testnet: clean install-zetacore-testnet init
chain-run-testnet: clean install-zetacore-testnet init run

lint-pre:
	@test -z $(gofmt -l .)
	@GOFLAGS=$(GOFLAGS) go mod verify

lint: lint-pre
	@golangci-lint run

proto:
	@echo "--> Removing old Go types "
	@find . -name '*.pb.go' -type f -delete
	@echo "--> Generating new Go types from protocol buffer files"
	@bash ./scripts/protoc-gen-go.sh
	@buf format -w
.PHONY: proto

<<<<<<< HEAD
typescript:
	@echo "--> Generating TypeScript bindings"
	@bash ./scripts/protoc-gen-typescript.sh
.PHONY: typescript
=======
proto-format:
	@bash ./scripts/proto-format.sh
>>>>>>> 84b01e8d

openapi:
	@echo "--> Generating OpenAPI specs"
	@bash ./scripts/protoc-gen-openapi.sh
.PHONY: openapi

specs:
	@echo "--> Generating module documentation"
	@go run ./scripts/gen-spec.go
.PHONY: specs

generate: proto openapi specs
.PHONY: generate

###############################################################################
###                                Docker Images                             ###
###############################################################################

zetanode:
	@echo "Building zetanode"
	$(DOCKER) build -t zetanode -f ./Dockerfile .
	$(DOCKER) build -t orchestrator -f contrib/localnet/orchestrator/Dockerfile.fastbuild .
.PHONY: zetanode

smoketest:
	@echo "DEPRECATED: NO-OP: Building smoketest"

start-smoketest:
	@echo "--> Starting smoketest"
	cd contrib/localnet/ && $(DOCKER) compose up -d

start-smoketest-upgrade:
	@echo "--> Starting smoketest with upgrade proposal"
	cd contrib/localnet/ && $(DOCKER) compose -f docker-compose-upgrade.yml up -d

start-smoketest-p2p-diag:
	@echo "--> Starting smoketest in p2p diagnostic mode"
	cd contrib/localnet/ && $(DOCKER) compose -f docker-compose-p2p-diag.yml up -d

stop-smoketest:
	@echo "--> Stopping smoketest"
	cd contrib/localnet/ && $(DOCKER) compose down --remove-orphans

stop-smoketest-p2p-diag:
	@echo "--> Stopping smoketest in p2p diagnostic mode"
	cd contrib/localnet/ && $(DOCKER) compose -f docker-compose-p2p-diag.yml down --remove-orphans

stress-test: zetanode
	cd contrib/localnet/ && $(DOCKER) compose -f docker-compose-stresstest.yml up -d

stop-stress-test:
	cd contrib/localnet/ && $(DOCKER) compose -f docker-compose-stresstest.yml down --remove-orphans<|MERGE_RESOLUTION|>--- conflicted
+++ resolved
@@ -144,15 +144,13 @@
 	@buf format -w
 .PHONY: proto
 
-<<<<<<< HEAD
 typescript:
 	@echo "--> Generating TypeScript bindings"
 	@bash ./scripts/protoc-gen-typescript.sh
 .PHONY: typescript
-=======
+
 proto-format:
 	@bash ./scripts/proto-format.sh
->>>>>>> 84b01e8d
 
 openapi:
 	@echo "--> Generating OpenAPI specs"
