--- conflicted
+++ resolved
@@ -33,12 +33,9 @@
 
 all: install
 
-<<<<<<< HEAD
-=======
 test-coverage-exclude-core:
 	@go test {TEST_BUILD_FLAGS} -v -coverprofile coverage.out $(go list ./... | grep -v /x/zetacore/)
 
->>>>>>> 3d622503
 test-coverage:
 	@go test ${TEST_BUILD_FLAGS} -v -coverprofile coverage.out ${TEST_DIR}
 
