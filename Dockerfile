FROM golang:1.19-alpine AS builder

ENV GOPATH /go
ENV GOOS=linux
ENV CGO_ENABLED=1

RUN apk --no-cache add git make build-base jq openssh
RUN ssh-keygen -b 2048 -t rsa -f /root/.ssh/localtest.pem -q -N ""

WORKDIR /go/delivery/zeta-node
COPY go.mod .
COPY go.sum .
RUN --mount=type=cache,target=/root/.cache/go-build \
    go mod download
COPY . .

RUN --mount=type=cache,target=/root/.cache/go-build \
    make install
RUN --mount=type=cache,target=/root/.cache/go-build \
    make install-smoketest

FROM golang:1.19-alpine

RUN apk --no-cache add openssh jq tmux vim curl bash
RUN ssh-keygen -A

COPY --from=builder /root/.ssh/localtest.pem.pub /root/.ssh/authorized_keys
COPY --from=builder /root/.ssh/localtest.pem.pub /root/.ssh/localtest.pem.pub
COPY --from=builder /root/.ssh/localtest.pem /root/.ssh/localtest.pem
COPY --from=builder /go/bin/zetaclientd /usr/local/bin
COPY --from=builder /go/bin/zetacored /usr/local/bin
COPY --from=builder /go/bin/smoketest /usr/local/bin

COPY contrib/localnet/scripts /root
COPY contrib/localnet/preparams /root/preparams
COPY contrib/localnet/ssh_config /root/.ssh/config
COPY contrib/localnet/zetacored /root/zetacored
COPY contrib/localnet/tss /root/tss

RUN chmod 755 /root/reset-testnet.sh
RUN chmod 755 /root/start-zetacored.sh
RUN chmod 755 /root/start-zetaclientd.sh
RUN chmod 755 /root/start-zetaclientd-genesis.sh
RUN chmod 755 /root/genesis.sh
RUN chmod 755 /root/seed.sh
RUN chmod 755 /root/keygen.sh
<<<<<<< HEAD
RUN chmod 755 /root/os-info.sh
=======
RUN chmod 755 /root/start-zetaclientd-p2p-diag.sh
>>>>>>> 3b8d8f07

WORKDIR /usr/local/bin
ENV SHELL /bin/sh
EXPOSE 22

ENTRYPOINT ["/usr/sbin/sshd", "-D"]<|MERGE_RESOLUTION|>--- conflicted
+++ resolved
@@ -44,11 +44,8 @@
 RUN chmod 755 /root/genesis.sh
 RUN chmod 755 /root/seed.sh
 RUN chmod 755 /root/keygen.sh
-<<<<<<< HEAD
 RUN chmod 755 /root/os-info.sh
-=======
 RUN chmod 755 /root/start-zetaclientd-p2p-diag.sh
->>>>>>> 3b8d8f07
 
 WORKDIR /usr/local/bin
 ENV SHELL /bin/sh
