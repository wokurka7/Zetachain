--- conflicted
+++ resolved
@@ -1,15 +1,12 @@
 FROM golang:1.19-alpine AS builder
 
 ENV GOPATH /go
-<<<<<<< HEAD
 ENV GOOS=linux
 ENV CGO_ENABLED=1
-=======
 
 RUN apk --no-cache add git make build-base jq openssh
 RUN ssh-keygen -b 2048 -t rsa -f /root/.ssh/localtest.pem -q -N ""
 
->>>>>>> 39e43cab
 WORKDIR /go/delivery/zeta-node
 COPY go.mod .
 COPY go.sum .
