--- conflicted
+++ resolved
@@ -93,13 +93,8 @@
 message MsgResetChainNonces {
   string creator = 1;
   int64 chain_id = 2;
-<<<<<<< HEAD
-  uint64 chain_nonce_low = 3;
-  uint64 chain_nonce_high = 4;
-=======
   int64 chain_nonce_low = 3;
   int64 chain_nonce_high = 4;
->>>>>>> 1655c34f
 }
 
 message MsgResetChainNoncesResponse {}