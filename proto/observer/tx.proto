syntax = "proto3";
package zetachain.zetacore.observer;

// this line is used by starport scaffolding # proto/tx/import

import "common/common.proto";
import "gogoproto/gogo.proto";
import "observer/observer.proto";



option go_package = "github.com/zeta-chain/zetacore/x/observer/types";

// Msg defines the Msg service.
service Msg {
  rpc SetSupportedChains(MsgSetSupportedChains) returns (MsgSetSupportedChainsResponse);
  rpc AddObserver(MsgAddObserver) returns (MsgAddObserverResponse);
// this line is used by starport scaffolding # proto/tx/rpc
<<<<<<< HEAD
=======

>>>>>>> b552b4b6
}

message MsgSetSupportedChains {
  string creator = 1;
  int64 chain_id=2;
  common.ChainName ChainName=3;
}
// this line is used by starport scaffolding # proto/tx/message

message MsgSetSupportedChainsResponse{
}
message MsgAddObserver {
  string creator = 1;
<<<<<<< HEAD
  ObserverChain observerChain = 2;
=======
  int64 chain_id = 2;
>>>>>>> b552b4b6
  ObservationType observationType = 3;
}

message MsgAddObserverResponse {
}

// this line is used by starport scaffolding # proto/tx/message<|MERGE_RESOLUTION|>--- conflicted
+++ resolved
@@ -16,10 +16,7 @@
   rpc SetSupportedChains(MsgSetSupportedChains) returns (MsgSetSupportedChainsResponse);
   rpc AddObserver(MsgAddObserver) returns (MsgAddObserverResponse);
 // this line is used by starport scaffolding # proto/tx/rpc
-<<<<<<< HEAD
-=======
 
->>>>>>> b552b4b6
 }
 
 message MsgSetSupportedChains {
@@ -33,11 +30,7 @@
 }
 message MsgAddObserver {
   string creator = 1;
-<<<<<<< HEAD
-  ObserverChain observerChain = 2;
-=======
   int64 chain_id = 2;
->>>>>>> b552b4b6
   ObservationType observationType = 3;
 }
 
