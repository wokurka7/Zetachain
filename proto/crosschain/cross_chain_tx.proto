syntax = "proto3";
package zetachain.zetacore.crosschain;
import "gogoproto/gogo.proto";
import "common/common.proto";
option go_package = "github.com/zeta-chain/zetacore/x/crosschain/types";

enum CctxStatus {
  option (gogoproto.goproto_enum_stringer) = true;
  PendingInbound = 0; // some observer sees inbound tx
  PendingOutbound = 1; // super majority observer see inbound tx
  OutboundMined = 3;  // the corresponding outbound tx is mined
  PendingRevert = 4; // outbound cannot succeed; should revert inbound
  Reverted =5; // inbound reverted.
  Aborted = 6; // inbound tx error or invalid paramters and cannot revert; just abort
}

message InBoundTxParams{
  string sender = 1;
  string senderChain = 2;
<<<<<<< HEAD
  int64 senderChainID = 3;
  string inBoundTxObservedHash = 4;
  uint64 inBoundTxObservedExternalHeight = 5;
  uint64 inBoundTxFinalizedZetaHeight = 6;
  string inBoundTXBallotIndex=7;
  string txOrigin = 8;
  common.CoinType coinType = 9;
  string asset = 10;
=======
  int64 sender_chain_id = 3;
  string inbound_tx_observed_hash = 4;
  uint64 inbound_tx_observed_external_height = 5;
  uint64 inbound_tx_finalized_zeta_height = 6;
  string inbound_tx_ballot_index=7;
  string tx_origin = 8;
>>>>>>> b552b4b6
}

message OutBoundTxParams {
  string receiver = 1;
  string receiver_chain = 2;
  int64 receiver_chainId = 3;
  uint64 broadcaster = 4; // Can be removed
  string outbound_tx_hash = 5;
  uint64 outbound_tx_tss_nonce = 6;
  uint64 outbound_tx_gas_limit = 7;
  string outbound_tx_gas_price = 8;
  string outbound_tx_ballot_index = 9;
  uint64 outbound_tx_finalized_zeta_height = 10;
  uint64 outbound_tx_observed_external_height = 11;
  common.CoinType coin_type = 12;
}

message Status {
  CctxStatus status = 1;
  string status_message = 2;
  int64  lastUpdate_timestamp = 3;
}

message CrossChainTx {
  string creator = 1;
  string index = 2;
  string zeta_burnt = 3 [
    (gogoproto.customtype) = "github.com/cosmos/cosmos-sdk/types.Uint",
    (gogoproto.nullable) = false,
    (gogoproto.moretags) = "yaml:\"zeta_burnt\""
  ];
  string zeta_mint = 4 [
    (gogoproto.customtype) = "github.com/cosmos/cosmos-sdk/types.Uint",
    (gogoproto.nullable) = false,
    (gogoproto.moretags) = "yaml:\"zeta_mint\""
  ];
  string zeta_fees = 5 [
    (gogoproto.customtype) = "github.com/cosmos/cosmos-sdk/types.Uint",
    (gogoproto.nullable) = false,
    (gogoproto.moretags) = "yaml:\"zeta_fees\""
  ];
  string relayed_message = 6; // Not used by protocol , just relayed across
  Status cctx_status = 8;
  InBoundTxParams  inbound_tx_params = 9;
  OutBoundTxParams outbound_tx_params = 10;
}<|MERGE_RESOLUTION|>--- conflicted
+++ resolved
@@ -14,29 +14,20 @@
   Aborted = 6; // inbound tx error or invalid paramters and cannot revert; just abort
 }
 
-message InBoundTxParams{
+message InboundTxParams{
   string sender = 1;
   string senderChain = 2;
-<<<<<<< HEAD
-  int64 senderChainID = 3;
-  string inBoundTxObservedHash = 4;
-  uint64 inBoundTxObservedExternalHeight = 5;
-  uint64 inBoundTxFinalizedZetaHeight = 6;
-  string inBoundTXBallotIndex=7;
-  string txOrigin = 8;
-  common.CoinType coinType = 9;
-  string asset = 10;
-=======
   int64 sender_chain_id = 3;
   string inbound_tx_observed_hash = 4;
   uint64 inbound_tx_observed_external_height = 5;
   uint64 inbound_tx_finalized_zeta_height = 6;
   string inbound_tx_ballot_index=7;
   string tx_origin = 8;
->>>>>>> b552b4b6
+  common.CoinType coin_type = 9;
+  string asset = 10;
 }
 
-message OutBoundTxParams {
+message OutboundTxParams {
   string receiver = 1;
   string receiver_chain = 2;
   int64 receiver_chainId = 3;
@@ -77,6 +68,6 @@
   ];
   string relayed_message = 6; // Not used by protocol , just relayed across
   Status cctx_status = 8;
-  InBoundTxParams  inbound_tx_params = 9;
-  OutBoundTxParams outbound_tx_params = 10;
+  InboundTxParams  inbound_tx_params = 9;
+  OutboundTxParams outbound_tx_params = 10;
 }