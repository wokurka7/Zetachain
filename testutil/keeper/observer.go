--- conflicted
+++ resolved
@@ -59,11 +59,8 @@
 		stakingKeeper,
 		slashingKeeper,
 		authorityKeeper,
-<<<<<<< HEAD
+		lightclientKeeper,
 		authtypes.NewModuleAddress(govtypes.ModuleName).String(),
-=======
-		lightclientKeeper,
->>>>>>> 87403f0b
 	)
 }
 
@@ -121,11 +118,8 @@
 		stakingKeeper,
 		slashingKeeper,
 		authorityKeeper,
-<<<<<<< HEAD
+		lightclientKeeper,
 		authtypes.NewModuleAddress(govtypes.ModuleName).String(),
-=======
-		lightclientKeeper,
->>>>>>> 87403f0b
 	)
 
 	err := k.SetParams(ctx, types.DefaultParams())
