--- conflicted
+++ resolved
@@ -104,7 +104,6 @@
 	i := Int64InRange(low, high)
 	return sdkmath.NewInt(i)
 }
-<<<<<<< HEAD
 func AppState(t *testing.T) map[string]json.RawMessage {
 	appState, err := genutiltypes.GenesisStateFromGenDoc(*GenDoc(t))
 	require.NoError(t, err)
@@ -116,7 +115,7 @@
 	genDoc, err := types.GenesisDocFromJSON(jsonBlob)
 	require.NoError(t, err)
 	return genDoc
-=======
+}
 
 func Chain(chainID int64) *chains.Chain {
 	r := newRandFromSeed(chainID)
@@ -130,5 +129,4 @@
 func EventIndex() uint64 {
 	r := newRandFromSeed(1)
 	return r.Uint64()
->>>>>>> e0ea646d
 }