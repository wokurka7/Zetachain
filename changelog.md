--- conflicted
+++ resolved
@@ -1,9 +1,19 @@
 # CHANGELOG
 
 ## Unreleased
+
+### Breaking Changes
+
+* `zetaclientd start`: now requires 2 inputs from stdin: hotkey password and tss keyshare password
+
+### Features
+
 * [1630](https://github.com/zeta-chain/node/pull/1630) added password prompts for hotkey and tss keyshare in zetaclient
   Starting zetaclient now requires two passwords to be input; one for the hotkey and another for the tss key-share.
-* `zetaclientd start` : 2 inputs required from stdin
+
+### Refactoring
+
+* [1511](https://github.com/zeta-chain/node/pull/1511) - move ballot voting logic from `crosschain` to `observer`
 
 ### Fixes
 
@@ -125,11 +135,7 @@
 
 ### Refactoring
 
-<<<<<<< HEAD
-* [1511](https://github.com/zeta-chain/node/pull/1511) - move ballot voting logic from `crosschain` to `observer`
-=======
 * [1552](https://github.com/zeta-chain/node/pull/1552) - requires group2 to enable header verification
->>>>>>> 375cb967
 * [1211](https://github.com/zeta-chain/node/issues/1211) - use `grpc` and `msg` for query and message files
 * refactor cctx scheduler - decouple evm cctx scheduler from btc cctx scheduler
 * move tss state from crosschain to observer
