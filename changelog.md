# CHANGELOG

## Unreleased
### Breaking Changes

* Admin policies have been moved from `observer` to a new module `authority`.
  * Updating admin policies now requires to send a governance proposal executing the `UpdatePolicies` message in the `authority` module.
  * The `Policies` query of the `authority` module must be used to get the current admin policies.
  * `PolicyType_group1` has been renamed into `PolicyType_groupEmergency` and `PolicyType_group2` has been renamed into `PolicyType_groupAdmin`.

* A new module called `lightclient` has been created for the blocker header and proof functionality to add inbound and outbound trackers in a permissionless manner (currently deactivated on live networks)
  * The list of block headers are now stored in the `lightclient` module instead of the `observer` module.
    * The message to vote on new block headers is still in the `observer` module but has been renamed to `MsgVoteBlockHeader` instead of `MsgAddBlockHeader`.
    * The `GetAllBlockHeaders` query has been moved to the `lightclient` module and renamed to `BlockHeaderAll`.
    * The `GetBlockHeaderByHash` query has been moved to the `lightclient` module and renamed to `BlockHeader`.
    * The `GetBlockHeaderStateByChain` query has been moved to the `lightclient` module and renamed to `ChainState`.
    * The `Prove` query has been moved to the `lightclient` module.
    * The `BlockHeaderVerificationFlags` has been deprecated in `CrosschainFlags`, `VerificationFlags` should be used instead.

* `MsgGasPriceVoter` message in the `crosschain` module has been renamed to `MsgVoteGasPrice`.
  * The structure of the message remains the same.

* `MsgCreateTSSVoter` message in the `crosschain` module has been moved to the `observer` module and renamed to `MsgVoteTSS`.
  * The structure of the message remains the same.

### Refactor

* [1511](https://github.com/zeta-chain/node/pull/1511) - move ballot voting logic from `crosschain` to `observer`
* [1783](https://github.com/zeta-chain/node/pull/1783) - refactor zetaclient metrics naming and structure
* [1774](https://github.com/zeta-chain/node/pull/1774) - split params and config in zetaclient
* [1831](https://github.com/zeta-chain/node/pull/1831) - removing unnecessary pointers in context structure
* [1864](https://github.com/zeta-chain/node/pull/1864) - prevent panic in param management
* [1848](https://github.com/zeta-chain/node/issues/1848) - create a method to observe deposits to tss address in one evm block
* [1885](https://github.com/zeta-chain/node/pull/1885) - change important metrics on port 8123 to be prometheus compatible
* [1863](https://github.com/zeta-chain/node/pull/1863) - remove duplicate ValidateChainParams function
* [1914](https://github.com/zeta-chain/node/pull/1914) - move crosschain flags to core context in zetaclient
* [1948](https://github.com/zeta-chain/node/pull/1948) - remove deprecated GetTSSAddress query in crosschain module
* [1936](https://github.com/zeta-chain/node/pull/1936) - refactor common package into subpackages and rename to pkg
* [1966](https://github.com/zeta-chain/node/pull/1966) - move TSS vote message from crosschain to observer
* [1853](https://github.com/zeta-chain/node/pull/1853) - refactor vote inbound tx and vote outbound tx
* [1815](https://github.com/zeta-chain/node/pull/1815) - add authority module for authorized actions
* [1976](https://github.com/zeta-chain/node/pull/1976) - add lightclient module for header and proof functionality
* [2001](https://github.com/zeta-chain/node/pull/2001) - replace broadcast mode block with sync and remove fungible params
* [1989](https://github.com/zeta-chain/node/pull/1989) - simplify `IsSendOutTxProcessed` method and add unit tests
* [2013](https://github.com/zeta-chain/node/pull/2013) - rename `GasPriceVoter` message to `VoteGasPrice`
<<<<<<< HEAD
* [2032](https://github.com/zeta-chain/node/pull/2032) - improve some general structure of the ZetaClient codebase
=======
* [2059](https://github.com/zeta-chain/node/pull/2059) - Remove unused params from all functions in zetanode
>>>>>>> 55c65e0a

### Features

* [1789](https://github.com/zeta-chain/node/issues/1789) - block cross-chain transactions that involve restricted addresses
* [1755](https://github.com/zeta-chain/node/issues/1755) - use evm JSON RPC for inbound tx (including blob tx) observation.
* [1884](https://github.com/zeta-chain/node/pull/1884) - added zetatool cmd, added subcommand to filter deposits
* [1942](https://github.com/zeta-chain/node/pull/1982) - support Bitcoin P2TR, P2WSH, P2SH, P2PKH addresses
* [1935](https://github.com/zeta-chain/node/pull/1935) - add an operational authority group
* [1954](https://github.com/zeta-chain/node/pull/1954) - add metric for concurrent keysigns
* [1979](https://github.com/zeta-chain/node/pull/1979) - add script to import genesis data into an existing genesis file
* [2006](https://github.com/zeta-chain/node/pull/2006) - add Amoy testnet static chain information
* [2045](https://github.com/zeta-chain/node/pull/2046) - add grpc query with outbound rate limit for zetaclient to use
* [2046](https://github.com/zeta-chain/node/pull/2046) - add state variable in crosschain for rate limiter flags
* [2034](https://github.com/zeta-chain/node/pull/2034) - add support for zEVM message passing

### Tests

* [1767](https://github.com/zeta-chain/node/pull/1767) - add unit tests for emissions module begin blocker
* [1816](https://github.com/zeta-chain/node/pull/1816) - add args to e2e tests
* [1791](https://github.com/zeta-chain/node/pull/1791) - add e2e tests for feature of restricted address
* [1787](https://github.com/zeta-chain/node/pull/1787) - add unit tests for cross-chain evm hooks and e2e test failed withdraw to BTC legacy address
* [1840](https://github.com/zeta-chain/node/pull/1840) - fix code coverage test failures ignored in CI
* [1870](https://github.com/zeta-chain/node/pull/1870) - enable emissions pool in local e2e testing
* [1868](https://github.com/zeta-chain/node/pull/1868) - run e2e btc tests locally
* [1851](https://github.com/zeta-chain/node/pull/1851) - rename usdt to erc20 in e2e tests
* [1872](https://github.com/zeta-chain/node/pull/1872) - remove usage of RPC in unit test
* [1805](https://github.com/zeta-chain/node/pull/1805) - add admin and performance test and fix upgrade test
* [1879](https://github.com/zeta-chain/node/pull/1879) - full coverage for messages in types packages
* [1899](https://github.com/zeta-chain/node/pull/1899) - add empty test files so packages are included in coverage
* [1900](https://github.com/zeta-chain/node/pull/1900) - add testing for external chain migration
* [1903](https://github.com/zeta-chain/node/pull/1903) - common package tests
* [1961](https://github.com/zeta-chain/node/pull/1961) - improve observer module coverage
* [1967](https://github.com/zeta-chain/node/pull/1967) - improve crosschain module coverage
* [1955](https://github.com/zeta-chain/node/pull/1955) - improve emissions module coverage
* [1941](https://github.com/zeta-chain/node/pull/1941) - add unit tests for zetabridge package
* [1985](https://github.com/zeta-chain/node/pull/1985) - improve fungible module coverage
* [1992](https://github.com/zeta-chain/node/pull/1992) - remove setupKeeper from crosschain module
* [2008](https://github.com/zeta-chain/node/pull/2008) - add test for connector bytecode update
* [2047](https://github.com/zeta-chain/node/pull/2047) - fix liquidity cap advanced test

### Fixes

* [1861](https://github.com/zeta-chain/node/pull/1861) - fix `ObserverSlashAmount` invalid read
* [1880](https://github.com/zeta-chain/node/issues/1880) - lower the gas price multiplier for EVM chains.
* [1883](https://github.com/zeta-chain/node/issues/1883) - zetaclient should check 'IsSupported' flag to pause/unpause a specific chain
* [1633](https://github.com/zeta-chain/node/issues/1633) - zetaclient should be able to pick up new connector and erc20Custody addresses
* [1944](https://github.com/zeta-chain/node/pull/1944) - fix evm signer unit tests
* [1888](https://github.com/zeta-chain/node/issues/1888) - zetaclient should stop inbound/outbound txs according to cross-chain flags
* [1970](https://github.com/zeta-chain/node/issues/1970) - remove the timeout in the evm outtx tracker processing thread

### Chores

* [1814](https://github.com/zeta-chain/node/pull/1814) - fix code coverage ignore for protobuf generated files

### CI

* [1958](https://github.com/zeta-chain/node/pull/1958) - Fix e2e advanced test debug checkbox.
* [1945](https://github.com/zeta-chain/node/pull/1945) - update advanced testing pipeline to not execute tests that weren't selected so they show skipped instead of skipping steps.
* [1940](https://github.com/zeta-chain/node/pull/1940) - adjust release pipeline to be created as pre-release instead of latest
* [1867](https://github.com/zeta-chain/node/pull/1867) - default restore_type for full node docker-compose to snapshot instead of statesync for reliability.
* [1891](https://github.com/zeta-chain/node/pull/1891) - fix typo that was introduced to docker-compose and a typo in start.sh for the docker start script for full nodes.
* [1894](https://github.com/zeta-chain/node/pull/1894) - added download binaries and configs to the start sequence so it will download binaries that don't exist
* [1953](https://github.com/zeta-chain/node/pull/1953) - run E2E tests for all PRs

## Version: v15.0.0

### Features

*[1912](https://github.com/zeta-chain/node/pull/1912) - add reset chain nonces msg

## Version: v14.0.1

- [1817](https://github.com/zeta-chain/node/pull/1817) - Add migration script to fix pending and chain nonces on testnet

## Version: v13.0.0

### Breaking Changes

* `zetaclientd start`: now requires 2 inputs from stdin: hotkey password and tss keyshare password
  Starting zetaclient now requires two passwords to be input; one for the hotkey and another for the tss key-share.

### Features

* [1698](https://github.com/zeta-chain/node/issues/1698) - bitcoin dynamic depositor fee
* [1811](https://github.com/zeta-chain/node/pull/1811) - add a message to withdraw emission rewards

### Docs

* [1731](https://github.com/zeta-chain/node/pull/1731) added doc for hotkey and tss key-share password prompts.

### Features

*[1728] (https://github.com/zeta-chain/node/pull/1728) - allow aborted transactions to be refunded by minting tokens to zEvm.

### Refactor

* [1766](https://github.com/zeta-chain/node/pull/1766) - Refactors the `PostTxProcessing` EVM hook functionality to deal with invalid withdraw events
* [1630](https://github.com/zeta-chain/node/pull/1630) - added password prompts for hotkey and tss keyshare in zetaclient
* [1760](https://github.com/zeta-chain/node/pull/1760) - Make staking keeper private in crosschain module
* [1809](https://github.com/zeta-chain/node/pull/1809) - Refactored tryprocessout function in evm signer

### Fixes

* [1678](https://github.com/zeta-chain/node/issues/1678) - clean cached stale block to fix evm outtx hash mismatch
* [1690](https://github.com/zeta-chain/node/issues/1690) - double watched gas prices and fix btc scheduler
* [1687](https://github.com/zeta-chain/node/pull/1687) - only use EVM supported chains for gas stability pool
* [1692](https://github.com/zeta-chain/node/pull/1692) - fix get params query for emissions module
* [1706](https://github.com/zeta-chain/node/pull/1706) - fix CLI crosschain show-out-tx-tracker
* [1707](https://github.com/zeta-chain/node/issues/1707) - fix bitcoin fee rate estimation
* [1712](https://github.com/zeta-chain/node/issues/1712) - increase EVM outtx inclusion timeout to 20 minutes
* [1733](https://github.com/zeta-chain/node/pull/1733) - remove the unnecessary 2x multiplier in the convertGasToZeta RPC
* [1721](https://github.com/zeta-chain/node/issues/1721) - zetaclient should provide bitcoin_chain_id when querying TSS address
* [1744](https://github.com/zeta-chain/node/pull/1744) - added cmd to encrypt tss keyshare file, allowing empty tss password for backward compatibility.

### Tests

* [1584](https://github.com/zeta-chain/node/pull/1584) - allow to run E2E tests on any networks
* [1746](https://github.com/zeta-chain/node/pull/1746) - rename smoke tests to e2e tests
* [1753](https://github.com/zeta-chain/node/pull/1753) - fix gosec errors on usage of rand package
* [1762](https://github.com/zeta-chain/node/pull/1762) - improve coverage for fungibile module
* [1782](https://github.com/zeta-chain/node/pull/1782) - improve coverage for fungibile module system contract

### CI

* Adjusted the release pipeline to be a manually executed pipeline with an approver step. The pipeline now executes all the required tests run before the approval step unless skipped. 
* Added pipeline to build and push docker images into dockerhub on release for ubuntu and macos.
* Adjusted the pipeline for building and pushing docker images for MacOS to install and run docker.
* Added docker-compose and make commands for launching full nodes. `make mainnet-zetarpc-node`  `make mainnet-bitcoind-node`
* Made adjustments to the docker-compose for launching mainnet full nodes to include examples of using the docker images build from the docker image build pipeline.
* [1736](https://github.com/zeta-chain/node/pull/1736) - chore: add Ethermint endpoints to OpenAPI
* Re-wrote Dockerfile for building Zetacored docker images. 
* Adjusted the docker-compose files for Zetacored nodes to utilize the new docker image.
* Added scripts for the new docker image that facilitate the start up automation.
* Adjusted the docker pipeline slightly to pull the version on PR from the app.go file.
* [1781](https://github.com/zeta-chain/node/pull/1781) - add codecov coverage report in CI
* fixed the download binary script to use relative pathing from binary_list file.

### Features

* [1425](https://github.com/zeta-chain/node/pull/1425) add `whitelist-erc20` command


### Chores

* [1729](https://github.com/zeta-chain/node/pull/1729) - add issue templates
* [1754](https://github.com/zeta-chain/node/pull/1754) - cleanup expected keepers

## Version: v12.2.4

### Fixes

* [1638](https://github.com/zeta-chain/node/issues/1638) - additional check to make sure external chain height always increases
* [1672](https://github.com/zeta-chain/node/pull/1672) - paying 50% more than base gas price to buffer EIP1559 gas price increase
* [1642](https://github.com/zeta-chain/node/pull/1642) - Change WhitelistERC20 authorization from group1 to group2
* [1610](https://github.com/zeta-chain/node/issues/1610) - add pending outtx hash to tracker after monitoring for 10 minutes
* [1656](https://github.com/zeta-chain/node/issues/1656) - schedule bitcoin keysign with intervals to avoid keysign failures
* [1662](https://github.com/zeta-chain/node/issues/1662) - skip Goerli BlobTxType transactions introduced in Dencun upgrade
* [1663](https://github.com/zeta-chain/node/issues/1663) - skip Mumbai empty block if ethclient sanity check fails
* [1661](https://github.com/zeta-chain/node/issues/1661) - use estimated SegWit tx size for Bitcoin gas fee calculation
* [1667](https://github.com/zeta-chain/node/issues/1667) - estimate SegWit tx size in uinit of vByte
* [1675](https://github.com/zeta-chain/node/issues/1675) - use chain param ConfirmationCount for bitcoin confirmation

## Chores

* [1694](https://github.com/zeta-chain/node/pull/1694) - remove standalone network, use require testing package for the entire node folder

## Version: v12.1.0

### Tests

* [1577](https://github.com/zeta-chain/node/pull/1577) - add chain header tests in E2E tests and fix admin tests

### Features
* [1658](https://github.com/zeta-chain/node/pull/1658) - modify emission distribution to use fixed block rewards

### Fixes

* [1535](https://github.com/zeta-chain/node/issues/1535) - Avoid voting on wrong ballots due to false blockNumber in EVM tx receipt
* [1588](https://github.com/zeta-chain/node/pull/1588) - fix chain params comparison logic
* [1650](https://github.com/zeta-chain/node/pull/1605) - exempt (discounted) *system txs* from min gas price check and gas fee deduction
* [1632](https://github.com/zeta-chain/node/pull/1632) - set keygen to `KeygenStatus_KeyGenSuccess` if its in `KeygenStatus_PendingKeygen`.
* [1576](https://github.com/zeta-chain/node/pull/1576) - Fix zetaclient crash due to out of bound integer conversion and log prints.
* [1575](https://github.com/zeta-chain/node/issues/1575) - Skip unsupported chain parameters by IsSupported flag

### CI

* [1580](https://github.com/zeta-chain/node/pull/1580) - Fix release pipelines cleanup step.

### Chores

* [1585](https://github.com/zeta-chain/node/pull/1585) - Updated release instructions
* [1615](https://github.com/zeta-chain/node/pull/1615) - Add upgrade handler for version v12.1.0


### Features

* [1591](https://github.com/zeta-chain/node/pull/1591) - support lower gas limit for voting on inbound and outbound transactions
* [1592](https://github.com/zeta-chain/node/issues/1592) - check inbound tracker tx hash against Tss address and some refactor on inTx observation

### Refactoring

* [1628](https://github.com/zeta-chain/node/pull/1628) optimize return and simplify code
* [1640](https://github.com/zeta-chain/node/pull/1640) reorganize zetaclient into subpackages

### Refactoring
* [1619](https://github.com/zeta-chain/node/pull/1619) - Add evm fee calculation to tss migration of evm chains

## Version: v12.0.0

### Breaking Changes

TSS and chain validation related queries have been moved from `crosschain` module to `observer` module:
* `PendingNonces` :Changed from `/zeta-chain/crosschain/pendingNonces/{chain_id}/{address}` to `/zeta-chain/observer/pendingNonces/{chain_id}/{address}` . It returns all the pending nonces for a chain id and address. This returns the current pending nonces for the chain.
* `ChainNonces` : Changed from `/zeta-chain/crosschain/chainNonces/{chain_id}` to`/zeta-chain/observer/chainNonces/{chain_id}` . It returns all the chain nonces for a chain id. This returns the current nonce of the TSS address for the chain.
* `ChainNoncesAll` :Changed from `/zeta-chain/crosschain/chainNonces` to `/zeta-chain/observer/chainNonces` . It returns all the chain nonces for all chains. This returns the current nonce of the TSS address for all chains.

All chains now have the same observer set:
* `ObserversByChain`: `/zeta-chain/observer/observers_by_chain/{observation_chain}` has been removed and replaced with `/zeta-chain/observer/observer_set`. All chains have the same observer set.
* `AllObserverMappers`: `/zeta-chain/observer/all_observer_mappers` has been removed. `/zeta-chain/observer/observer_set` should be used to get observers.

Observer params and core params have been merged into chain params:
* `Params`: `/zeta-chain/observer/params` no longer returns observer params. Observer params data have been moved to chain params described below.
* `GetCoreParams`: Renamed into `GetChainParams`. `/zeta-chain/observer/get_core_params` moved to `/zeta-chain/observer/get_chain_params`.
* `GetCoreParamsByChain`: Renamed into `GetChainParamsForChain`. `/zeta-chain/observer/get_core_params_by_chain` moved to `/zeta-chain/observer/get_chain_params_by_chain`.

Getting the correct TSS address for Bitcoin now requires proviidng the Bitcoin chain id:
* `GetTssAddress` : Changed from `/zeta-chain/observer/get_tss_address/` to `/zeta-chain/observer/getTssAddress/{bitcoin_chain_id}` . Optional bitcoin chain id can now be passed as a parameter to fetch the correct tss for required BTC chain. This parameter only affects the BTC tss address in the response.

### Features
* [1498](https://github.com/zeta-chain/node/pull/1498) - Add monitoring(grafana, prometheus, ethbalance) for localnet testing
* [1395](https://github.com/zeta-chain/node/pull/1395) - Add state variable to track aborted zeta amount
* [1410](https://github.com/zeta-chain/node/pull/1410) - `snapshots` commands
* enable zetaclients to use dynamic gas price on zetachain - enables >0 min_gas_price in feemarket module
* add static chain data for Sepolia testnet
* added metrics to track the burn rate of the hotkey in the telemetry server as well as prometheus

### Fixes

* [1554](https://github.com/zeta-chain/node/pull/1554) - Screen out unconfirmed UTXOs that are not created by TSS itself
* [1560](https://github.com/zeta-chain/node/issues/1560) - Zetaclient post evm-chain outtx hashes only when receipt is available
* [1516](https://github.com/zeta-chain/node/issues/1516) - Unprivileged outtx tracker removal
* [1537](https://github.com/zeta-chain/node/issues/1537) - Sanity check events of ZetaSent/ZetaReceived/ZetaRevertedWithdrawn/Deposited
* [1530](https://github.com/zeta-chain/node/pull/1530) - Outbound tx confirmation/inclusion enhancement
* [1496](https://github.com/zeta-chain/node/issues/1496) - post block header for enabled EVM chains only
* [1518](https://github.com/zeta-chain/node/pull/1518) - Avoid duplicate keysign if an outTx is already pending
* fix Code4rena issue - zetaclients potentially miss inTx when PostSend (or other RPC) fails
* fix go-staticcheck warnings for zetaclient
* fix Athens-3 issue - incorrect pending-tx inclusion and incorrect confirmation count
* masked zetaclient config at startup
* set limit for queried pending cctxs
* add check to verify new tss has been produced when triggering tss funds migration
* fix Athens-3 log print issue - avoid posting uncessary outtx confirmation
* fix docker build issues with version: golang:1.20-alpine3.18
* [1525](https://github.com/zeta-chain/node/pull/1525) - relax EVM chain block header length check 1024->4096
* [1522](https://github.com/zeta-chain/node/pull/1522/files) - block `distribution` module account from receiving zeta
* [1528](https://github.com/zeta-chain/node/pull/1528) - fix panic caused on decoding malformed BTC addresses
* [1536](https://github.com/zeta-chain/node/pull/1536) - add index to check previously finalized inbounds
* [1556](https://github.com/zeta-chain/node/pull/1556) - add emptiness check for topic array in event parsing
* [1546](https://github.com/zeta-chain/node/pull/1546) - fix reset of pending nonces on genesis import
* [1555](https://github.com/zeta-chain/node/pull/1555) - Reduce websocket message limit to 10MB
* [1567](https://github.com/zeta-chain/node/pull/1567) - add bitcoin chain id to fetch the tss address rpc endpoint
* [1501](https://github.com/zeta-chain/node/pull/1501) - fix stress test - use new refactored config file and smoketest runner
* [1589](https://github.com/zeta-chain/node/pull/1589) - add bitcoin chain id to `get tss address` and `get tss address historical` cli query

### Refactoring

* [1552](https://github.com/zeta-chain/node/pull/1552) - requires group2 to enable header verification
* [1211](https://github.com/zeta-chain/node/issues/1211) - use `grpc` and `msg` for query and message files
* refactor cctx scheduler - decouple evm cctx scheduler from btc cctx scheduler
* move tss state from crosschain to observer
* move pending nonces, chain nonces and nonce to cctx to observer
* move tss related cli from crosschain to observer
* reorganize smoke tests structure
* Add pagination to queries which iterate over large data sets InTxTrackerAll ,PendingNoncesAll ,AllBlameRecord ,TssHistory
* GetTssAddress now returns only the current tss address for ETH and BTC
* Add a new query GetTssAddressesByFinalizedBlockHeight to get any other tss addresses for a finalized block height
* Move observer params into core params
* Remove chain id from the index for observer mapper and rename it to observer set.
* Add logger to smoke tests
* [1521](https://github.com/zeta-chain/node/pull/1521) - replace go-tss lib version with one that reverts back to thorchain tss-lib
* [1558](https://github.com/zeta-chain/node/pull/1558) - change log level for gas stability pool iteration error
* Update --ledger flag hint

### Chores
* [1446](https://github.com/zeta-chain/node/pull/1446) - renamed file `zetaclientd/aux.go` to `zetaclientd/utils.go` to avoid complaints from go package resolver. 
* [1499](https://github.com/zeta-chain/node/pull/1499) - Add scripts to localnet to help test gov proposals
* [1442](https://github.com/zeta-chain/node/pull/1442) - remove build types in `.goreleaser.yaml`
* [1504](https://github.com/zeta-chain/node/pull/1504) - remove `-race` in the `make install` commmand
*  [1564](https://github.com/zeta-chain/node/pull/1564) - bump ti-actions/changed-files

### Tests

* [1538](https://github.com/zeta-chain/node/pull/1538) - improve stateful e2e testing

### CI
* Removed private runners and unused GitHub Action

## Version: v11.0.0

### Features

* [1387](https://github.com/zeta-chain/node/pull/1387) - Add HSM capability for zetaclient hot key
* add a new thread to zetaclient which checks zeta supply in all connected chains in every block
* add a new tx to update an observer, this can be either be run a tombstoned observer/validator or via admin_policy_group_2.

### Fixes

* Added check for redeployment of gas and asset token contracts
* [1372](https://github.com/zeta-chain/node/pull/1372) - Include Event Index as part for inbound tx digest
* [1367](https://github.com/zeta-chain/node/pull/1367) - fix minRelayTxFee issue and check misuse of bitcoin mainnet/testnet addresses
* [1358](https://github.com/zeta-chain/node/pull/1358) - add a new thread to zetaclient which checks zeta supply in all connected chains in every block
* prevent deposits for paused zrc20
* [1406](https://github.com/zeta-chain/node/pull/1406) - improve log prints and speed up evm outtx inclusion
* fix Athens-3 issue - include bitcoin outtx regardless of the cctx status

### Refactoring

* [1391](https://github.com/zeta-chain/node/pull/1391) - consolidate node builds
* update `MsgUpdateContractBytecode` to use code hash instead of contract address

### Chores

### Tests
- Add unit tests for adding votes to a ballot 

### CI

## Version: v10.1.2

### Features
* [1137](https://github.com/zeta-chain/node/pull/1137) - external stress testing
* [1205](https://github.com/zeta-chain/node/pull/1205) - allow setting liquidity cap for ZRC20
* [1260](https://github.com/zeta-chain/node/pull/1260) - add ability to update gas limit
* [1263](https://github.com/zeta-chain/node/pull/1263) - Bitcoin block header and merkle proof
* [1247](https://github.com/zeta-chain/node/pull/1247) - add query command to get all gas stability pool balances
* [1143](https://github.com/zeta-chain/node/pull/1143) - tss funds migration capability
* [1358](https://github.com/zeta-chain/node/pull/1358) - zetaclient thread for zeta supply checks
* [1384](https://github.com/zeta-chain/node/pull/1384) - tx to update an observer
### Fixes

* [1195](https://github.com/zeta-chain/node/pull/1195) - added upgrade name, and allow download. allows to test release
* [1153](https://github.com/zeta-chain/node/pull/1153) - address `cosmos-gosec` lint issues
* [1128](https://github.com/zeta-chain/node/pull/1228) - adding namespaces back in rpc
* [1245](https://github.com/zeta-chain/node/pull/1245) - set unique index for generate cctx
* [1250](https://github.com/zeta-chain/node/pull/1250) - remove error return in `IsAuthorized`
* [1261](https://github.com/zeta-chain/node/pull/1261) - Ethereum comparaison checksum/non-checksum format
* [1264](https://github.com/zeta-chain/node/pull/1264) - Blame index update
* [1243](https://github.com/zeta-chain/node/pull/1243) - feed sataoshi/B to zetacore and check actual outTx size
* [1235](https://github.com/zeta-chain/node/pull/1235) - cherry pick all hotfix from v10.0.x (zero-amount, precision, etc.)
* [1257](https://github.com/zeta-chain/node/pull/1257) - register emissions grpc server
* [1277](https://github.com/zeta-chain/node/pull/1277) - read gas limit from smart contract
* [1252](https://github.com/zeta-chain/node/pull/1252) - add CLI command to query system contract
* [1285](https://github.com/zeta-chain/node/pull/1285) - add notice when using `--ledger` with Ethereum HD path
* [1283](https://github.com/zeta-chain/node/pull/1283) - query outtx tracker by chain using prefixed store
* [1280](https://github.com/zeta-chain/node/pull/1280) - minor fixes to stateful upgrade
* [1304](https://github.com/zeta-chain/node/pull/1304) - remove check `gasObtained == outTxGasFee`
* [1308](https://github.com/zeta-chain/node/pull/1308) - begin blocker for mock mainnet

### Refactoring

* [1226](https://github.com/zeta-chain/node/pull/1226) - call `onCrossChainCall` when depositing to a contract
* [1238](https://github.com/zeta-chain/node/pull/1238) - change default mempool version in config 
* [1279](https://github.com/zeta-chain/node/pull/1279) - remove duplicate funtion name IsEthereum
* [1289](https://github.com/zeta-chain/node/pull/1289) - skip gas stability pool funding when gasLimit is equal gasUsed

### Chores

* [1193](https://github.com/zeta-chain/node/pull/1193) - switch back to `cosmos/cosmos-sdk`
* [1222](https://github.com/zeta-chain/node/pull/1222) - changed maxNestedMsgs
* [1265](https://github.com/zeta-chain/node/pull/1265) - sync from mockmain
* [1307](https://github.com/zeta-chain/node/pull/1307) - increment handler version

### Tests

* [1135](https://github.com/zeta-chain/node/pull/1135) - Stateful upgrade for smoke tests

### CI

* [1218](https://github.com/zeta-chain/node/pull/1218) - cross-compile release binaries and simplify PR testings
* [1302](https://github.com/zeta-chain/node/pull/1302) - add mainnet builds to goreleaser<|MERGE_RESOLUTION|>--- conflicted
+++ resolved
@@ -1,4 +1,10 @@
 # CHANGELOG
+
+## Unreleased
+
+### Refactor
+
+* [2032](https://github.com/zeta-chain/node/pull/2032) - improve some general structure of the ZetaClient codebase
 
 ## Unreleased
 ### Breaking Changes
@@ -43,11 +49,7 @@
 * [2001](https://github.com/zeta-chain/node/pull/2001) - replace broadcast mode block with sync and remove fungible params
 * [1989](https://github.com/zeta-chain/node/pull/1989) - simplify `IsSendOutTxProcessed` method and add unit tests
 * [2013](https://github.com/zeta-chain/node/pull/2013) - rename `GasPriceVoter` message to `VoteGasPrice`
-<<<<<<< HEAD
-* [2032](https://github.com/zeta-chain/node/pull/2032) - improve some general structure of the ZetaClient codebase
-=======
 * [2059](https://github.com/zeta-chain/node/pull/2059) - Remove unused params from all functions in zetanode
->>>>>>> 55c65e0a
 
 ### Features
 
