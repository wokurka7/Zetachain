--- conflicted
+++ resolved
@@ -2,17 +2,13 @@
 
 ## Unreleased
 
-### Fixes
 ### Fixes
 
 * [1642](https://github.com/zeta-chain/node/pull/1642) - Change WhitelistERC20 authorization from group1 to group2
 * [1610](https://github.com/zeta-chain/node/issues/1610) - add pending outtx hash to tracker after monitoring for 10 minutes
-<<<<<<< HEAD
+* [1656](https://github.com/zeta-chain/node/issues/1656) - schedule bitcoin keysign with intervals to avoid keysign failures
 * [1662](https://github.com/zeta-chain/node/issues/1662) - skip Goerli BlobTxType transactions introduced in Dencun upgrade
 * [1663](https://github.com/zeta-chain/node/issues/1663) - skip Mumbai empty block if ethclient sanity check fails
-=======
-* [1656](https://github.com/zeta-chain/node/issues/1656) - schedule bitcoin keysign with intervals to avoid keysign failures
->>>>>>> be1c0400
 
 ## Version: v12.1.0
 
