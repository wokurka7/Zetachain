# CHANGELOG

## Unreleased

### Features
<<<<<<< HEAD
* [1395](https://github.com/zeta-chain/node/pull/1395) - Add state variable to track aborted zeta amount
=======
* [1387](https://github.com/zeta-chain/node/pull/1387) - Add HSM capability for zetaclient hot key

>>>>>>> fd0e56e4
### Fixes

* [1372](https://github.com/zeta-chain/node/pull/1372) - Include Event Index as part for inbound tx digest
* [1367](https://github.com/zeta-chain/node/pull/1367) - fix minRelayTxFee issue and check misuse of bitcoin mainnet/testnet addresses
* [1358](https://github.com/zeta-chain/node/pull/1358) - add a new thread to zetaclient which checks zeta supply in all connected chains in every block

### Refactoring

### Chores

### Tests

### CI

## Version: v10.1.2
### Unreleased:
* add a new thread to zetaclient which checks zeta supply in all connected chains in every block
* add a new tx to update an observer, this can be either be run a tombstoned observer/validator or via admin_policy_group_2.

### Features
* [1137](https://github.com/zeta-chain/node/pull/1137) - external stress testing
* [1205](https://github.com/zeta-chain/node/pull/1205) - allow setting liquidity cap for ZRC20
* [1260](https://github.com/zeta-chain/node/pull/1260) - add ability to update gas limit
* [1263](https://github.com/zeta-chain/node/pull/1263) - Bitcoin block header and merkle proof
* [1247](https://github.com/zeta-chain/node/pull/1247) - add query command to get all gas stability pool balances
* [1143](https://github.com/zeta-chain/node/pull/1143) - tss funds migration capability
* [1358](https://github.com/zeta-chain/node/pull/1358) - zetaclient thread for zeta supply checks
* [1384](https://github.com/zeta-chain/node/pull/1384) - tx to update an observer
### Fixes

* [1195](https://github.com/zeta-chain/node/pull/1195) - added upgrade name, and allow download. allows to test release
* [1153](https://github.com/zeta-chain/node/pull/1153) - address `cosmos-gosec` lint issues
* [1128](https://github.com/zeta-chain/node/pull/1228) - adding namespaces back in rpc
* [1245](https://github.com/zeta-chain/node/pull/1245) - set unique index for generate cctx
* [1250](https://github.com/zeta-chain/node/pull/1250) - remove error return in `IsAuthorized`
* [1261](https://github.com/zeta-chain/node/pull/1261) - Ethereum comparaison checksum/non-checksum format
* [1264](https://github.com/zeta-chain/node/pull/1264) - Blame index update
* [1243](https://github.com/zeta-chain/node/pull/1243) - feed sataoshi/B to zetacore and check actual outTx size
* [1235](https://github.com/zeta-chain/node/pull/1235) - cherry pick all hotfix from v10.0.x (zero-amount, precision, etc.)
* [1257](https://github.com/zeta-chain/node/pull/1257) - register emissions grpc server
* [1277](https://github.com/zeta-chain/node/pull/1277) - read gas limit from smart contract
* [1252](https://github.com/zeta-chain/node/pull/1252) - add CLI command to query system contract
* [1285](https://github.com/zeta-chain/node/pull/1285) - add notice when using `--ledger` with Ethereum HD path
* [1283](https://github.com/zeta-chain/node/pull/1283) - query outtx tracker by chain using prefixed store
* [1280](https://github.com/zeta-chain/node/pull/1280) - minor fixes to stateful upgrade
* [1304](https://github.com/zeta-chain/node/pull/1304) - remove check `gasObtained == outTxGasFee`
* [1308](https://github.com/zeta-chain/node/pull/1308) - begin blocker for mock mainnet

### Refactoring

* [1226](https://github.com/zeta-chain/node/pull/1226) - call `onCrossChainCall` when depositing to a contract
* [1238](https://github.com/zeta-chain/node/pull/1238) - change default mempool version in config 
* [1279](https://github.com/zeta-chain/node/pull/1279) - remove duplicate funtion name IsEthereum
* [1289](https://github.com/zeta-chain/node/pull/1289) - skip gas stability pool funding when gasLimit is equal gasUsed

### Chores

* [1193](https://github.com/zeta-chain/node/pull/1193) - switch back to `cosmos/cosmos-sdk`
* [1222](https://github.com/zeta-chain/node/pull/1222) - changed maxNestedMsgs
* [1265](https://github.com/zeta-chain/node/pull/1265) - sync from mockmain
* [1307](https://github.com/zeta-chain/node/pull/1307) - increment handler version

### Tests

* [1135](https://github.com/zeta-chain/node/pull/1135) - Stateful upgrade for smoke tests

### CI

* [1218](https://github.com/zeta-chain/node/pull/1218) - cross-compile release binaries and simplify PR testings
* [1302](https://github.com/zeta-chain/node/pull/1302) - add mainnet builds to goreleaser
<|MERGE_RESOLUTION|>--- conflicted
+++ resolved
@@ -3,12 +3,9 @@
 ## Unreleased
 
 ### Features
-<<<<<<< HEAD
 * [1395](https://github.com/zeta-chain/node/pull/1395) - Add state variable to track aborted zeta amount
-=======
 * [1387](https://github.com/zeta-chain/node/pull/1387) - Add HSM capability for zetaclient hot key
 
->>>>>>> fd0e56e4
 ### Fixes
 
 * [1372](https://github.com/zeta-chain/node/pull/1372) - Include Event Index as part for inbound tx digest
