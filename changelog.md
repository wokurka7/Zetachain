--- conflicted
+++ resolved
@@ -26,12 +26,7 @@
 * [1936](https://github.com/zeta-chain/node/pull/1936) - refactor common package into subpackages and rename to pkg
 * [1966](https://github.com/zeta-chain/node/pull/1966) - move TSS vote message from crosschain to observer
 * [1853](https://github.com/zeta-chain/node/pull/1853) - refactor vote inbound tx and vote outbound tx
-<<<<<<< HEAD
-* [2001](https://github.com/zeta-chain/node/pull/2001) - replace broadcast mode block with sync
-* [2004](https://github.com/zeta-chain/node/pull/2004) - remove fungible params
-=======
 * [2001](https://github.com/zeta-chain/node/pull/2001) - replace broadcast mode block with sync and remove fungible params
->>>>>>> ec54aa37
 
 ### Features
 
