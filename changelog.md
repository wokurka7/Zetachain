--- conflicted
+++ resolved
@@ -1,27 +1,13 @@
 # CHANGELOG
 
 ## Unreleased
-
-<<<<<<< HEAD
-### Features
-
-### Docs
 
 ### Refactor
 * [1783](https://github.com/zeta-chain/node/pull/1783) - refactor zetaclient metrics naming and structure
 
-### Fixes
-
-### Tests
-
-### CI
-
-### Chores
-=======
 ### Tests
 
 * [1767](https://github.com/zeta-chain/node/pull/1767) - add unit tests for emissions module begin blocker
->>>>>>> f15eb495
 
 ## Version: v13.0.0
 
