--- conflicted
+++ resolved
@@ -29,11 +29,8 @@
 * fix docker build issues with version: golang:1.20-alpine3.18
 * [1525](https://github.com/zeta-chain/node/pull/1525) - relax EVM chain block header length check 1024->4096
 * [1522](https://github.com/zeta-chain/node/pull/1522/files) - block `distribution` module account from receiving zeta
-<<<<<<< HEAD
+* [1528](https://github.com/zeta-chain/node/pull/1528) - fix panic caused on decoding malformed BTC addresses
 * [1536](https://github.com/zeta-chain/node/pull/1536) - add index to check previously finalized inbounds
-=======
-* [1528](https://github.com/zeta-chain/node/pull/1528) - fix panic caused on decoding malformed BTC addresses
->>>>>>> 0642dbbb
 
 ### Refactoring
 
