--- conflicted
+++ resolved
@@ -36,11 +36,8 @@
 * Add pagination to queries which iterate over large data sets InTxTrackerAll ,PendingNoncesAll ,AllBlameRecord ,TssHistory
 * GetTssAddress now returns only the current tss address for ETH and BTC
 * Add a new query GetTssAddressesByFinalizedBlockHeight to get any other tss addresses for a finalized block height
-<<<<<<< HEAD
 * Remove chain id from the index for observer mapper and rename it to observer set.
-=======
 * Add logger to smoke tests
->>>>>>> 059f0a68
 
 ### Chores
 * [1499](https://github.com/zeta-chain/node/pull/1499) - Add scripts to localnet to help test gov proposals
