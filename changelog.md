# CHANGELOG

## Unreleased

### Breaking Changes

* Admin policies have been moved from `observer` to a new module `authority`.
  * Updating admin policies now requires to send a governance proposal executing the `UpdatePolicies` message in the `authority` module.
  * The `Policies` query of the `authority` module must be used to get the current admin policies.
  * `PolicyType_group1` has been renamed into `PolicyType_groupEmergency` and `PolicyType_group2` has been renamed into `PolicyType_groupAdmin`.

### Refactor

* [1511](https://github.com/zeta-chain/node/pull/1511) - move ballot voting logic from `crosschain` to `observer`
* [1783](https://github.com/zeta-chain/node/pull/1783) - refactor zetaclient metrics naming and structure
* [1774](https://github.com/zeta-chain/node/pull/1774) - split params and config in zetaclient
* [1831](https://github.com/zeta-chain/node/pull/1831) - removing unnecessary pointers in context structure
* [1864](https://github.com/zeta-chain/node/pull/1864) - prevent panic in param management
* [1848](https://github.com/zeta-chain/node/issues/1848) - create a method to observe deposits to tss address in one evm block
* [1885](https://github.com/zeta-chain/node/pull/1885) - change important metrics on port 8123 to be prometheus compatible
* [1863](https://github.com/zeta-chain/node/pull/1863) - remove duplicate ValidateChainParams function
* [1914](https://github.com/zeta-chain/node/pull/1914) - move crosschain flags to core context in zetaclient

### Features

* [1789](https://github.com/zeta-chain/node/issues/1789) - block cross-chain transactions that involve restricted addresses
* [1755](https://github.com/zeta-chain/node/issues/1755) - use evm JSON RPC for inbound tx (including blob tx) observation.
* [1815](https://github.com/zeta-chain/node/pull/1815) - add authority module for authorized actions
* [1884](https://github.com/zeta-chain/node/pull/1884) - added zetatool cmd, added subcommand to filter deposits
<<<<<<< HEAD
* [1942](https://github.com/zeta-chain/node/pull/1942) - support Bitcoin P2TR, P2WSH, P2SH, P2PKH addresses
=======
* [1954](https://github.com/zeta-chain/node/pull/1954) - add metric for concurrent keysigns
>>>>>>> e7c4c60d

### Tests

* [1767](https://github.com/zeta-chain/node/pull/1767) - add unit tests for emissions module begin blocker
* [1816](https://github.com/zeta-chain/node/pull/1816) - add args to e2e tests
* [1791](https://github.com/zeta-chain/node/pull/1791) - add e2e tests for feature of restricted address
* [1787](https://github.com/zeta-chain/node/pull/1787) - add unit tests for cross-chain evm hooks and e2e test failed withdraw to BTC legacy address
* [1840](https://github.com/zeta-chain/node/pull/1840) - fix code coverage test failures ignored in CI
* [1870](https://github.com/zeta-chain/node/pull/1870) - enable emissions pool in local e2e testing
* [1868](https://github.com/zeta-chain/node/pull/1868) - run e2e btc tests locally
* [1851](https://github.com/zeta-chain/node/pull/1851) - rename usdt to erc20 in e2e tests
* [1872](https://github.com/zeta-chain/node/pull/1872) - remove usage of RPC in unit test
* [1805](https://github.com/zeta-chain/node/pull/1805) - add admin and performance test and fix upgrade test
* [1879](https://github.com/zeta-chain/node/pull/1879) - full coverage for messages in types packages
* [1899](https://github.com/zeta-chain/node/pull/1899) - add empty test files so packages are included in coverage
* [1903](https://github.com/zeta-chain/node/pull/1903) - common package tests

### Fixes

* [1861](https://github.com/zeta-chain/node/pull/1861) - fix `ObserverSlashAmount` invalid read
* [1880](https://github.com/zeta-chain/node/issues/1880) - lower the gas price multiplier for EVM chains.
* [1633](https://github.com/zeta-chain/node/issues/1633) - zetaclient should be able to pick up new connector and erc20Custody addresses

### Chores

* [1814](https://github.com/zeta-chain/node/pull/1814) - fix code coverage ignore for protobuf generated files

### CI

* [1867](https://github.com/zeta-chain/node/pull/1867) - default restore_type for full node docker-compose to snapshot instead of statesync for reliability.
* [1891](https://github.com/zeta-chain/node/pull/1891) - fix typo that was introduced to docker-compose and a typo in start.sh for the docker start script for full nodes.
* [1894](https://github.com/zeta-chain/node/pull/1894) - added download binaries and configs to the start sequence so it will download binaries that don't exist

## Version: v15.0.0

### Features

*[1912](https://github.com/zeta-chain/node/pull/1912) - add reset chain nonces msg

## Version: v14.0.1

- [1817](https://github.com/zeta-chain/node/pull/1817) - Add migration script to fix pending and chain nonces on testnet

## Version: v13.0.0

### Breaking Changes

* `zetaclientd start`: now requires 2 inputs from stdin: hotkey password and tss keyshare password
  Starting zetaclient now requires two passwords to be input; one for the hotkey and another for the tss key-share.

### Features

* [1698](https://github.com/zeta-chain/node/issues/1698) - bitcoin dynamic depositor fee
* [1811](https://github.com/zeta-chain/node/pull/1811) - add a message to withdraw emission rewards

### Docs

* [1731](https://github.com/zeta-chain/node/pull/1731) added doc for hotkey and tss key-share password prompts.

### Features

*[1728] (https://github.com/zeta-chain/node/pull/1728) - allow aborted transactions to be refunded by minting tokens to zEvm.

### Refactor

* [1766](https://github.com/zeta-chain/node/pull/1766) - Refactors the `PostTxProcessing` EVM hook functionality to deal with invalid withdraw events
* [1630](https://github.com/zeta-chain/node/pull/1630) - added password prompts for hotkey and tss keyshare in zetaclient
* [1760](https://github.com/zeta-chain/node/pull/1760) - Make staking keeper private in crosschain module
* [1809](https://github.com/zeta-chain/node/pull/1809) - Refactored tryprocessout function in evm signer

### Fixes

* [1678](https://github.com/zeta-chain/node/issues/1678) - clean cached stale block to fix evm outtx hash mismatch
* [1690](https://github.com/zeta-chain/node/issues/1690) - double watched gas prices and fix btc scheduler
* [1687](https://github.com/zeta-chain/node/pull/1687) - only use EVM supported chains for gas stability pool
* [1692](https://github.com/zeta-chain/node/pull/1692) - fix get params query for emissions module
* [1706](https://github.com/zeta-chain/node/pull/1706) - fix CLI crosschain show-out-tx-tracker
* [1707](https://github.com/zeta-chain/node/issues/1707) - fix bitcoin fee rate estimation
* [1712](https://github.com/zeta-chain/node/issues/1712) - increase EVM outtx inclusion timeout to 20 minutes
* [1733](https://github.com/zeta-chain/node/pull/1733) - remove the unnecessary 2x multiplier in the convertGasToZeta RPC
* [1721](https://github.com/zeta-chain/node/issues/1721) - zetaclient should provide bitcoin_chain_id when querying TSS address
* [1744](https://github.com/zeta-chain/node/pull/1744) - added cmd to encrypt tss keyshare file, allowing empty tss password for backward compatibility.

### Tests

* [1584](https://github.com/zeta-chain/node/pull/1584) - allow to run E2E tests on any networks
* [1746](https://github.com/zeta-chain/node/pull/1746) - rename smoke tests to e2e tests
* [1753](https://github.com/zeta-chain/node/pull/1753) - fix gosec errors on usage of rand package
* [1762](https://github.com/zeta-chain/node/pull/1762) - improve coverage for fungibile module
* [1782](https://github.com/zeta-chain/node/pull/1782) - improve coverage for fungibile module system contract

### CI

* Adjusted the release pipeline to be a manually executed pipeline with an approver step. The pipeline now executes all the required tests run before the approval step unless skipped. 
* Added pipeline to build and push docker images into dockerhub on release for ubuntu and macos.
* Adjusted the pipeline for building and pushing docker images for MacOS to install and run docker.
* Added docker-compose and make commands for launching full nodes. `make mainnet-zetarpc-node`  `make mainnet-bitcoind-node`
* Made adjustments to the docker-compose for launching mainnet full nodes to include examples of using the docker images build from the docker image build pipeline.
* [1736](https://github.com/zeta-chain/node/pull/1736) - chore: add Ethermint endpoints to OpenAPI
* Re-wrote Dockerfile for building Zetacored docker images. 
* Adjusted the docker-compose files for Zetacored nodes to utilize the new docker image.
* Added scripts for the new docker image that facilitate the start up automation.
* Adjusted the docker pipeline slightly to pull the version on PR from the app.go file.
* [1781](https://github.com/zeta-chain/node/pull/1781) - add codecov coverage report in CI
* fixed the download binary script to use relative pathing from binary_list file.

### Features

* [1425](https://github.com/zeta-chain/node/pull/1425) add `whitelist-erc20` command


### Chores

* [1729](https://github.com/zeta-chain/node/pull/1729) - add issue templates
* [1754](https://github.com/zeta-chain/node/pull/1754) - cleanup expected keepers

## Version: v12.2.4

### Fixes

* [1638](https://github.com/zeta-chain/node/issues/1638) - additional check to make sure external chain height always increases
* [1672](https://github.com/zeta-chain/node/pull/1672) - paying 50% more than base gas price to buffer EIP1559 gas price increase
* [1642](https://github.com/zeta-chain/node/pull/1642) - Change WhitelistERC20 authorization from group1 to group2
* [1610](https://github.com/zeta-chain/node/issues/1610) - add pending outtx hash to tracker after monitoring for 10 minutes
* [1656](https://github.com/zeta-chain/node/issues/1656) - schedule bitcoin keysign with intervals to avoid keysign failures
* [1662](https://github.com/zeta-chain/node/issues/1662) - skip Goerli BlobTxType transactions introduced in Dencun upgrade
* [1663](https://github.com/zeta-chain/node/issues/1663) - skip Mumbai empty block if ethclient sanity check fails
* [1661](https://github.com/zeta-chain/node/issues/1661) - use estimated SegWit tx size for Bitcoin gas fee calculation
* [1667](https://github.com/zeta-chain/node/issues/1667) - estimate SegWit tx size in uinit of vByte
* [1675](https://github.com/zeta-chain/node/issues/1675) - use chain param ConfirmationCount for bitcoin confirmation

## Chores

* [1694](https://github.com/zeta-chain/node/pull/1694) - remove standalone network, use require testing package for the entire node folder

## Version: v12.1.0

### Tests

* [1577](https://github.com/zeta-chain/node/pull/1577) - add chain header tests in E2E tests and fix admin tests

### Features
* [1658](https://github.com/zeta-chain/node/pull/1658) - modify emission distribution to use fixed block rewards

### Fixes

* [1535](https://github.com/zeta-chain/node/issues/1535) - Avoid voting on wrong ballots due to false blockNumber in EVM tx receipt
* [1588](https://github.com/zeta-chain/node/pull/1588) - fix chain params comparison logic
* [1650](https://github.com/zeta-chain/node/pull/1605) - exempt (discounted) *system txs* from min gas price check and gas fee deduction
* [1632](https://github.com/zeta-chain/node/pull/1632) - set keygen to `KeygenStatus_KeyGenSuccess` if its in `KeygenStatus_PendingKeygen`.
* [1576](https://github.com/zeta-chain/node/pull/1576) - Fix zetaclient crash due to out of bound integer conversion and log prints.
* [1575](https://github.com/zeta-chain/node/issues/1575) - Skip unsupported chain parameters by IsSupported flag

### CI

* [1580](https://github.com/zeta-chain/node/pull/1580) - Fix release pipelines cleanup step.

### Chores

* [1585](https://github.com/zeta-chain/node/pull/1585) - Updated release instructions
* [1615](https://github.com/zeta-chain/node/pull/1615) - Add upgrade handler for version v12.1.0


### Features

* [1591](https://github.com/zeta-chain/node/pull/1591) - support lower gas limit for voting on inbound and outbound transactions
* [1592](https://github.com/zeta-chain/node/issues/1592) - check inbound tracker tx hash against Tss address and some refactor on inTx observation

### Refactoring

* [1628](https://github.com/zeta-chain/node/pull/1628) optimize return and simplify code
* [1640](https://github.com/zeta-chain/node/pull/1640) reorganize zetaclient into subpackages

### Refactoring
* [1619](https://github.com/zeta-chain/node/pull/1619) - Add evm fee calculation to tss migration of evm chains

## Version: v12.0.0

### Breaking Changes

TSS and chain validation related queries have been moved from `crosschain` module to `observer` module:
* `PendingNonces` :Changed from `/zeta-chain/crosschain/pendingNonces/{chain_id}/{address}` to `/zeta-chain/observer/pendingNonces/{chain_id}/{address}` . It returns all the pending nonces for a chain id and address. This returns the current pending nonces for the chain.
* `ChainNonces` : Changed from `/zeta-chain/crosschain/chainNonces/{chain_id}` to`/zeta-chain/observer/chainNonces/{chain_id}` . It returns all the chain nonces for a chain id. This returns the current nonce of the TSS address for the chain.
* `ChainNoncesAll` :Changed from `/zeta-chain/crosschain/chainNonces` to `/zeta-chain/observer/chainNonces` . It returns all the chain nonces for all chains. This returns the current nonce of the TSS address for all chains.

All chains now have the same observer set:
* `ObserversByChain`: `/zeta-chain/observer/observers_by_chain/{observation_chain}` has been removed and replaced with `/zeta-chain/observer/observer_set`. All chains have the same observer set.
* `AllObserverMappers`: `/zeta-chain/observer/all_observer_mappers` has been removed. `/zeta-chain/observer/observer_set` should be used to get observers.

Observer params and core params have been merged into chain params:
* `Params`: `/zeta-chain/observer/params` no longer returns observer params. Observer params data have been moved to chain params described below.
* `GetCoreParams`: Renamed into `GetChainParams`. `/zeta-chain/observer/get_core_params` moved to `/zeta-chain/observer/get_chain_params`.
* `GetCoreParamsByChain`: Renamed into `GetChainParamsForChain`. `/zeta-chain/observer/get_core_params_by_chain` moved to `/zeta-chain/observer/get_chain_params_by_chain`.

Getting the correct TSS address for Bitcoin now requires proviidng the Bitcoin chain id:
* `GetTssAddress` : Changed from `/zeta-chain/observer/get_tss_address/` to `/zeta-chain/observer/getTssAddress/{bitcoin_chain_id}` . Optional bitcoin chain id can now be passed as a parameter to fetch the correct tss for required BTC chain. This parameter only affects the BTC tss address in the response.

### Features
* [1498](https://github.com/zeta-chain/node/pull/1498) - Add monitoring(grafana, prometheus, ethbalance) for localnet testing
* [1395](https://github.com/zeta-chain/node/pull/1395) - Add state variable to track aborted zeta amount
* [1410](https://github.com/zeta-chain/node/pull/1410) - `snapshots` commands
* enable zetaclients to use dynamic gas price on zetachain - enables >0 min_gas_price in feemarket module
* add static chain data for Sepolia testnet
* added metrics to track the burn rate of the hotkey in the telemetry server as well as prometheus

### Fixes

* [1554](https://github.com/zeta-chain/node/pull/1554) - Screen out unconfirmed UTXOs that are not created by TSS itself
* [1560](https://github.com/zeta-chain/node/issues/1560) - Zetaclient post evm-chain outtx hashes only when receipt is available
* [1516](https://github.com/zeta-chain/node/issues/1516) - Unprivileged outtx tracker removal
* [1537](https://github.com/zeta-chain/node/issues/1537) - Sanity check events of ZetaSent/ZetaReceived/ZetaRevertedWithdrawn/Deposited
* [1530](https://github.com/zeta-chain/node/pull/1530) - Outbound tx confirmation/inclusion enhancement
* [1496](https://github.com/zeta-chain/node/issues/1496) - post block header for enabled EVM chains only
* [1518](https://github.com/zeta-chain/node/pull/1518) - Avoid duplicate keysign if an outTx is already pending
* fix Code4rena issue - zetaclients potentially miss inTx when PostSend (or other RPC) fails
* fix go-staticcheck warnings for zetaclient
* fix Athens-3 issue - incorrect pending-tx inclusion and incorrect confirmation count
* masked zetaclient config at startup
* set limit for queried pending cctxs
* add check to verify new tss has been produced when triggering tss funds migration
* fix Athens-3 log print issue - avoid posting uncessary outtx confirmation
* fix docker build issues with version: golang:1.20-alpine3.18
* [1525](https://github.com/zeta-chain/node/pull/1525) - relax EVM chain block header length check 1024->4096
* [1522](https://github.com/zeta-chain/node/pull/1522/files) - block `distribution` module account from receiving zeta
* [1528](https://github.com/zeta-chain/node/pull/1528) - fix panic caused on decoding malformed BTC addresses
* [1536](https://github.com/zeta-chain/node/pull/1536) - add index to check previously finalized inbounds
* [1556](https://github.com/zeta-chain/node/pull/1556) - add emptiness check for topic array in event parsing
* [1546](https://github.com/zeta-chain/node/pull/1546) - fix reset of pending nonces on genesis import
* [1555](https://github.com/zeta-chain/node/pull/1555) - Reduce websocket message limit to 10MB
* [1567](https://github.com/zeta-chain/node/pull/1567) - add bitcoin chain id to fetch the tss address rpc endpoint
* [1501](https://github.com/zeta-chain/node/pull/1501) - fix stress test - use new refactored config file and smoketest runner
* [1589](https://github.com/zeta-chain/node/pull/1589) - add bitcoin chain id to `get tss address` and `get tss address historical` cli query

### Refactoring

* [1552](https://github.com/zeta-chain/node/pull/1552) - requires group2 to enable header verification
* [1211](https://github.com/zeta-chain/node/issues/1211) - use `grpc` and `msg` for query and message files
* refactor cctx scheduler - decouple evm cctx scheduler from btc cctx scheduler
* move tss state from crosschain to observer
* move pending nonces, chain nonces and nonce to cctx to observer
* move tss related cli from crosschain to observer
* reorganize smoke tests structure
* Add pagination to queries which iterate over large data sets InTxTrackerAll ,PendingNoncesAll ,AllBlameRecord ,TssHistory
* GetTssAddress now returns only the current tss address for ETH and BTC
* Add a new query GetTssAddressesByFinalizedBlockHeight to get any other tss addresses for a finalized block height
* Move observer params into core params
* Remove chain id from the index for observer mapper and rename it to observer set.
* Add logger to smoke tests
* [1521](https://github.com/zeta-chain/node/pull/1521) - replace go-tss lib version with one that reverts back to thorchain tss-lib
* [1558](https://github.com/zeta-chain/node/pull/1558) - change log level for gas stability pool iteration error
* Update --ledger flag hint

### Chores
* [1446](https://github.com/zeta-chain/node/pull/1446) - renamed file `zetaclientd/aux.go` to `zetaclientd/utils.go` to avoid complaints from go package resolver. 
* [1499](https://github.com/zeta-chain/node/pull/1499) - Add scripts to localnet to help test gov proposals
* [1442](https://github.com/zeta-chain/node/pull/1442) - remove build types in `.goreleaser.yaml`
* [1504](https://github.com/zeta-chain/node/pull/1504) - remove `-race` in the `make install` commmand
*  [1564](https://github.com/zeta-chain/node/pull/1564) - bump ti-actions/changed-files

### Tests

* [1538](https://github.com/zeta-chain/node/pull/1538) - improve stateful e2e testing

### CI
* Removed private runners and unused GitHub Action

## Version: v11.0.0

### Features

* [1387](https://github.com/zeta-chain/node/pull/1387) - Add HSM capability for zetaclient hot key
* add a new thread to zetaclient which checks zeta supply in all connected chains in every block
* add a new tx to update an observer, this can be either be run a tombstoned observer/validator or via admin_policy_group_2.

### Fixes

* Added check for redeployment of gas and asset token contracts
* [1372](https://github.com/zeta-chain/node/pull/1372) - Include Event Index as part for inbound tx digest
* [1367](https://github.com/zeta-chain/node/pull/1367) - fix minRelayTxFee issue and check misuse of bitcoin mainnet/testnet addresses
* [1358](https://github.com/zeta-chain/node/pull/1358) - add a new thread to zetaclient which checks zeta supply in all connected chains in every block
* prevent deposits for paused zrc20
* [1406](https://github.com/zeta-chain/node/pull/1406) - improve log prints and speed up evm outtx inclusion
* fix Athens-3 issue - include bitcoin outtx regardless of the cctx status

### Refactoring

* [1391](https://github.com/zeta-chain/node/pull/1391) - consolidate node builds
* update `MsgUpdateContractBytecode` to use code hash instead of contract address

### Chores

### Tests
- Add unit tests for adding votes to a ballot 

### CI

## Version: v10.1.2

### Features
* [1137](https://github.com/zeta-chain/node/pull/1137) - external stress testing
* [1205](https://github.com/zeta-chain/node/pull/1205) - allow setting liquidity cap for ZRC20
* [1260](https://github.com/zeta-chain/node/pull/1260) - add ability to update gas limit
* [1263](https://github.com/zeta-chain/node/pull/1263) - Bitcoin block header and merkle proof
* [1247](https://github.com/zeta-chain/node/pull/1247) - add query command to get all gas stability pool balances
* [1143](https://github.com/zeta-chain/node/pull/1143) - tss funds migration capability
* [1358](https://github.com/zeta-chain/node/pull/1358) - zetaclient thread for zeta supply checks
* [1384](https://github.com/zeta-chain/node/pull/1384) - tx to update an observer
### Fixes

* [1195](https://github.com/zeta-chain/node/pull/1195) - added upgrade name, and allow download. allows to test release
* [1153](https://github.com/zeta-chain/node/pull/1153) - address `cosmos-gosec` lint issues
* [1128](https://github.com/zeta-chain/node/pull/1228) - adding namespaces back in rpc
* [1245](https://github.com/zeta-chain/node/pull/1245) - set unique index for generate cctx
* [1250](https://github.com/zeta-chain/node/pull/1250) - remove error return in `IsAuthorized`
* [1261](https://github.com/zeta-chain/node/pull/1261) - Ethereum comparaison checksum/non-checksum format
* [1264](https://github.com/zeta-chain/node/pull/1264) - Blame index update
* [1243](https://github.com/zeta-chain/node/pull/1243) - feed sataoshi/B to zetacore and check actual outTx size
* [1235](https://github.com/zeta-chain/node/pull/1235) - cherry pick all hotfix from v10.0.x (zero-amount, precision, etc.)
* [1257](https://github.com/zeta-chain/node/pull/1257) - register emissions grpc server
* [1277](https://github.com/zeta-chain/node/pull/1277) - read gas limit from smart contract
* [1252](https://github.com/zeta-chain/node/pull/1252) - add CLI command to query system contract
* [1285](https://github.com/zeta-chain/node/pull/1285) - add notice when using `--ledger` with Ethereum HD path
* [1283](https://github.com/zeta-chain/node/pull/1283) - query outtx tracker by chain using prefixed store
* [1280](https://github.com/zeta-chain/node/pull/1280) - minor fixes to stateful upgrade
* [1304](https://github.com/zeta-chain/node/pull/1304) - remove check `gasObtained == outTxGasFee`
* [1308](https://github.com/zeta-chain/node/pull/1308) - begin blocker for mock mainnet

### Refactoring

* [1226](https://github.com/zeta-chain/node/pull/1226) - call `onCrossChainCall` when depositing to a contract
* [1238](https://github.com/zeta-chain/node/pull/1238) - change default mempool version in config 
* [1279](https://github.com/zeta-chain/node/pull/1279) - remove duplicate funtion name IsEthereum
* [1289](https://github.com/zeta-chain/node/pull/1289) - skip gas stability pool funding when gasLimit is equal gasUsed

### Chores

* [1193](https://github.com/zeta-chain/node/pull/1193) - switch back to `cosmos/cosmos-sdk`
* [1222](https://github.com/zeta-chain/node/pull/1222) - changed maxNestedMsgs
* [1265](https://github.com/zeta-chain/node/pull/1265) - sync from mockmain
* [1307](https://github.com/zeta-chain/node/pull/1307) - increment handler version

### Tests

* [1135](https://github.com/zeta-chain/node/pull/1135) - Stateful upgrade for smoke tests

### CI

* [1218](https://github.com/zeta-chain/node/pull/1218) - cross-compile release binaries and simplify PR testings
* [1302](https://github.com/zeta-chain/node/pull/1302) - add mainnet builds to goreleaser<|MERGE_RESOLUTION|>--- conflicted
+++ resolved
@@ -27,11 +27,8 @@
 * [1755](https://github.com/zeta-chain/node/issues/1755) - use evm JSON RPC for inbound tx (including blob tx) observation.
 * [1815](https://github.com/zeta-chain/node/pull/1815) - add authority module for authorized actions
 * [1884](https://github.com/zeta-chain/node/pull/1884) - added zetatool cmd, added subcommand to filter deposits
-<<<<<<< HEAD
 * [1942](https://github.com/zeta-chain/node/pull/1942) - support Bitcoin P2TR, P2WSH, P2SH, P2PKH addresses
-=======
 * [1954](https://github.com/zeta-chain/node/pull/1954) - add metric for concurrent keysigns
->>>>>>> e7c4c60d
 
 ### Tests
 
