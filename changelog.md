--- conflicted
+++ resolved
@@ -2,11 +2,9 @@
 
 ## Unreleased
 
-<<<<<<< HEAD
 ### Features
 * [2039](https://github.com/zeta-chain/node/pull/2039) - cosmos v0.47 upgrade
-=======
->>>>>>> 27b9e0ec
+
 ### Refactor
 * [2014](https://github.com/zeta-chain/node/pull/2014) - remove params module
 
