--- conflicted
+++ resolved
@@ -17,11 +17,8 @@
 
 ### Fixes
 
-<<<<<<< HEAD
 * [1537](https://github.com/zeta-chain/node/issues/1537) - Sanity check events of ZetaSent/ZetaReceived/ZetaRevertedWithdrawn/Deposited
-=======
 * [1496](https://github.com/zeta-chain/node/issues/1496) - post block header for enabled EVM chains only
->>>>>>> 0642dbbb
 * [1518](https://github.com/zeta-chain/node/pull/1518) - Avoid duplicate keysign if an outTx is already pending
 * fix Code4rena issue - zetaclients potentially miss inTx when PostSend (or other RPC) fails
 * fix go-staticcheck warnings for zetaclient
