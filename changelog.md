# CHANGELOG

## Unreleased

### Breaking Changes

* PendingNonces :Changed from `/zeta-chain/crosschain/pendingNonces/{chain_id}/{address}` to `/zeta-chain/observer/pendingNonces/{chain_id}/{address}` . It returns all the pending nonces for a chain id and address. This returns the current pending nonces for the chain.
* ChainNonces : Changed from `/zeta-chain/criosschain/chainNonces/{chain_id}` to`/zeta-chain/observer/chainNonces/{chain_id}` . It returns all the chain nonces for a chain id. This returns the current nonce oof the TSS address for the chain.
* ChainNoncesAll :Changed from `/zeta-chain/observer/chainNonces` to `/zeta-chain/observer/chainNonces` . It returns all the chain nonces for all chains. This returns the current nonce of the TSS address for all chains.

### Features
<<<<<<< HEAD
* [1499](https://github.com/zeta-chain/node/pull/1499) - Add scripts to localnet to help test gov proposals
=======

>>>>>>> 95e6b0b6
* [1395](https://github.com/zeta-chain/node/pull/1395) - Add state variable to track aborted zeta amount
* [1410](https://github.com/zeta-chain/node/pull/1410) - `snapshots` commands
* enable zetaclients to use dynamic gas price on zetachain - enables >0 min_gas_price in feemarket module
* add static chain data for Sepolia testnet
* added metrics to track the burn rate of the hotkey in the telemetry server as well as prometheus

### Fixes

* fix go-staticcheck warnings for zetaclient
* fix Athens-3 issue - incorrect pending-tx inclusion and incorrect confirmation count
* masked zetaclient config at startup
* set limit for queried pending cctxs
* add check to verify new tss has been produced when triggering tss funds migration
* fix Athens-3 log print issue - avoid posting uncessary outtx confirmation
* fix docker build issues with version: golang:1.20-alpine3.18

### Refactoring

* [1211](https://github.com/zeta-chain/node/issues/1211) - use `grpc` and `msg` for query and message files
* refactor cctx scheduler - decouple evm cctx scheduler from btc cctx scheduler
* move tss state from crosschain to observer
* move pending nonces, chain nonces and nonce to cctx to observer
* move tss related cli from crosschain to observer
* reorganize smoke tests structure
* Add pagination to queries which iterate over large data sets InTxTrackerAll ,PendingNoncesAll ,AllBlameRecord ,TssHistory
* GetTssAddress now returns only the current tss address for ETH and BTC
* Add a new query GetTssAddressesByFinalizedBlockHeight to get any other tss addresses for a finalized block height

### Chores

* [1442](https://github.com/zeta-chain/node/pull/1442) - remove build types in `.goreleaser.yaml`

### Tests

### CI

## Version: v11.0.0

### Features

* [1387](https://github.com/zeta-chain/node/pull/1387) - Add HSM capability for zetaclient hot key
* add a new thread to zetaclient which checks zeta supply in all connected chains in every block
* add a new tx to update an observer, this can be either be run a tombstoned observer/validator or via admin_policy_group_2.

### Fixes

* Added check for redeployment of gas and asset token contracts
* [1372](https://github.com/zeta-chain/node/pull/1372) - Include Event Index as part for inbound tx digest
* [1367](https://github.com/zeta-chain/node/pull/1367) - fix minRelayTxFee issue and check misuse of bitcoin mainnet/testnet addresses
* [1358](https://github.com/zeta-chain/node/pull/1358) - add a new thread to zetaclient which checks zeta supply in all connected chains in every block
* prevent deposits for paused zrc20
* [1406](https://github.com/zeta-chain/node/pull/1406) - improve log prints and speed up evm outtx inclusion
* fix Athens-3 issue - include bitcoin outtx regardless of the cctx status

### Refactoring

* [1391](https://github.com/zeta-chain/node/pull/1391) - consolidate node builds
* update `MsgUpdateContractBytecode` to use code hash instead of contract address

### Chores

### Tests
- Add unit tests for adding votes to a ballot 

### CI

## Version: v10.1.2

### Features
* [1137](https://github.com/zeta-chain/node/pull/1137) - external stress testing
* [1205](https://github.com/zeta-chain/node/pull/1205) - allow setting liquidity cap for ZRC20
* [1260](https://github.com/zeta-chain/node/pull/1260) - add ability to update gas limit
* [1263](https://github.com/zeta-chain/node/pull/1263) - Bitcoin block header and merkle proof
* [1247](https://github.com/zeta-chain/node/pull/1247) - add query command to get all gas stability pool balances
* [1143](https://github.com/zeta-chain/node/pull/1143) - tss funds migration capability
* [1358](https://github.com/zeta-chain/node/pull/1358) - zetaclient thread for zeta supply checks
* [1384](https://github.com/zeta-chain/node/pull/1384) - tx to update an observer
### Fixes

* [1195](https://github.com/zeta-chain/node/pull/1195) - added upgrade name, and allow download. allows to test release
* [1153](https://github.com/zeta-chain/node/pull/1153) - address `cosmos-gosec` lint issues
* [1128](https://github.com/zeta-chain/node/pull/1228) - adding namespaces back in rpc
* [1245](https://github.com/zeta-chain/node/pull/1245) - set unique index for generate cctx
* [1250](https://github.com/zeta-chain/node/pull/1250) - remove error return in `IsAuthorized`
* [1261](https://github.com/zeta-chain/node/pull/1261) - Ethereum comparaison checksum/non-checksum format
* [1264](https://github.com/zeta-chain/node/pull/1264) - Blame index update
* [1243](https://github.com/zeta-chain/node/pull/1243) - feed sataoshi/B to zetacore and check actual outTx size
* [1235](https://github.com/zeta-chain/node/pull/1235) - cherry pick all hotfix from v10.0.x (zero-amount, precision, etc.)
* [1257](https://github.com/zeta-chain/node/pull/1257) - register emissions grpc server
* [1277](https://github.com/zeta-chain/node/pull/1277) - read gas limit from smart contract
* [1252](https://github.com/zeta-chain/node/pull/1252) - add CLI command to query system contract
* [1285](https://github.com/zeta-chain/node/pull/1285) - add notice when using `--ledger` with Ethereum HD path
* [1283](https://github.com/zeta-chain/node/pull/1283) - query outtx tracker by chain using prefixed store
* [1280](https://github.com/zeta-chain/node/pull/1280) - minor fixes to stateful upgrade
* [1304](https://github.com/zeta-chain/node/pull/1304) - remove check `gasObtained == outTxGasFee`
* [1308](https://github.com/zeta-chain/node/pull/1308) - begin blocker for mock mainnet

### Refactoring

* [1226](https://github.com/zeta-chain/node/pull/1226) - call `onCrossChainCall` when depositing to a contract
* [1238](https://github.com/zeta-chain/node/pull/1238) - change default mempool version in config 
* [1279](https://github.com/zeta-chain/node/pull/1279) - remove duplicate funtion name IsEthereum
* [1289](https://github.com/zeta-chain/node/pull/1289) - skip gas stability pool funding when gasLimit is equal gasUsed

### Chores

* [1193](https://github.com/zeta-chain/node/pull/1193) - switch back to `cosmos/cosmos-sdk`
* [1222](https://github.com/zeta-chain/node/pull/1222) - changed maxNestedMsgs
* [1265](https://github.com/zeta-chain/node/pull/1265) - sync from mockmain
* [1307](https://github.com/zeta-chain/node/pull/1307) - increment handler version

### Tests

* [1135](https://github.com/zeta-chain/node/pull/1135) - Stateful upgrade for smoke tests

### CI

* [1218](https://github.com/zeta-chain/node/pull/1218) - cross-compile release binaries and simplify PR testings
* [1302](https://github.com/zeta-chain/node/pull/1302) - add mainnet builds to goreleaser
<|MERGE_RESOLUTION|>--- conflicted
+++ resolved
@@ -9,11 +9,6 @@
 * ChainNoncesAll :Changed from `/zeta-chain/observer/chainNonces` to `/zeta-chain/observer/chainNonces` . It returns all the chain nonces for all chains. This returns the current nonce of the TSS address for all chains.
 
 ### Features
-<<<<<<< HEAD
-* [1499](https://github.com/zeta-chain/node/pull/1499) - Add scripts to localnet to help test gov proposals
-=======
-
->>>>>>> 95e6b0b6
 * [1395](https://github.com/zeta-chain/node/pull/1395) - Add state variable to track aborted zeta amount
 * [1410](https://github.com/zeta-chain/node/pull/1410) - `snapshots` commands
 * enable zetaclients to use dynamic gas price on zetachain - enables >0 min_gas_price in feemarket module
@@ -43,7 +38,7 @@
 * Add a new query GetTssAddressesByFinalizedBlockHeight to get any other tss addresses for a finalized block height
 
 ### Chores
-
+* [1499](https://github.com/zeta-chain/node/pull/1499) - Add scripts to localnet to help test gov proposals
 * [1442](https://github.com/zeta-chain/node/pull/1442) - remove build types in `.goreleaser.yaml`
 
 ### Tests
