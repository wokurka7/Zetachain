--- conflicted
+++ resolved
@@ -63,17 +63,13 @@
 			e2etests.TestMessagePassingName,
 			e2etests.TestMessagePassingRevertFailName,
 			e2etests.TestMessagePassingRevertSuccessName,
-<<<<<<< HEAD
+			e2etests.TestZetaDepositRestrictedName,
 		)
 		if err != nil {
 			return fmt.Errorf("zeta tests failed: %v", err)
 		}
 
 		if err := zetaRunner.RunE2ETests(testsToRun); err != nil {
-=======
-			e2etests.TestZetaDepositRestrictedName,
-		); err != nil {
->>>>>>> 01526a5b
 			return fmt.Errorf("zeta tests failed: %v", err)
 		}
 
