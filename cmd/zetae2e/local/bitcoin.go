package local

import (
	"fmt"
	"runtime"
	"time"

	"github.com/fatih/color"
	"github.com/zeta-chain/zetacore/contrib/localnet/orchestrator/smoketest/config"
	"github.com/zeta-chain/zetacore/contrib/localnet/orchestrator/smoketest/runner"
	"github.com/zeta-chain/zetacore/contrib/localnet/orchestrator/smoketest/smoketests"
)

// bitcoinTestRoutine runs Bitcoin related smoke tests
func bitcoinTestRoutine(
	conf config.Config,
	deployerRunner *runner.SmokeTestRunner,
	verbose bool,
	initBitcoinNetwork bool,
) func() error {
	return func() (err error) {
		// return an error on panic
		// TODO: remove and instead return errors in the tests
		// https://github.com/zeta-chain/node/issues/1500
		defer func() {
			if r := recover(); r != nil {
				// print stack trace
				stack := make([]byte, 4096)
				n := runtime.Stack(stack, false)
				err = fmt.Errorf("bitcoin panic: %v, stack trace %s", r, stack[:n])
			}
		}()

		// initialize runner for bitcoin test
		bitcoinRunner, err := initTestRunner(
			"bitcoin",
			conf,
			deployerRunner,
			UserBitcoinAddress,
			UserBitcoinPrivateKey,
			runner.NewLogger(verbose, color.FgYellow, "bitcoin"),
		)
		if err != nil {
			return err
		}

		bitcoinRunner.Logger.Print("🏃 starting Bitcoin tests")
		startTime := time.Now()

		// funding the account
		txUSDTSend := deployerRunner.SendUSDTOnEvm(UserBitcoinAddress, 1000)
		bitcoinRunner.WaitForTxReceiptOnEvm(txUSDTSend)

		// depositing the necessary tokens on ZetaChain
		txEtherDeposit := bitcoinRunner.DepositEther(false)
		txERC20Deposit := bitcoinRunner.DepositERC20()
<<<<<<< HEAD
		bitcoinRunner.SetupBitcoinAccount()
		bitcoinRunner.DepositBTC(true)
		bitcoinRunner.SetupZEVMSwapApp()
		bitcoinRunner.WaitForMinedCCTX(txZetaDeposit)
=======

>>>>>>> 6dc68a52
		bitcoinRunner.WaitForMinedCCTX(txEtherDeposit)
		bitcoinRunner.WaitForMinedCCTX(txERC20Deposit)

		bitcoinRunner.SetupBitcoinAccount(initBitcoinNetwork)
		bitcoinRunner.DepositBTC(false)

		// run bitcoin test
		// Note: due to the extensive block generation in Bitcoin localnet, block header test is run first
		// to make it faster to catch up with the latest block header
		if err := bitcoinRunner.RunSmokeTestsFromNames(
			smoketests.AllSmokeTests,
			smoketests.TestBitcoinWithdrawName,
			smoketests.TestSendZetaOutBTCRevertName,
			smoketests.TestCrosschainSwapName,
		); err != nil {
			return fmt.Errorf("bitcoin tests failed: %v", err)
		}

		if err := bitcoinRunner.CheckBtcTSSBalance(); err != nil {
			return err
		}

		bitcoinRunner.Logger.Print("🍾 Bitcoin tests completed in %s", time.Since(startTime).String())

		return err
	}
}<|MERGE_RESOLUTION|>--- conflicted
+++ resolved
@@ -54,19 +54,12 @@
 		// depositing the necessary tokens on ZetaChain
 		txEtherDeposit := bitcoinRunner.DepositEther(false)
 		txERC20Deposit := bitcoinRunner.DepositERC20()
-<<<<<<< HEAD
-		bitcoinRunner.SetupBitcoinAccount()
-		bitcoinRunner.DepositBTC(true)
-		bitcoinRunner.SetupZEVMSwapApp()
-		bitcoinRunner.WaitForMinedCCTX(txZetaDeposit)
-=======
 
->>>>>>> 6dc68a52
 		bitcoinRunner.WaitForMinedCCTX(txEtherDeposit)
 		bitcoinRunner.WaitForMinedCCTX(txERC20Deposit)
 
 		bitcoinRunner.SetupBitcoinAccount(initBitcoinNetwork)
-		bitcoinRunner.DepositBTC(false)
+		bitcoinRunner.DepositBTC(true)
 
 		// run bitcoin test
 		// Note: due to the extensive block generation in Bitcoin localnet, block header test is run first
