package local

import (
	"fmt"
	"runtime"
	"time"

	"github.com/fatih/color"
	"github.com/zeta-chain/zetacore/contrib/localnet/orchestrator/smoketest/config"
	"github.com/zeta-chain/zetacore/contrib/localnet/orchestrator/smoketest/runner"
	"github.com/zeta-chain/zetacore/contrib/localnet/orchestrator/smoketest/smoketests"
)

// erc20TestRoutine runs erc20 related smoke tests
func erc20TestRoutine(
	conf config.Config,
	deployerRunner *runner.SmokeTestRunner,
	verbose bool,
) func() error {
	return func() (err error) {
		// return an error on panic
		// TODO: remove and instead return errors in the tests
		// https://github.com/zeta-chain/node/issues/1500
		defer func() {
			if r := recover(); r != nil {
				// print stack trace
				stack := make([]byte, 4096)
				n := runtime.Stack(stack, false)
				err = fmt.Errorf("erc20 panic: %v, stack trace %s", r, stack[:n])
			}
		}()

		// initialize runner for erc20 test
		erc20Runner, err := initTestRunner(
			"erc20",
			conf,
			deployerRunner,
			UserERC20Address,
			UserERC20PrivateKey,
			runner.NewLogger(verbose, color.FgGreen, "erc20"),
		)
		if err != nil {
			return err
		}

		erc20Runner.Logger.Print("🏃 starting erc20 tests")
		startTime := time.Now()

		// funding the account
		txUSDTSend := deployerRunner.SendUSDTOnEvm(UserERC20Address, 10)
		erc20Runner.WaitForTxReceiptOnEvm(txUSDTSend)

		// depositing the necessary tokens on ZetaChain
		txEtherDeposit := erc20Runner.DepositEther(false)
		txERC20Deposit := erc20Runner.DepositERC20()
		erc20Runner.WaitForMinedCCTX(txEtherDeposit)
		erc20Runner.WaitForMinedCCTX(txERC20Deposit)

		//erc20Runner.SetupBitcoinAccount()
		//erc20Runner.DepositBTC()

		// run erc20 test
		if err := erc20Runner.RunSmokeTestsFromNames(
			smoketests.AllSmokeTests,
<<<<<<< HEAD
			smoketests.TestMultipleERC20DepositName,
			smoketests.TestERC20WithdrawName,
=======
			smoketests.TestWithdrawERC20Name,
>>>>>>> 64ed9b11
			smoketests.TestMultipleWithdrawsName,
			smoketests.TestERC20DepositAndCallRefundName,
			smoketests.TestZRC20SwapName,
		); err != nil {
			return fmt.Errorf("erc20 tests failed: %v", err)
		}

		erc20Runner.Logger.Print("🍾 erc20 tests completed in %s", time.Since(startTime).String())

		return err
	}
}<|MERGE_RESOLUTION|>--- conflicted
+++ resolved
@@ -62,12 +62,7 @@
 		// run erc20 test
 		if err := erc20Runner.RunSmokeTestsFromNames(
 			smoketests.AllSmokeTests,
-<<<<<<< HEAD
-			smoketests.TestMultipleERC20DepositName,
 			smoketests.TestERC20WithdrawName,
-=======
-			smoketests.TestWithdrawERC20Name,
->>>>>>> 64ed9b11
 			smoketests.TestMultipleWithdrawsName,
 			smoketests.TestERC20DepositAndCallRefundName,
 			smoketests.TestZRC20SwapName,
