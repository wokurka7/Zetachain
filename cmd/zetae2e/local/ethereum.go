package local

import (
	"fmt"
	"runtime"
	"time"

	"github.com/fatih/color"
	"github.com/zeta-chain/zetacore/e2e/config"
	"github.com/zeta-chain/zetacore/e2e/e2etests"
	"github.com/zeta-chain/zetacore/e2e/runner"
)

// ethereumTestRoutine runs Ethereum related e2e tests
func ethereumTestRoutine(
	conf config.Config,
	deployerRunner *runner.E2ERunner,
	verbose bool,
) func() error {
	return func() (err error) {
		// return an error on panic
		// TODO: remove and instead return errors in the tests
		// https://github.com/zeta-chain/node/issues/1500
		defer func() {
			if r := recover(); r != nil {
				// print stack trace
				stack := make([]byte, 4096)
				n := runtime.Stack(stack, false)
				err = fmt.Errorf("ethereum panic: %v, stack trace %s", r, stack[:n])
			}
		}()

		// initialize runner for ether test
		ethereumRunner, err := initTestRunner(
			"ether",
			conf,
			deployerRunner,
			UserEtherAddress,
			UserEtherPrivateKey,
			runner.NewLogger(verbose, color.FgMagenta, "ether"),
		)
		if err != nil {
			return err
		}

		ethereumRunner.Logger.Print("🏃 starting Ethereum tests")
		startTime := time.Now()

		// depositing the necessary tokens on ZetaChain
		txEtherDeposit := ethereumRunner.DepositEther(true)
		ethereumRunner.WaitForMinedCCTX(txEtherDeposit)

		// run ethereum test
		// Note: due to the extensive block generation in Ethereum localnet, block header test is run first
		// to make it faster to catch up with the latest block header
		testsToRun, err := ethereumRunner.GetE2ETestsToRunByName(
			e2etests.AllE2ETests,
			e2etests.TestEtherWithdrawName,
			e2etests.TestContextUpgradeName,
			e2etests.TestEtherDepositAndCallName,
			e2etests.TestDepositAndCallRefundName,
<<<<<<< HEAD
		)
		if err != nil {
			return fmt.Errorf("ethereum tests failed: %v", err)
		}

		if err := ethereumRunner.RunE2ETests(testsToRun); err != nil {
=======
			e2etests.TestEtherWithdrawRestrictedName,
		); err != nil {
>>>>>>> 01526a5b
			return fmt.Errorf("ethereum tests failed: %v", err)
		}

		ethereumRunner.Logger.Print("🍾 Ethereum tests completed in %s", time.Since(startTime).String())

		return err
	}
}<|MERGE_RESOLUTION|>--- conflicted
+++ resolved
@@ -59,17 +59,13 @@
 			e2etests.TestContextUpgradeName,
 			e2etests.TestEtherDepositAndCallName,
 			e2etests.TestDepositAndCallRefundName,
-<<<<<<< HEAD
+			e2etests.TestEtherWithdrawRestrictedName,
 		)
 		if err != nil {
 			return fmt.Errorf("ethereum tests failed: %v", err)
 		}
 
 		if err := ethereumRunner.RunE2ETests(testsToRun); err != nil {
-=======
-			e2etests.TestEtherWithdrawRestrictedName,
-		); err != nil {
->>>>>>> 01526a5b
 			return fmt.Errorf("ethereum tests failed: %v", err)
 		}
 
