--- conflicted
+++ resolved
@@ -47,13 +47,7 @@
 		startTime := time.Now()
 
 		// depositing the necessary tokens on ZetaChain
-<<<<<<< HEAD
-		txZetaDeposit := ethereumRunner.DepositZeta()
 		txEtherDeposit := ethereumRunner.DepositEther(true)
-		ethereumRunner.WaitForMinedCCTX(txZetaDeposit)
-=======
-		txEtherDeposit := ethereumRunner.DepositEther(false)
->>>>>>> 6dc68a52
 		ethereumRunner.WaitForMinedCCTX(txEtherDeposit)
 
 		// run ethereum test
