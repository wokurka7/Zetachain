--- conflicted
+++ resolved
@@ -6,16 +6,6 @@
 	"github.com/rs/zerolog/log"
 )
 
-<<<<<<< HEAD
-
-func (b *MetachainBridge) PostSend(sender string, senderChain string, receiver string, receiverChain string, mBurnt string, mMint string, message string, inTxHash string, inBlockHeight uint64) (string, error) {
-	signerAddress := b.keys.GetSignerInfo().GetAddress().String()
-	msg := types.NewMsgSendVoter(signerAddress, sender, senderChain, receiver, receiverChain, mBurnt, mMint, message, inTxHash, inBlockHeight)
-
-	metaTxHash, err := b.Broadcast(msg)
-	if err != nil {
-		log.Err(err).Msg("PostSend broadcast fail")
-=======
 func (b *MetachainBridge) PostSend(sender string, senderChain string, receiver string, receiverChain string, mBurnt string, mMint string, message string, inTxHash string, inBlockHeight uint64) (string, error) {
 	signerAddress := b.keys.GetSignerInfo().GetAddress().String()
 	msg := types.NewMsgSendVoter(signerAddress, sender, senderChain, receiver, receiverChain, mBurnt, mMint, message, inTxHash, inBlockHeight)
@@ -34,7 +24,6 @@
 	metaTxHash, err := b.Broadcast(msg)
 	if err != nil {
 		log.Err(err).Msg("PostReceiveConfirmation broadcast fail")
->>>>>>> 9da4db86
 		return "", err
 	}
 	return metaTxHash, nil
@@ -48,8 +37,6 @@
 		return nil, err
 	}
 	return resp.Send, nil
-<<<<<<< HEAD
-=======
 }
 
 func (b *MetachainBridge) GetAllReceive() ([]*types.Receive, error) {
@@ -60,5 +47,4 @@
 		return nil, err
 	}
 	return resp.Receive, nil
->>>>>>> 9da4db86
 }