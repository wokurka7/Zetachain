package main

import (
	"encoding/json"
	"flag"
	"fmt"

	ecdsakeygen "github.com/binance-chain/tss-lib/ecdsa/keygen"
	etherminttypes "github.com/evmos/ethermint/types"
	"github.com/rs/zerolog"
	"github.com/tendermint/tendermint/crypto/secp256k1"
	"github.com/zeta-chain/zetacore/cmd"
	"github.com/zeta-chain/zetacore/common"
	"github.com/zeta-chain/zetacore/common/cosmos"
	mc "github.com/zeta-chain/zetacore/zetaclient"
	"github.com/zeta-chain/zetacore/zetaclient/config"
	metrics2 "github.com/zeta-chain/zetacore/zetaclient/metrics"
	tsscommon "gitlab.com/thorchain/tss/go-tss/common"
	"gitlab.com/thorchain/tss/go-tss/keygen"

	"io/ioutil"
	"strings"
	"syscall"

	//mcconfig "github.com/Meta-Protocol/zetacore/metaclient/config"
	"github.com/cosmos/cosmos-sdk/types"
	//"github.com/ethereum/go-ethereum/crypto"
	"github.com/libp2p/go-libp2p-peerstore/addr"
	maddr "github.com/multiformats/go-multiaddr"

	"math/rand"
	"os"
	"os/signal"
	"path/filepath"
	"time"

	"github.com/rs/zerolog/log"
	"google.golang.org/grpc"
)

var (
	preParams   *ecdsakeygen.LocalPreParams
	keygenBlock int64
	zetacoreURL *string
)

func main() {
	fmt.Printf("zeta-node commit hash %s version %s build time %s \n", common.CommitHash, common.Version, common.BuildTime)
	enabledChains := flag.String("enable-chains", "GOERLI,BSCTESTNET,MUMBAI,ROPSTEN,BAOBAB", "enable chains, comma separated list")
	valKeyName := flag.String("val", "alice", "validator name")
	peer := flag.String("peer", "", "peer address, e.g. /dns/tss1/tcp/6668/ipfs/16Uiu2HAmACG5DtqmQsHtXg4G2sLS65ttv84e7MrL4kapkjfmhxAp")
	logConsole := flag.Bool("log-console", false, "log to console (pretty print)")
	preParamsPath := flag.String("pre-params", "", "pre-params file path")
	zetaCoreHome := flag.String("core-home", ".zetacored", "folder name for core")
	keygen := flag.Int64("keygen-block", 0, "keygen at block height (default: 0 means no keygen)")
	chainID := flag.String("chain-id", "athens-1", "chain id")
	zetacoreURL = flag.String("zetacore-url", "127.0.0.1", "zetacore node URL")
	devMode := flag.Bool("dev", false, "dev mode: geth private network as goerli testnet")
	flag.Parse()
	cmd.CHAINID = *chainID
	ZEVMChainID, err := etherminttypes.ParseChainID(cmd.CHAINID)
	if err != nil {
		panic(err)
	}
	log.Info().Msgf("ZEVM Chain ID: %s ", ZEVMChainID.String())
	// TODO Check this parsing to int64
	config.ChainConfigs[common.ZetaChain().ChainName.String()].Chain.ChainId = ZEVMChainID.Int64()
	keygenBlock = *keygen
	if *logConsole {
		log.Logger = log.Output(zerolog.ConsoleWriter{Out: os.Stderr})
	}

	chains := strings.Split(*enabledChains, ",")
	chainList := []common.Chain{}
	supportedChains := mc.GetSupportedChains()
	for _, chain := range chains {
		for _, supportedChain := range supportedChains {
			if supportedChain.ChainName.String() == chain {
				if !*devMode && chain == common.GoeriliLocalNetChain().ChainName.String() {
					log.Error().Msgf("GoeriliLocalNetChain can only be enabled in Dev Mode ")
					return
				}
				chainList = append(chainList, *supportedChain)
			}
		}
	}
	config.ChainsEnabled = chainList
<<<<<<< HEAD
	log.Info().Msgf("enabled chains %v", config.ChainsEnabled)
	log.Info().Msgf("DEV mode: %v", *devMode)
	if *devMode {
		config.ChainConfigs[common.GoerliChain().ChainName.String()] = &types2.ChainETHish{
			Chain:                       common.Chain{ChainName: common.ChainName_Goerli, ChainId: 1337},
			Endpoint:                    "http://eth:8545",
			BlockTime:                   3,
			ZETATokenContractAddress:    "0xA8D5060feb6B456e886F023709A2795373691E63",
			ConnectorContractAddress:    "0x733aB8b06DDDEf27Eaa72294B0d7c9cEF7f12db9",
			ERC20CustodyContractAddress: "0x0e141A7e7C0A7E15E7d22713Fc0a6187515Fa9BF",
		}
	}

=======
>>>>>>> b552b4b6
	if *logConsole {
		log.Logger = log.Output(zerolog.ConsoleWriter{Out: os.Stderr})
	}
	fmt.Println(config.ChainsEnabled)
	if *preParamsPath != "" {
		log.Info().Msgf("pre-params file path %s", *preParamsPath)
		preParamsFile, err := os.Open(*preParamsPath)
		if err != nil {
			log.Error().Err(err).Msg("open pre-params file failed; skip")
		} else {
			bz, err := ioutil.ReadAll(preParamsFile)
			if err != nil {
				log.Error().Err(err).Msg("read pre-params file failed; skip")
			} else {
				err = json.Unmarshal(bz, &preParams)
				if err != nil {
					log.Error().Err(err).Msg("unmarshal pre-params file failed; skip and generate new one")
					preParams = nil // skip reading pre-params; generate new one instead
				}
			}
		}
	}

	var peers addr.AddrList
	if *peer != "" {
		address, err := maddr.NewMultiaddr(*peer)
		if err != nil {
			log.Error().Err(err).Msg("NewMultiaddr error")
			return
		}
		peers = append(peers, address)
	}

	start(*valKeyName, peers, *zetaCoreHome)
}

func SetupConfigForTest() {
	config := cosmos.GetConfig()
	config.SetBech32PrefixForAccount(cmd.Bech32PrefixAccAddr, cmd.Bech32PrefixAccPub)
	config.SetBech32PrefixForValidator(cmd.Bech32PrefixValAddr, cmd.Bech32PrefixValPub)
	config.SetBech32PrefixForConsensusNode(cmd.Bech32PrefixConsAddr, cmd.Bech32PrefixConsPub)
	//config.SetCoinType(cmd.MetaChainCoinType)
	config.SetFullFundraiserPath(cmd.ZetaChainHDPath)
	types.SetCoinDenomRegex(func() string {
		return cmd.DenomRegex
	})

	rand.Seed(time.Now().UnixNano())

}

func start(validatorName string, peers addr.AddrList, zetacoreHome string) {
	SetupConfigForTest() // setup meta-prefix
	zerolog.SetGlobalLevel(zerolog.InfoLevel)

	//chainIP := os.Getenv("CHAIN_IP")
	//if chainIP == "" {
	//	chainIP = "127.0.0.1"
	//}
	updateConfig()

	// wait until zetacore is up
	log.Info().Msg("Waiting for ZetaCore to open 9090 port...")
	for {
		_, err := grpc.Dial(
			fmt.Sprintf("%s:9090", *zetacoreURL),
			grpc.WithInsecure(),
		)
		if err != nil {
			log.Warn().Err(err).Msg("grpc dial fail")
			time.Sleep(5 * time.Second)
		} else {
			break
		}
	}
	log.Info().Msgf("ZetaCore to open 9090 port...")

	homeDir, err := os.UserHomeDir()
	if err != nil {
		log.Err(err).Msg("UserHomeDir error")
		return
	}
	chainHomeFolder := filepath.Join(homeDir, zetacoreHome)

	// first signer & bridge
	signerName := validatorName
	signerPass := "password"
	bridge1, done := CreateZetaBridge(chainHomeFolder, signerName, signerPass, *zetacoreURL)
	if done {
		return
	}

	bridgePk, err := bridge1.GetKeys().GetPrivateKey()
	if err != nil {
		log.Error().Err(err).Msg("GetKeys GetPrivateKey error:")
	}
	if len(bridgePk.Bytes()) != 32 {
		log.Error().Msgf("key bytes len %d != 32", len(bridgePk.Bytes()))
		return
	}
	var priKey secp256k1.PrivKey
	priKey = bridgePk.Bytes()[:32]

	log.Info().Msgf("NewTSS: with peer pubkey %s", bridgePk.PubKey())
	tss, err := mc.NewTSS(peers, priKey, preParams)
	if err != nil {
		log.Error().Err(err).Msg("NewTSS error")
		return
	}

	consKey := ""
	pubkeySet, err := bridge1.GetKeys().GetPubKeySet()
	if err != nil {
		log.Error().Err(err).Msgf("Get Pubkey Set Error")
	}
	for {
		ztx, err := bridge1.SetNodeKey(pubkeySet, consKey)
		if err != nil {
			log.Error().Err(err).Msgf("SetNodeKey error : %s; waiting for 2s", err.Error())
			time.Sleep(2 * time.Second)
		} else {
			log.Info().Msgf("SetNodeKey success: %s", ztx)
			log.Info().Msgf("SetNodeKey: %s by node %s zeta tx %s", pubkeySet.Secp256k1.String(), consKey, ztx)
			break
		}
	}
	log.Info().Msg("wait for 20s for all node to SetNodeKey")
	time.Sleep(12 * time.Second)

	if keygenBlock > 0 {
		log.Info().Msgf("Keygen at blocknum %d", keygenBlock)
		bn, err := bridge1.GetZetaBlockHeight()
		if err != nil {
			log.Error().Err(err).Msg("GetZetaBlockHeight error")
			return
		}
		if int64(bn)+3 > keygenBlock {
			log.Warn().Msgf("Keygen at blocknum %d, but current blocknum %d", keygenBlock, bn)
			return
		}
		nodeAccounts, err := bridge1.GetAllNodeAccounts()
		if err != nil {
			log.Error().Err(err).Msg("GetAllNodeAccounts error")
			return
		}
		pubkeys := make([]string, 0)
		for _, na := range nodeAccounts {
			pubkeys = append(pubkeys, na.PubkeySet.Secp256k1.String())
		}
		ticker := time.NewTicker(time.Second * 2)
		for range ticker.C {
			bn, err := bridge1.GetZetaBlockHeight()
			if err != nil {
				log.Error().Err(err).Msg("GetZetaBlockHeight error")
				return
			}
			if int64(bn) == keygenBlock {
				break
			}
		}
		log.Info().Msgf("Keygen with %d TSS signers", len(nodeAccounts))
		log.Info().Msgf("%s", pubkeys)
		var req keygen.Request
		req = keygen.NewRequest(pubkeys, keygenBlock, "0.14.0")
		res, err := tss.Server.Keygen(req)
		if err != nil || res.Status != tsscommon.Success {
			log.Error().Msgf("keygen fail: reason %s blame nodes %s", res.Blame.FailReason, res.Blame.BlameNodes)
			return
		}
		// Keygen succeed! Report TSS address
		log.Info().Msgf("Keygen success! keygen response: %v...", res)

		log.Info().Msgf("doing a keysign test...")
		err = mc.TestKeysign(res.PubKey, tss.Server)
		if err != nil {
			log.Error().Err(err).Msg("TestKeysign error")
			return
		}

		log.Info().Msgf("setting TSS pubkey: %s", res.PubKey)
		err = tss.InsertPubKey(res.PubKey)
		tss.CurrentPubkey = res.PubKey
		if err != nil {
			log.Error().Msgf("SetPubKey fail")
			return
		}
		log.Info().Msgf("TSS address in hex: %s", tss.EVMAddress().Hex())
		return
	}

	//kg, err := bridge1.GetKeyGen()
	//if err != nil {
	//	log.Error().Err(err).Msg("GetKeyGen error")
	//	return
	//}
	//log.Info().Msgf("Setting TSS pubkeys: %s", kg.Pubkeys)
	//tss.Pubkeys = kg.Pubkeys

	for _, chain := range config.ChainsEnabled {
		var tssAddr string
		if chain.IsEVMChain() {
			tssAddr = tss.EVMAddress().Hex()
		} else {
			tssAddr = tss.BTCAddress()
		}
		zetaTx, err := bridge1.SetTSS(chain, tssAddr, tss.CurrentPubkey)
		if err != nil {
			log.Error().Err(err).Msgf("SetTSS fail %s", chain.String())
		}
		log.Info().Msgf("chain %s set TSS to %s, zeta tx hash %s", chain.String(), tssAddr, zetaTx)

	}
	signerMap1, err := CreateSignerMap(tss)
	if err != nil {
		log.Error().Err(err).Msg("CreateSignerMap")
		return
	}

	metrics, err := metrics2.NewMetrics()
	if err != nil {
		log.Error().Err(err).Msg("NewMetrics")
		return
	}
	metrics.Start()

	userDir, _ := os.UserHomeDir()
	dbpath := filepath.Join(userDir, ".zetaclient/chainobserver")
	chainClientMap1, err := CreateChainClientMap(bridge1, tss, dbpath, metrics)
	if err != nil {
		log.Err(err).Msg("CreateSignerMap")
		return
	}
	for _, v := range chainClientMap1 {
		v.Start()
	}

	mo1 := mc.NewCoreObserver(bridge1, signerMap1, chainClientMap1, metrics, tss)

	mo1.MonitorCore()

	// report TSS address nonce on ETHish chains
	for _, chain := range config.ChainsEnabled {
		err = (chainClientMap1)[chain].PostNonceIfNotRecorded()
		if err != nil {
			log.Error().Err(err).Msgf("PostNonceIfNotRecorded fail %s", chain.String())
		}
	}

	// wait....
	log.Info().Msgf("awaiting the os.Interrupt, syscall.SIGTERM signals...")
	ch := make(chan os.Signal, 1)
	signal.Notify(ch, syscall.SIGINT, syscall.SIGTERM)
	sig := <-ch
	log.Info().Msgf("stop signal received: %s", sig)

	// stop zetacore observer
	for _, chain := range config.ChainsEnabled {
		(chainClientMap1)[chain].Stop()
	}

}

func updateConfig() {

	updateEndpoint(common.GoerliChain(), "GOERLI_ENDPOINT")
	updateEndpoint(common.GoeriliLocalNetChain(), "GOERLILOCALNET_ENDPOINT")
	updateEndpoint(common.BscTestnetChain(), "BSCTESTNET_ENDPOINT")
	updateEndpoint(common.MumbaiChain(), "MUMBAI_ENDPOINT")
	updateEndpoint(common.BaobabChain(), "BAOBAB_ENDPOINT")

	updateMPIAddress(common.GoerliChain(), "GOERLI_MPI_ADDRESS")
	updateEndpoint(common.GoeriliLocalNetChain(), "GOERLILOCALNET_MPI_ENDPOINT")
	updateMPIAddress(common.BscTestnetChain(), "BSCTESTNET_MPI_ADDRESS")
	updateMPIAddress(common.MumbaiChain(), "MUMBAI_MPI_ADDRESS")
	updateMPIAddress(common.BaobabChain(), "BAOBAB_MPI_ADDRESS")

	updateTokenAddress(common.GoerliChain(), "GOERLI_ZETA_ADDRESS")
	updateEndpoint(common.GoeriliLocalNetChain(), "GOERLILOCALNET_ZETA_ENDPOINT")
	updateTokenAddress(common.BscTestnetChain(), "BSCTESTNET_ZETA_ADDRESS")
	updateTokenAddress(common.MumbaiChain(), "MUMBAI_ZETA_ADDRESS")
	updateTokenAddress(common.BaobabChain(), "BAOBAB_ZETA_ADDRESS")
}

func updateMPIAddress(chain common.Chain, envvar string) {
	mpi := os.Getenv(envvar)
	if mpi != "" {
		config.ChainConfigs[chain.ChainName.String()].ConnectorContractAddress = mpi
		log.Info().Msgf("MPI: %s", mpi)
	}
}

func updateEndpoint(chain common.Chain, envvar string) {
	endpoint := os.Getenv(envvar)
	if endpoint != "" {
		config.ChainConfigs[chain.ChainName.String()].Endpoint = endpoint
		log.Info().Msgf("ENDPOINT: %s", endpoint)
	}
}

func updateTokenAddress(chain common.Chain, envvar string) {
	token := os.Getenv(envvar)
	if token != "" {
		config.ChainConfigs[chain.String()].ZETATokenContractAddress = token
		log.Info().Msgf("TOKEN: %s", token)
	}
}<|MERGE_RESOLUTION|>--- conflicted
+++ resolved
@@ -85,22 +85,6 @@
 		}
 	}
 	config.ChainsEnabled = chainList
-<<<<<<< HEAD
-	log.Info().Msgf("enabled chains %v", config.ChainsEnabled)
-	log.Info().Msgf("DEV mode: %v", *devMode)
-	if *devMode {
-		config.ChainConfigs[common.GoerliChain().ChainName.String()] = &types2.ChainETHish{
-			Chain:                       common.Chain{ChainName: common.ChainName_Goerli, ChainId: 1337},
-			Endpoint:                    "http://eth:8545",
-			BlockTime:                   3,
-			ZETATokenContractAddress:    "0xA8D5060feb6B456e886F023709A2795373691E63",
-			ConnectorContractAddress:    "0x733aB8b06DDDEf27Eaa72294B0d7c9cEF7f12db9",
-			ERC20CustodyContractAddress: "0x0e141A7e7C0A7E15E7d22713Fc0a6187515Fa9BF",
-		}
-	}
-
-=======
->>>>>>> b552b4b6
 	if *logConsole {
 		log.Logger = log.Output(zerolog.ConsoleWriter{Out: os.Stderr})
 	}
