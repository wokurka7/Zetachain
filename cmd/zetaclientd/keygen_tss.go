--- conflicted
+++ resolved
@@ -107,13 +107,9 @@
 }
 
 func keygenTss(cfg *config.Config, tss *mc.TSS, keygenLogger zerolog.Logger) error {
-<<<<<<< HEAD
 
 	keyGen := cfg.GetKeygen()
 	keygenLogger.Info().Msgf("Keygen at blocknum %d , TSS signers %s ", keyGen.BlockNumber, keyGen.GranteePubkeys)
-=======
-	keygenLogger.Info().Msgf("Keygen at blocknum %d , TSS signers %s ", cfg.Keygen.BlockNumber, cfg.Keygen.GranteePubkeys)
->>>>>>> 5b524cd1
 	var req keygen.Request
 	req = keygen.NewRequest(keyGen.GranteePubkeys, keyGen.BlockNumber, "0.14.0")
 	res, err := tss.Server.Keygen(req)
