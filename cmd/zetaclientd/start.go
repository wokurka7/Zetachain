--- conflicted
+++ resolved
@@ -24,12 +24,8 @@
 	mc "github.com/zeta-chain/zetacore/zetaclient"
 	appcontext "github.com/zeta-chain/zetacore/zetaclient/app_context"
 	"github.com/zeta-chain/zetacore/zetaclient/config"
-<<<<<<< HEAD
 	corecontext "github.com/zeta-chain/zetacore/zetaclient/core_context"
-	metrics2 "github.com/zeta-chain/zetacore/zetaclient/metrics"
-=======
 	"github.com/zeta-chain/zetacore/zetaclient/metrics"
->>>>>>> 6c0e0bba
 )
 
 type Multiaddr = core.Multiaddr
@@ -179,11 +175,7 @@
 	}
 
 	telemetryServer.SetIPAddress(cfg.PublicIP)
-<<<<<<< HEAD
 	tss, err := GenerateTss(appContext, zetaBridge, peers, priKey, telemetryServer, tssHistoricalList, metrics, tssKeyPass, hotkeyPass)
-=======
-	tss, err := GenerateTss(masterLogger, cfg, zetaBridge, peers, priKey, telemetryServer, tssHistoricalList, tssKeyPass, hotkeyPass)
->>>>>>> 6c0e0bba
 	if err != nil {
 		return err
 	}
@@ -234,13 +226,8 @@
 		}
 	}
 
-<<<<<<< HEAD
 	// CreateSignerMap: This creates a map of all signers for each chain . Each signer is responsible for signing transactions for a particular chain
 	signerMap, err := CreateSignerMap(appContext, tss, telemetryServer)
-=======
-	// CreateSignerMap: This creates a map of all signers for each chain. Each signer is responsible for signing transactions for a particular chain
-	signerMap, err := CreateSignerMap(tss, loggers, cfg, telemetryServer)
->>>>>>> 6c0e0bba
 	if err != nil {
 		log.Error().Err(err).Msg("CreateSignerMap")
 		return err
@@ -253,13 +240,8 @@
 	}
 	dbpath := filepath.Join(userDir, ".zetaclient/chainobserver")
 
-<<<<<<< HEAD
 	// CreateChainClientMap : This creates a map of all chain clients . Each chain client is responsible for listening to events on the chain and processing them
 	chainClientMap, err := CreateChainClientMap(appContext, zetaBridge, tss, dbpath, metrics, telemetryServer)
-=======
-	// CreateChainClientMap : This creates a map of all chain clients. Each chain client is responsible for listening to events on the chain and processing them
-	chainClientMap, err := CreateChainClientMap(zetaBridge, tss, dbpath, loggers, cfg, telemetryServer)
->>>>>>> 6c0e0bba
 	if err != nil {
 		startLogger.Err(err).Msg("CreateChainClientMap")
 		return err
@@ -275,13 +257,8 @@
 	}
 
 	// CreateCoreObserver : Core observer wraps the zetacore bridge and adds the client and signer maps to it . This is the high level object used for CCTX interactions
-<<<<<<< HEAD
 	mo1 := mc.NewCoreObserver(appContext, zetaBridge, signerMap, chainClientMap, metrics, telemetryServer)
 	mo1.MonitorCore(appContext)
-=======
-	mo1 := mc.NewCoreObserver(zetaBridge, signerMap, chainClientMap, masterLogger, cfg, telemetryServer)
-	mo1.MonitorCore()
->>>>>>> 6c0e0bba
 
 	// start zeta supply checker
 	// TODO: enable
