--- conflicted
+++ resolved
@@ -238,13 +238,8 @@
 	}
 	dbpath := filepath.Join(userDir, ".zetaclient/chainobserver")
 
-<<<<<<< HEAD
 	// CreateChainClientMap : This creates a map of all chain clients. Each chain client is responsible for listening to events on the chain and processing them
-	chainClientMap, err := CreateChainClientMap(zetaBridge, tss, dbpath, metrics, loggers, cfg, telemetryServer)
-=======
-	// CreateChainClientMap : This creates a map of all chain clients . Each chain client is responsible for listening to events on the chain and processing them
-	chainClientMap, err := CreateChainClientMap(zetaBridge, tss, dbpath, masterLogger, cfg, telemetryServer)
->>>>>>> ea1da8ba
+	chainClientMap, err := CreateChainClientMap(zetaBridge, tss, dbpath, loggers, cfg, telemetryServer)
 	if err != nil {
 		startLogger.Err(err).Msg("CreateSignerMap")
 		return err
