--- conflicted
+++ resolved
@@ -218,22 +218,11 @@
 		return err
 	}
 
-<<<<<<< HEAD
-	metrics, err := metrics2.NewMetrics()
-	if err != nil {
-		log.Error().Err(err).Msg("NewMetrics")
-		return err
-	}
-	metrics.Start()
-
 	userDir, err := os.UserHomeDir()
 	if err != nil {
 		log.Error().Err(err).Msg("os.UserHomeDir")
 		return err
 	}
-=======
-	userDir, _ := os.UserHomeDir()
->>>>>>> 7d44ea9a
 	dbpath := filepath.Join(userDir, ".zetaclient/chainobserver")
 
 	// CreateChainClientMap : This creates a map of all chain clients . Each chain client is responsible for listening to events on the chain and processing them
