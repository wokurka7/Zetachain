package main

import (
	"encoding/json"
	"fmt"
	maddr "github.com/multiformats/go-multiaddr"
	"github.com/pkg/errors"
	"github.com/rs/zerolog/log"
	"github.com/spf13/cobra"
	"github.com/tendermint/tendermint/crypto/secp256k1"
	"github.com/zeta-chain/zetacore/common"
	mc "github.com/zeta-chain/zetacore/zetaclient"
	"github.com/zeta-chain/zetacore/zetaclient/config"
	metrics2 "github.com/zeta-chain/zetacore/zetaclient/metrics"
	tsscommon "gitlab.com/thorchain/tss/go-tss/common"
	"gitlab.com/thorchain/tss/go-tss/keygen"
	"gitlab.com/thorchain/tss/go-tss/p2p"
	"google.golang.org/grpc"
	"io/ioutil"
	"os"
	"os/signal"
	"path/filepath"
	"syscall"
	"time"
)

var StartCmd = &cobra.Command{
	Use:   "start",
	Short: "Start ZetaClient Observer",
	RunE:  start,
}

var startArgs = startArguments{}

type startArguments struct{}

func init() {
	RootCmd.AddCommand(StartCmd)
}

func start(_ *cobra.Command, _ []string) error {
	setHomeDir()
	SetupConfigForTest()
	//Load Config file given path
	configData, err := config.Load(rootArgs.zetaCoreHome)
	if err != nil {
		return err
	}
	log.Logger = InitLogger(configData.LogLevel)
	//Wait until zetacore has started
	waitForZetaCore(configData)
	log.Info().Msgf("ZetaCore is ready")
	// first signer & bridge

	bridge1, done := CreateZetaBridge(rootArgs.zetaCoreHome, configData)
	if done {
		return nil
	}
	log.Debug().Msgf("ZetaBridge is ready")

<<<<<<< HEAD
	bridge1.SetAccountNumber(common.ObserverGranteeKey)
=======
	bridge1.SetAccountNumber(common.ZetaClientGranteeKey)
	//if err != nil {
	//	log.Fatal().Err(err).Msg("Unable to set account number for observer key :" + err.Error())
	//	return err
	//}
>>>>>>> e8af431f

	CreateAuthzSigner(bridge1.GetKeys().GetOperatorAddress().String(),
		bridge1.GetKeys().GetAddress(common.ZetaClientGranteeKey))

	bridgePk, err := bridge1.GetKeys().GetPrivateKey(common.TssSignerKey)
	if err != nil {
		log.Error().Err(err).Msg("GetKeys GetPrivateKey error:")
	}
	if len(bridgePk.Bytes()) != 32 {
		errMsg := fmt.Sprintf("key bytes len %d != 32", len(bridgePk.Bytes()))
		log.Error().Msgf(errMsg)
		return errors.New(errMsg)
	}
	var priKey secp256k1.PrivKey
	priKey = bridgePk.Bytes()[:32]

	log.Info().Msgf("NewTSS: with peer pubkey %s", bridgePk.PubKey())
	peers, err := initPeers(configData.Peer)
	if err != nil {
		log.Error().Err(err).Msg("peer address error")
	}

	initPreParams(configData.PreParamsPath)
	tss, err := mc.NewTSS(peers, priKey, preParams)
	if err != nil {
		log.Error().Err(err).Msg("NewTSS error")
		return err
	}

	consKey := ""
	tssSignerPubkeySet, err := bridge1.GetKeys().GetPubKeySet(common.TssSignerKey)
	if err != nil {
		log.Error().Err(err).Msgf("Get Pubkey Set Error")
	}
	for {
		ztx, err := bridge1.SetNodeKey(tssSignerPubkeySet, consKey)
		if err != nil {
			log.Error().Err(err).Msgf("SetNodeKey error : %s; waiting for 2s", err.Error())
			time.Sleep(2 * time.Second)
		} else {
			log.Info().Msgf("SetNodeKey success: %s", ztx)
			log.Info().Msgf("SetNodeKey: %s by node %s zeta tx %s", tssSignerPubkeySet.Secp256k1.String(), consKey, ztx)
			break
		}
	}
	log.Info().Msg("wait for 20s for all node to SetNodeKey")
	time.Sleep(12 * time.Second)

	//Check if keygen block is set and generate new keys at specified height
	genNewKeysAtBlock(configData.KeygenBlock, bridge1, tss)

	for _, chain := range config.ChainsEnabled {
		var tssAddr string
		if chain.IsEVMChain() {
			tssAddr = tss.EVMAddress().Hex()
		} else {
			tssAddr = tss.BTCAddress()
		}
		zetaTx, err := bridge1.SetTSS(chain, tssAddr, tss.CurrentPubkey)
		if err != nil {
			log.Error().Err(err).Msgf("SetTSS fail %s", chain.String())
		}
		log.Info().Msgf("chain %s set TSS to %s, zeta tx hash %s", chain.String(), tssAddr, zetaTx)

	}
	signerMap1, err := CreateSignerMap(tss)
	if err != nil {
		log.Error().Err(err).Msg("CreateSignerMap")
		return err
	}

	metrics, err := metrics2.NewMetrics()
	if err != nil {
		log.Error().Err(err).Msg("NewMetrics")
		return err
	}
	metrics.Start()

	userDir, _ := os.UserHomeDir()
	dbpath := filepath.Join(userDir, ".zetaclient/chainobserver")
	chainClientMap1, err := CreateChainClientMap(bridge1, tss, dbpath, metrics)
	if err != nil {
		log.Err(err).Msg("CreateSignerMap")
		return err
	}
	for _, v := range chainClientMap1 {
		v.Start()
	}

	mo1 := mc.NewCoreObserver(bridge1, signerMap1, chainClientMap1, metrics, tss)

	mo1.MonitorCore()

	// report TSS address nonce on ETHish chains
	for _, chain := range config.ChainsEnabled {
		err = (chainClientMap1)[chain].PostNonceIfNotRecorded()
		if err != nil {
			log.Error().Err(err).Msgf("PostNonceIfNotRecorded fail %s", chain.String())
		}
	}

	// wait....
	log.Info().Msgf("awaiting the os.Interrupt, syscall.SIGTERM signals...")
	ch := make(chan os.Signal, 1)
	signal.Notify(ch, syscall.SIGINT, syscall.SIGTERM)
	sig := <-ch
	log.Info().Msgf("stop signal received: %s", sig)

	// stop zetacore observer
	for _, chain := range config.ChainsEnabled {
		(chainClientMap1)[chain].Stop()
	}

	return nil
}

func waitForZetaCore(configData *config.Config) {
	// wait until zetacore is up
	log.Debug().Msg("Waiting for ZetaCore to open 9090 port...")
	for {
		_, err := grpc.Dial(
			fmt.Sprintf("%s:9090", configData.ZetaCoreURL),
			grpc.WithInsecure(),
		)
		if err != nil {
			log.Warn().Err(err).Msg("grpc dial fail")
			time.Sleep(5 * time.Second)
		} else {
			break
		}
	}
}

func initPeers(peer string) (p2p.AddrList, error) {
	var peers p2p.AddrList

	if peer != "" {
		address, err := maddr.NewMultiaddr(peer)
		if err != nil {
			log.Error().Err(err).Msg("NewMultiaddr error")
			return p2p.AddrList{}, err
		}
		peers = append(peers, address)
	}
	return peers, nil
}

func initPreParams(path string) {
	if path != "" {
		path = filepath.Clean(path)
		log.Info().Msgf("pre-params file path %s", path)
		preParamsFile, err := os.Open(path)
		if err != nil {
			log.Error().Err(err).Msg("open pre-params file failed; skip")
		} else {
			bz, err := ioutil.ReadAll(preParamsFile)
			if err != nil {
				log.Error().Err(err).Msg("read pre-params file failed; skip")
			} else {
				err = json.Unmarshal(bz, &preParams)
				if err != nil {
					log.Error().Err(err).Msg("unmarshal pre-params file failed; skip and generate new one")
					preParams = nil // skip reading pre-params; generate new one instead
				}
			}
		}
	}
}

func genNewKeysAtBlock(height int64, bridge *mc.ZetaCoreBridge, tss *mc.TSS) {
	if height > 0 {
		log.Info().Msgf("Keygen at blocknum %d", height)
		bn, err := bridge.GetZetaBlockHeight()
		if err != nil {
			log.Error().Err(err).Msg("GetZetaBlockHeight error")
			return
		}
		if bn+3 > height {
			log.Warn().Msgf("Keygen at blocknum %d, but current blocknum %d", height, bn)
			return
		}
		nodeAccounts, err := bridge.GetAllNodeAccounts()
		if err != nil {
			log.Error().Err(err).Msg("GetAllNodeAccounts error")
			return
		}
		pubkeys := make([]string, 0)
		for _, na := range nodeAccounts {
			pubkeys = append(pubkeys, na.PubkeySet.Secp256k1.String())
		}
		ticker := time.NewTicker(time.Second * 2)
		for range ticker.C {
			bn, err := bridge.GetZetaBlockHeight()
			if err != nil {
				log.Error().Err(err).Msg("GetZetaBlockHeight error")
				return
			}
			if bn == height {
				break
			}
		}
		log.Info().Msgf("Keygen with %d TSS signers", len(nodeAccounts))
		log.Info().Msgf("%s", pubkeys)
		var req keygen.Request
		req = keygen.NewRequest(pubkeys, height, "0.14.0")
		res, err := tss.Server.Keygen(req)
		if err != nil || res.Status != tsscommon.Success {
			log.Error().Msgf("keygen fail: reason %s blame nodes %s", res.Blame.FailReason, res.Blame.BlameNodes)
			return
		}
		// Keygen succeed! Report TSS address
		log.Info().Msgf("Keygen success! keygen response: %v...", res)

		log.Info().Msgf("doing a keysign test...")
		err = mc.TestKeysign(res.PubKey, tss.Server)
		if err != nil {
			log.Error().Err(err).Msg("TestKeysign error")
			return
		}

		log.Info().Msgf("setting TSS pubkey: %s", res.PubKey)
		err = tss.InsertPubKey(res.PubKey)
		tss.CurrentPubkey = res.PubKey
		if err != nil {
			log.Error().Msgf("SetPubKey fail")
			return
		}
		log.Info().Msgf("TSS address in hex: %s", tss.EVMAddress().Hex())
		return
	}
}<|MERGE_RESOLUTION|>--- conflicted
+++ resolved
@@ -58,15 +58,7 @@
 	}
 	log.Debug().Msgf("ZetaBridge is ready")
 
-<<<<<<< HEAD
-	bridge1.SetAccountNumber(common.ObserverGranteeKey)
-=======
 	bridge1.SetAccountNumber(common.ZetaClientGranteeKey)
-	//if err != nil {
-	//	log.Fatal().Err(err).Msg("Unable to set account number for observer key :" + err.Error())
-	//	return err
-	//}
->>>>>>> e8af431f
 
 	CreateAuthzSigner(bridge1.GetKeys().GetOperatorAddress().String(),
 		bridge1.GetKeys().GetAddress(common.ZetaClientGranteeKey))
