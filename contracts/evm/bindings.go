--- conflicted
+++ resolved
@@ -1,8 +1,3 @@
-<<<<<<< HEAD
-//go:generate abigen --abi Connector.abi --pkg evm --type Connector --out Connector.go
-//go:generate sh -c "solc ERC20Custody.sol --combined-json abi,bin | jq '.contracts.\"ERC20Custody.sol:ERC20Custody\"'  > ERC20Custody.json"
-//go:generate sh -c "cat ERC20Custody.json | jq .abi | abigen --abi - --pkg zevm --type ERC20Custody --out ERC20Custody.go"
-=======
 //go:generate sh -c "cat ZetaConnectorEth.json | jq .abi | abigen --abi - --pkg evm --type Connector --out Connector.go"
 
 //go:generate sh -c "cat ZetaEth.json | jq .abi > ZetaEth.abi"
@@ -21,7 +16,10 @@
 //go:generate sh -c "cat ZetaConnectorNonEth.json | jq .bytecode | tr -d '\"' > ZetaConnectorNonEth.bin"
 //go:generate sh -c "abigen --abi ZetaConnectorNonEth.abi --bin ZetaConnectorNonEth.bin --pkg evm --type ZetaConnectorNonEth --out ZetaConnectorNonEth.go"
 
->>>>>>> c04e3cee
+//go:generate sh -c "solc ERC20Custody.sol --combined-json abi,bin | jq '.contracts.\"ERC20Custody.sol:ERC20Custody\"'  > ERC20Custody.json"
+//go:generate sh -c "cat ERC20Custody.json | jq .abi | abigen --abi - --pkg zevm --type ERC20Custody --out ERC20Custody.go"
+//go:generate sh -c "abigen --abi ERC20Custody.abi --bin ERC20Custody.bin --pkg evm --type ERC20Custody --out ERC20Custody.go"
+
 package evm
 
 var _ = Connector{}