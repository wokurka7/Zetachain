--- conflicted
+++ resolved
@@ -172,11 +172,7 @@
             zeta.safeTransferFrom(msg.sender, TSSAddress, zetaFee);
         }
         uint256 oldBalance = asset.balanceOf(address(this));
-<<<<<<< HEAD
-        asset.safeTransferFrom(msg.sender, address(this), amount);
-=======
         asset.transferFrom(msg.sender, address(this), amount);
->>>>>>> 3637741f
         // In case if there is a fee on a token transfer, we might not receive a full exepected amount 
         // and we need to correctly process that, o we subtract an old balance from a new balance, which should be an actual received amount.
         emit Deposited(recipient, asset, asset.balanceOf(address(this)) - oldBalance, message);
