--- conflicted
+++ resolved
@@ -20,11 +20,7 @@
 func ZetaChain() Chain {
 	return Chain{
 		ChainName: ChainName_zeta_mainnet,
-<<<<<<< HEAD
-		ChainId:   70000,
-=======
 		ChainId:   7000,
->>>>>>> ed35305f
 	}
 }
 
