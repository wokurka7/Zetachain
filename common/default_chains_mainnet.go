--- conflicted
+++ resolved
@@ -35,13 +35,10 @@
 	return BtcMainnetChain().ChainId
 }
 
-<<<<<<< HEAD
-=======
 func BtcDustOffset() int64 {
 	return 0
 }
 
->>>>>>> 161406eb
 func PolygonChain() Chain {
 	return Chain{
 		ChainName: ChainName_polygon_mainnet,
