package common

import (
	"errors"
	"testing"

	"github.com/btcsuite/btcutil"
	"github.com/stretchr/testify/require"
	"github.com/zeta-chain/zetacore/common/bitcoin"

	. "gopkg.in/check.v1"
)

func TestPackage(t *testing.T) { TestingT(t) }

func TestAddress(t *testing.T) {
	addr := NewAddress("bnb1lejrrtta9cgr49fuh7ktu3sddhe0ff7wenlpn6")
	require.EqualValuesf(t, NoAddress, addr, "address string should be empty")
	require.True(t, addr.IsEmpty())

	addr = NewAddress("bogus")
	require.EqualValuesf(t, NoAddress, addr, "address string should be empty")
	require.True(t, addr.IsEmpty())

	addr = NewAddress("0x90f2b1ae50e6018230e90a33f98c7844a0ab635a")
	require.EqualValuesf(t, "0x90f2b1ae50e6018230e90a33f98c7844a0ab635a", addr.String(), "address string should be equal")
	require.False(t, addr.IsEmpty())

	addr2 := NewAddress("0x95222290DD7278Aa3Ddd389Cc1E1d165CC4BAfe5")
	require.EqualValuesf(t, "0x95222290DD7278Aa3Ddd389Cc1E1d165CC4BAfe5", addr2.String(), "address string should be equal")
	require.False(t, addr.IsEmpty())

	require.False(t, addr.Equals(addr2))
	require.True(t, addr.Equals(addr))
}

func TestDecodeBtcAddress(t *testing.T) {
	t.Run("invalid string", func(t *testing.T) {
		_, err := DecodeBtcAddress("�U�ڷ���i߭����꿚�l", BtcTestNetChain().ChainId)
		require.ErrorContains(t, err, "runtime error: index out of range")
	})
	t.Run("invalid chain", func(t *testing.T) {
		_, err := DecodeBtcAddress("14CEjTd5ci3228J45GdnGeUKLSSeCWUQxK", 0)
		require.ErrorContains(t, err, "is not a bitcoin chain")
	})
	t.Run("invalid checksum", func(t *testing.T) {
		_, err := DecodeBtcAddress("tb1qy9pqmk2pd9sv63g27jt8r657wy0d9uee4x2dt2", BtcTestNetChain().ChainId)
		require.ErrorContains(t, err, "invalid checksum")
	})
	t.Run("valid legacy main-net address address incorrect params TestNet", func(t *testing.T) {
		_, err := DecodeBtcAddress("1EYVvXLusCxtVuEwoYvWRyN5EZTXwPVvo3", BtcTestNetChain().ChainId)
		require.ErrorContains(t, err, "decode address failed")
	})
	t.Run("valid legacy main-net address address incorrect params RegTestNet", func(t *testing.T) {
		_, err := DecodeBtcAddress("1EYVvXLusCxtVuEwoYvWRyN5EZTXwPVvo3", BtcRegtestChain().ChainId)
		require.ErrorContains(t, err, "decode address failed")
	})

	t.Run("valid legacy main-net address address correct params", func(t *testing.T) {
		_, err := DecodeBtcAddress("1EYVvXLusCxtVuEwoYvWRyN5EZTXwPVvo3", BtcMainnetChain().ChainId)
		require.NoError(t, err)
	})
	t.Run("valid legacy testnet address with correct params", func(t *testing.T) {
		_, err := DecodeBtcAddress("n2TCLD16i8SNjwPCcgGBkTEeG6CQAcYTN1", BtcTestNetChain().ChainId)
		require.NoError(t, err)
	})

	t.Run("non legacy valid address with incorrect params", func(t *testing.T) {
		_, err := DecodeBtcAddress("bcrt1qy9pqmk2pd9sv63g27jt8r657wy0d9uee4x2dt2", BtcMainnetChain().ChainId)
		require.ErrorContains(t, err, "not for network mainnet")
	})
	t.Run("non legacy valid address with correct params", func(t *testing.T) {
		_, err := DecodeBtcAddress("bcrt1qy9pqmk2pd9sv63g27jt8r657wy0d9uee4x2dt2", BtcRegtestChain().ChainId)
		require.NoError(t, err)
	})
<<<<<<< HEAD

	t.Run("taproot address with correct params", func(t *testing.T) {
		_, err := DecodeBtcAddress("bc1p4ur084x8y63mj5hj7eydscuc4awals7ly749x8vhyquc0twcmvhquspa5c", BtcMainnetChain().ChainId)
		require.NoError(t, err)
	})
	t.Run("taproot address with incorrect params", func(t *testing.T) {
		_, err := DecodeBtcAddress("bc1p4ur084x8y63mj5hj7eydscuc4awals7ly749x8vhyquc0twcmvhquspa5c", BtcTestNetChain().ChainId)
		require.ErrorContains(t, err, "not for network testnet")
	})
}

func Test_IsBtcAddressSupported_P2TR(t *testing.T) {
	tests := []struct {
		name      string
		addr      string
		chainId   int64
		supported bool
	}{
		{
			// https://mempool.space/tx/259fc21e63e138136c8f19270a0f7ca10039a66a474f91d23a17896f46e677a7
			name:      "mainnet taproot address",
			addr:      "bc1p4scddlkkuw9486579autxumxmkvuphm5pz4jvf7f6pdh50p2uzqstawjt9",
			chainId:   BtcMainnetChain().ChainId,
			supported: true,
		},
		{
			// https://mempool.space/testnet/tx/24991bd2fdc4f744bf7bbd915d4915925eecebdae249f81e057c0a6ffb700ab9
			name:      "testnet taproot address",
			addr:      "tb1p7qqaucx69xtwkx7vwmhz03xjmzxxpy3hk29y7q06mt3k6a8sehhsu5lacw",
			chainId:   BtcTestNetChain().ChainId,
			supported: true,
		},
		{
			name:      "regtest taproot address",
			addr:      "bcrt1pqqqsyqcyq5rqwzqfpg9scrgwpugpzysnzs23v9ccrydpk8qarc0sj9hjuh",
			chainId:   BtcRegtestChain().ChainId,
			supported: true,
		},
	}
	for _, tt := range tests {
		t.Run(tt.name, func(t *testing.T) {
			// it should be a taproot address
			addr, err := DecodeBtcAddress(tt.addr, tt.chainId)
			require.NoError(t, err)
			_, ok := addr.(*bitcoin.AddressTaproot)
			require.True(t, ok)

			// it should be supported
			require.NoError(t, err)
			supported := IsBtcAddressSupported(addr)
			require.Equal(t, tt.supported, supported)
		})
	}
}

func Test_IsBtcAddressSupported_P2WSH(t *testing.T) {
	tests := []struct {
		name      string
		addr      string
		chainId   int64
		supported bool
	}{
		{
			// https://mempool.space/tx/791bb9d16f7ab05f70a116d18eaf3552faf77b9d5688699a480261424b4f7e53
			name:      "mainnet P2WSH address",
			addr:      "bc1qqv6pwn470vu0tssdfha4zdk89v3c8ch5lsnyy855k9hcrcv3evequdmjmc",
			chainId:   BtcMainnetChain().ChainId,
			supported: true,
		},
		{
			// https://mempool.space/testnet/tx/78fac3f0d4c0174c88d21c4bb1e23a8f007e890c6d2cfa64c97389ead16c51ed
			name:      "testnet P2WSH address",
			addr:      "tb1quhassyrlj43qar0mn0k5sufyp6mazmh2q85lr6ex8ehqfhxpzsksllwrsu",
			chainId:   BtcTestNetChain().ChainId,
			supported: true,
		},
		{
			name:      "regtest P2WSH address",
			addr:      "bcrt1qm9mzhyky4w853ft2ms6dtqdyyu3z2tmrq8jg8xglhyuv0dsxzmgs2f0sqy",
			chainId:   BtcRegtestChain().ChainId,
			supported: true,
		},
	}
	for _, tt := range tests {
		t.Run(tt.name, func(t *testing.T) {
			// it should be a P2WSH address
			addr, err := DecodeBtcAddress(tt.addr, tt.chainId)
			require.NoError(t, err)
			_, ok := addr.(*btcutil.AddressWitnessScriptHash)
			require.True(t, ok)

			// it should be supported
			supported := IsBtcAddressSupported(addr)
			require.Equal(t, tt.supported, supported)
		})
	}
}

func Test_IsBtcAddressSupported_P2WPKH(t *testing.T) {
	tests := []struct {
		name      string
		addr      string
		chainId   int64
		supported bool
	}{
		{
			// https://mempool.space/tx/5d09d232bfe41c7cb831bf53fc2e4029ab33a99087fd5328a2331b52ff2ebe5b
			name:      "mainnet P2WPKH address",
			addr:      "bc1qaxf82vyzy8y80v000e7t64gpten7gawewzu42y",
			chainId:   BtcMainnetChain().ChainId,
			supported: true,
		},
		{
			// https://mempool.space/testnet/tx/508b4d723c754bad001eae9b7f3c12377d3307bd5b595c27fd8a90089094f0e9
			name:      "testnet P2WPKH address",
			addr:      "tb1q6rufg6myrxurdn0h57d2qhtm9zfmjw2mzcm05q",
			chainId:   BtcTestNetChain().ChainId,
			supported: true,
		},
		{
			name:      "regtest P2WPKH address",
			addr:      "bcrt1qy9pqmk2pd9sv63g27jt8r657wy0d9uee4x2dt2",
			chainId:   BtcRegtestChain().ChainId,
			supported: true,
		},
	}
	for _, tt := range tests {
		t.Run(tt.name, func(t *testing.T) {
			// it should be a P2WPKH address
			addr, err := DecodeBtcAddress(tt.addr, tt.chainId)
			require.NoError(t, err)
			_, ok := addr.(*btcutil.AddressWitnessPubKeyHash)
			require.True(t, ok)

			// it should be supported
			supported := IsBtcAddressSupported(addr)
			require.Equal(t, tt.supported, supported)
		})
	}
}

func Test_IsBtcAddressSupported_P2SH(t *testing.T) {
	tests := []struct {
		name      string
		addr      string
		chainId   int64
		supported bool
	}{
		{
			// https://mempool.space/tx/fd68c8b4478686ca6f5ae4c28eaab055490650dbdaa6c2c8e380a7e075958a21
			name:      "mainnet P2SH address",
			addr:      "327z4GyFM8Y8DiYfasGKQWhRK4MvyMSEgE",
			chainId:   BtcMainnetChain().ChainId,
			supported: true,
		},
		{
			// https://mempool.space/testnet/tx/0c8c8f94817e0288a5273f5c971adaa3cee18a895c3ec8544785dddcd96f3848
			name:      "testnet P2SH address 1",
			addr:      "2N6AoUj3KPS7wNGZXuCckh8YEWcSYNsGbqd",
			chainId:   BtcTestNetChain().ChainId,
			supported: true,
		},
		{
			// https://mempool.space/testnet/tx/b5e074c5e021fcbd91ea14b1db29dfe5d14e1a6e046039467bf6ada7f8cc01b3
			name:      "testnet P2SH address 2",
			addr:      "2MwbFpRpZWv4zREjbdLB9jVW3Q8xonpVeyE",
			chainId:   BtcTestNetChain().ChainId,
			supported: true,
		},
		{
			name:      "testnet P2SH address 1 should also be supported in regtest",
			addr:      "2N6AoUj3KPS7wNGZXuCckh8YEWcSYNsGbqd",
			chainId:   BtcRegtestChain().ChainId,
			supported: true,
		},
		{
			name:      "testnet P2SH address 2 should also be supported in regtest",
			addr:      "2MwbFpRpZWv4zREjbdLB9jVW3Q8xonpVeyE",
			chainId:   BtcRegtestChain().ChainId,
			supported: true,
		},
	}
	for _, tt := range tests {
		t.Run(tt.name, func(t *testing.T) {
			// it should be a P2SH address
			addr, err := DecodeBtcAddress(tt.addr, tt.chainId)
			require.NoError(t, err)
			_, ok := addr.(*btcutil.AddressScriptHash)
			require.True(t, ok)

			// it should be supported
			supported := IsBtcAddressSupported(addr)
			require.Equal(t, tt.supported, supported)
		})
	}
}

func Test_IsBtcAddressSupported_P2PKH(t *testing.T) {
	tests := []struct {
		name      string
		addr      string
		chainId   int64
		supported bool
	}{
		{
			// https://mempool.space/tx/9c741de6e17382b7a9113fc811e3558981a35a360e3d1262a6675892c91322ca
			name:      "mainnet P2PKH address 1",
			addr:      "1FueivsE338W2LgifJ25HhTcVJ7CRT8kte",
			chainId:   BtcMainnetChain().ChainId,
			supported: true,
		},
		{
			// https://mempool.space/testnet/tx/1e3974386f071de7f65cabb57346c1a22ec9b3e211a96928a98149673f681237
			name:      "testnet P2PKH address 1",
			addr:      "mxpYha3UJKUgSwsAz2qYRqaDSwAkKZ3YEY",
			chainId:   BtcTestNetChain().ChainId,
			supported: true,
		},
		{
			// https://mempool.space/testnet/tx/e48459f372727f2253b0ea8c71ded83e8270873b8a044feb3435fc7a799a648f
			name:      "testnet P2PKH address 2",
			addr:      "n1gXcqxmzwqHmqmgobe1XXuJaweSu69tZz",
			chainId:   BtcTestNetChain().ChainId,
			supported: true,
		},
		{
			name:      "testnet P2PKH address should also be supported in regtest",
			addr:      "mxpYha3UJKUgSwsAz2qYRqaDSwAkKZ3YEY",
			chainId:   BtcRegtestChain().ChainId,
			supported: true,
		},
		{
			name:      "testnet P2PKH address should also be supported in regtest",
			addr:      "n1gXcqxmzwqHmqmgobe1XXuJaweSu69tZz",
			chainId:   BtcRegtestChain().ChainId,
			supported: true,
		},
	}
	for _, tt := range tests {
		t.Run(tt.name, func(t *testing.T) {
			// it should be a P2PKH address
			addr, err := DecodeBtcAddress(tt.addr, tt.chainId)
			require.NoError(t, err)
			_, ok := addr.(*btcutil.AddressPubKeyHash)
			require.True(t, ok)

			// it should be supported
			supported := IsBtcAddressSupported(addr)
			require.Equal(t, tt.supported, supported)
		})
	}
=======
}

func TestConvertRecoverToError(t *testing.T) {
	t.Run("recover with string", func(t *testing.T) {
		err := ConvertRecoverToError("error occurred")
		require.Error(t, err)
		require.Equal(t, "error occurred", err.Error())
	})

	t.Run("recover with error", func(t *testing.T) {
		originalErr := errors.New("original error")
		err := ConvertRecoverToError(originalErr)
		require.Error(t, err)
		require.Equal(t, originalErr, err)
	})

	t.Run("recover with non-string and non-error", func(t *testing.T) {
		err := ConvertRecoverToError(12345)
		require.Error(t, err)
		require.Equal(t, "12345", err.Error())
	})

	t.Run("recover with nil", func(t *testing.T) {
		err := ConvertRecoverToError(nil)
		require.Error(t, err)
		require.Equal(t, "<nil>", err.Error())
	})
>>>>>>> 3e7fd99c
}<|MERGE_RESOLUTION|>--- conflicted
+++ resolved
@@ -73,7 +73,6 @@
 		_, err := DecodeBtcAddress("bcrt1qy9pqmk2pd9sv63g27jt8r657wy0d9uee4x2dt2", BtcRegtestChain().ChainId)
 		require.NoError(t, err)
 	})
-<<<<<<< HEAD
 
 	t.Run("taproot address with correct params", func(t *testing.T) {
 		_, err := DecodeBtcAddress("bc1p4ur084x8y63mj5hj7eydscuc4awals7ly749x8vhyquc0twcmvhquspa5c", BtcMainnetChain().ChainId)
@@ -325,7 +324,6 @@
 			require.Equal(t, tt.supported, supported)
 		})
 	}
-=======
 }
 
 func TestConvertRecoverToError(t *testing.T) {
@@ -353,5 +351,4 @@
 		require.Error(t, err)
 		require.Equal(t, "<nil>", err.Error())
 	})
->>>>>>> 3e7fd99c
 }