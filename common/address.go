--- conflicted
+++ resolved
@@ -7,11 +7,7 @@
 
 	"github.com/btcsuite/btcutil"
 	eth "github.com/ethereum/go-ethereum/common"
-<<<<<<< HEAD
 	"github.com/zeta-chain/zetacore/common/bitcoin"
-	"github.com/zeta-chain/zetacore/common/cosmos"
-=======
->>>>>>> 3e7fd99c
 )
 
 type Address string
@@ -69,7 +65,6 @@
 	if err != nil {
 		return nil, err
 	}
-<<<<<<< HEAD
 	if chainParams == nil {
 		return nil, fmt.Errorf("chain params not found")
 	}
@@ -82,8 +77,6 @@
 		return nil, fmt.Errorf("address %s is not for network %s", inputAddress, chainParams.Name)
 	}
 	// test taproot address failed; continue testing other types: P2WSH, P2WPKH, P2SH, P2PKH
-=======
->>>>>>> 3e7fd99c
 	address, err = btcutil.DecodeAddress(inputAddress, chainParams)
 	if err != nil {
 		return nil, fmt.Errorf("decode address failed: %s, for input address %s", err.Error(), inputAddress)
