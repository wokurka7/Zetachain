--- conflicted
+++ resolved
@@ -385,11 +385,8 @@
 		&stakingKeeper,
 		app.SlashingKeeper,
 		app.AuthorityKeeper,
-<<<<<<< HEAD
+		app.LightclientKeeper,
 		authtypes.NewModuleAddress(govtypes.ModuleName).String(),
-=======
-		app.LightclientKeeper,
->>>>>>> 87403f0b
 	)
 
 	// register the staking hooks
