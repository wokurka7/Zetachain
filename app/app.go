--- conflicted
+++ resolved
@@ -407,17 +407,6 @@
 	// there is nothing left over in the validator fee pool, so as to keep the
 	// CanWithdrawInvariant invariant.
 	// NOTE: staking module is required if HistoricalEntries param > 0
-<<<<<<< HEAD
-
-	//app.mm.SetOrderBeginBlockers(
-	//	upgradetypes.ModuleName, minttypes.ModuleName, distrtypes.ModuleName, slashingtypes.ModuleName,
-	//	evidencetypes.ModuleName, stakingtypes.ModuleName,
-	//	ibchost.ModuleName,
-	//	metacoremoduletypes.ModuleName,
-	//)
-
-	//app.mm.SetOrderEndBlockers(crisistypes.ModuleName, govtypes.ModuleName, stakingtypes.ModuleName, metacoremoduletypes.ModuleName)
-=======
 
 	//app.mm.SetOrderBeginBlockers(
 	//	upgradetypes.ModuleName, minttypes.ModuleName, distrtypes.ModuleName, slashingtypes.ModuleName,
@@ -449,7 +438,6 @@
 		crisistypes.ModuleName, ibctransfertypes.ModuleName,
 		metacoremoduletypes.ModuleName,
 	)
->>>>>>> 3422a417
 
 	// NOTE: The genutils module must occur after staking so that pools are
 	// properly initialized with tokens from genesis accounts.
