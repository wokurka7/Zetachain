--- conflicted
+++ resolved
@@ -570,11 +570,8 @@
 		emissionstypes.ModuleName,
 		authz.ModuleName,
 		authoritytypes.ModuleName,
-<<<<<<< HEAD
+		lightclienttypes.ModuleName,
 		consensusparamtypes.ModuleName,
-=======
-		lightclienttypes.ModuleName,
->>>>>>> 8231e457
 	)
 	app.mm.SetOrderEndBlockers(
 		banktypes.ModuleName,
@@ -598,11 +595,8 @@
 		emissionstypes.ModuleName,
 		authz.ModuleName,
 		authoritytypes.ModuleName,
-<<<<<<< HEAD
+		lightclienttypes.ModuleName,
 		consensusparamtypes.ModuleName,
-=======
-		lightclienttypes.ModuleName,
->>>>>>> 8231e457
 	)
 
 	// NOTE: The genutils module must occur after staking so that pools are
@@ -632,13 +626,10 @@
 		emissionstypes.ModuleName,
 		authz.ModuleName,
 		authoritytypes.ModuleName,
-<<<<<<< HEAD
+		lightclienttypes.ModuleName,
 		consensusparamtypes.ModuleName,
 		// NOTE: crisis module must go at the end to check for invariants on each module
 		crisistypes.ModuleName,
-=======
-		lightclienttypes.ModuleName,
->>>>>>> 8231e457
 	)
 
 	app.mm.RegisterInvariants(&app.CrisisKeeper)
